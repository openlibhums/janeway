--- conflicted
+++ resolved
@@ -66,13 +66,8 @@
 	docker pull birkbeckctp/janeway-base:latest
 	docker-compose build --no-cache janeway-web
 shell:		## Runs the janeway-web service and starts an interactive bash process instead of the webserver
-<<<<<<< HEAD
-	docker-compose run --entrypoint=/bin/bash --service-ports --rm janeway-web
-attach:		## Runs an interactive bash process within the currently running janeway-web container
-=======
 	docker-compose run --service-ports --entrypoint=/bin/bash --rm janeway-web
 attach:		## Runs an interactive bash process within the currently running janeway-web container.
->>>>>>> 13524187
 	docker exec -ti `docker ps -q --filter 'name=janeway-web'` /bin/bash
 db-client:	## runs the database CLI client interactively within the database container as per the value of DB_VENDOR
 	docker exec -ti `docker ps -q --filter 'name=janeway-$(DB_VENDOR)'` $(CLI_COMMAND)
