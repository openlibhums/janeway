__copyright__ = "Copyright 2017 Birkbeck, University of London"
__author__ = "Martin Paul Eve, Andy Byers & Mauro Sanchez"
__license__ = "AGPL v3"
__maintainer__ = "Birkbeck Centre for Technology and Publishing"

from mock import Mock

from django.test import TestCase
from django.utils import timezone
from django.http import HttpRequest
from django.core.exceptions import PermissionDenied
from django.shortcuts import reverse

from plugins.typesetting import plugin_settings, models, security
from submission import models as submission_models
from utils.testing import helpers
from core import models as core_models, urls


class TestTypesetting(TestCase):

    @staticmethod
    def mock_messages_add(level, message, extra_tags):
        pass

    @staticmethod
    def get_method(field):
        return None

    @staticmethod
    def prepare_request_with_user(user, journal, press=None):
        """
        Build a basic request dummy object with the journal set to journal
        and the user having editor permissions.
        :param user: the user to use
        :param journal: the journal to use
        :return: an object with user and journal properties
        """
        request = Mock(HttpRequest)
        request.user = user
        request.GET = Mock()
        request.GET.get = TestTypesetting.get_method
        request.journal = journal
        request._messages = Mock()
        request._messages.add = TestTypesetting.mock_messages_add
        request.path = '/a/fake/path/'
        request.path_info = '/a/fake/path/'
        request.press = press

        return request

    def test_proofreader_for_article_required(self):
        """
        Tests that an assigned user can pas this check
        """
        func = Mock()
        kwargs = {'assignment_id': self.galley_proofing.pk}
        decorated_func = security.proofreader_for_article_required(func)
        request = self.prepare_request_with_user(
            self.proofreader,
            self.journal_one,
        )

        decorated_func(request, **kwargs)

        self.assertTrue(
            func.called, 
            "Security Error: Proofreader cannot access proofing task.",
        )

    def test_proofreader_for_article_required_bad_user(self):
        """
        Tests a bad user cannot pass this check
        """
        func = Mock()
        kwargs = {'assignment_id': self.galley_proofing.pk}
        decorated_func = security.proofreader_for_article_required(func)
        request = self.prepare_request_with_user(
            self.article_owner,
            self.journal_one,
        )

        with self.assertRaises(PermissionDenied):
            # test that editor_user_required raises a PermissionDenied exception
            decorated_func(request, **kwargs)

        self.assertFalse(
            func.called,
            "Security Error: Priviledged user able to access prooding task."
        ) 


    def test_require_not_notified(self):
        """
        Tests that an assigned user can pas this check
        """
        func = Mock()
        kwargs = {'assignment_id': self.galley_proofing.pk}
        decorator = security.require_not_notified(models.GalleyProofing)
        request = self.prepare_request_with_user(
            self.editor,
            self.journal_one,
        )

        decorated_func = decorator(func)
        decorated_func(request, **kwargs)

        self.assertTrue(
            func.called, 
            "Security Error: Editor can't bypass require_not_notified.",
        )

    def test_require_not_notified_with_notifed_true(self):
        """
        Tests that an assigned user can pas this check
        """
        func = Mock()
        kwargs = {'assignment_id': self.galley_proofing_notified.pk}
        decorator = security.require_not_notified(models.GalleyProofing)
        request = self.prepare_request_with_user(
            self.editor,
            self.journal_one,
        )

        decorated_func = decorator(func)

        with self.assertRaises(PermissionDenied):
            decorated_func(request, **kwargs)

        self.assertFalse(
            func.called, 
            "Security Error: Editor can bypass require_not_notified.",
        )

    def test_can_manage_file(self):
        func = Mock()
        kwargs = {'file_id': self.private_file.pk}
        decorated_func = security.user_can_manage_file(func)

        users = [self.production_manager, self.editor]

        for user in users:
            request = self.prepare_request_with_user(
                self.production_manager,
                self.journal_one,
            )
            
            decorated_func(request, **kwargs)

            self.assertTrue(
                func.called,
                "Security Error: Priviledged user cannot manage file."
            ) 

    def test_can_manage_file_bad_user(self):
        func = Mock()
        kwargs = {'file_id': self.private_file.pk}
        decorated_func = security.user_can_manage_file(func)

        users = [self.typesetter, self.bad_user, self.proofreader]

        for user in users:
            request = self.prepare_request_with_user(
                self.typesetter,
                self.journal_one,
            )
            
            with self.assertRaises(PermissionDenied):
                # test that editor_user_required raises a PermissionDenied 
                # exception
                decorated_func(request, **kwargs)

            self.assertFalse(
                func.called,
                "Security Error: Non priviledged user can manage file."
            )

<<<<<<< HEAD
    def test_good_user_can_preview_typesetting_article(self):
        func = Mock()
        kwargs = {'assignment_id': self.typesetting_assignment.pk}
        decorated_func = security.can_preview_typesetting_article(func)

        self.typesetter.is_active = True

        request = self.prepare_request_with_user(
            self.typesetter,
            self.journal_one,
        )
        decorated_func(request, **kwargs)
        self.assertTrue(
            func.called,
        )

    def test_bad_user_cant_preview_typesetting_article(self):
        func = Mock()
        kwargs = {'assignment_id': self.typesetting_assignment.pk}
        decorated_func = security.can_preview_typesetting_article(func)

        request = self.prepare_request_with_user(
            self.article_owner,
            self.journal_one,
        )
        with self.assertRaises(PermissionDenied):
            decorated_func(request, **kwargs)
=======
    def test_archive_stage_hides_task(self):
        self.client.force_login(self.typesetter)
        response = self.client.get(
            reverse('typesetting_assignments')
        )
        self.assertContains(
            response,
            'Active Article',
        )
        self.assertNotContains(
            response,
            'Archived Article'
        )

    def test_archived_article_task_404s(self):
        self.client.force_login(self.typesetter)
        response = self.client.get(
            reverse(
                'typesetting_assignment',
                kwargs={
                    'assignment_id': self.archived_typesetting_task.pk
                }
            )
        )
        self.assertTrue(
            response.status_code,
            404,
        )

    def test_active_article_task_200s(self):
        self.client.force_login(self.typesetter)
        response = self.client.get(
            reverse(
                'typesetting_assignment',
                kwargs={
                    'assignment_id': self.active_typesetting_task.pk
                }
            )
        )
        self.assertTrue(
            response.status_code,
            200,
        )
>>>>>>> 46f3a5b1

    @classmethod
    def setUpTestData(self):
        """
        Setup the test environment.
        :return: None
        """
        roles_to_setup = [
            "reviewer",
            "editor",
            "production",
            "typesetter",
            "proofreader",
        ]
        helpers.create_press()
        self.journal_one, self.journal_two = helpers.create_journals()
        helpers.create_roles(roles_to_setup)

        self.editor = helpers.create_editor(self.journal_one)
        self.article_owner = helpers.create_regular_user()
        self.bad_user = helpers.create_second_user(self.journal_one)
        self.proofreader = helpers.create_user(
            username='proofer@janeway.systems',
            roles=['proofreader'],
            journal=self.journal_one,
        )

        self.proofreader.is_active = True
        self.proofreader.save()

        self.production_manager = helpers.create_user(
            username='production_manager@janeway.systems',
            roles=['production'],
            journal=self.journal_one,
        )
        self.typesetter = helpers.create_user(
            username='typesetter@janeway.systems',
            roles=['typesetter'],
            journal=self.journal_one,
            **{'first_name': 'Kat', 'last_name': 'Janeway', 'is_active': True}
        )
<<<<<<< HEAD
=======
        self.typesetter.is_active = True
        self.typesetter.save()

>>>>>>> 46f3a5b1
        self.article_in_typesetting = submission_models.Article.objects.create(
            owner=self.article_owner,
            title="A Test Article",
            abstract="An abstract",
            stage=plugin_settings.STAGE,
            journal_id=self.journal_one.id
        )

        self.private_file = core_models.File.objects.create(
            mime_type="A/FILE",
            original_filename="blah.txt",
            uuid_filename="UUID.txt",
            label="A file that is private",
            description="Oh yes, it's a file",
            owner=self.article_owner,
            is_galley=False,
            privacy="owner",
            article_id=self.article_in_typesetting.pk
        )

        self.workflow_element = core_models.WorkflowElement.objects.create(
            journal=self.journal_one,
            element_name='Typesetting Plugin',
            handshake_url='dummy',
            jump_url='dummy',
            stage=plugin_settings.STAGE,
            article_url=True,
        )

        self.workflow_log_entry = core_models.WorkflowLog.objects.create(
            article=self.article_in_typesetting,
            element=self.workflow_element,
        )

        self.typesetting_round = models.TypesettingRound.objects.create(
            article=self.article_in_typesetting,
        )

        self.typesetting_assignment = models.TypesettingAssignment.objects.create(
            round=self.typesetting_round,
            manager=self.editor,
            typesetter=self.typesetter,
            due=timezone.now(),
        )

        self.galley_proofing = models.GalleyProofing.objects.create(
            round=self.typesetting_round,
            manager=self.editor,
            proofreader=self.proofreader,
            due=timezone.now(),
        )

        self.galley_proofing_notified = models.GalleyProofing.objects.create(
            round=self.typesetting_round,
            manager=self.editor,
            proofreader=self.proofreader,
            due=timezone.now(),
            notified=True,
        )

        self.author = helpers.create_user(
            'author@janeway.systems',
            ['author'],
            journal=self.journal_one,
        )
        self.author.is_active = True
        self.author.save()
        self.active_article = helpers.create_article(
            journal=self.journal_one,
        )
        self.active_article.title = 'Active Article'
        self.active_article.save()
        self.active_article.authors.add(self.author)
        self.archived_article = helpers.create_article(
            journal=self.journal_one,
        )
        self.archived_article.stage = submission_models.STAGE_ARCHIVED
        self.archived_article.title = 'Archived Article'
        self.archived_article.save()
        self.archived_article.authors.add(self.author)

        self.active_typesetting_round = models.TypesettingRound.objects.create(
            article=self.active_article,
        )
        self.active_typesetting_task = models.TypesettingAssignment.objects.create(
            round=self.active_typesetting_round,
            manager=self.editor,
            typesetter=self.typesetter,
            task='Active Task',
        )

        self.archived_typesetting_round = models.TypesettingRound.objects.create(
            article=self.archived_article,
        )
        self.archived_typesetting_task = models.TypesettingAssignment.objects.create(
            round=self.archived_typesetting_round,
            manager=self.editor,
            typesetter=self.typesetter,
            task='Archived Task',
        )<|MERGE_RESOLUTION|>--- conflicted
+++ resolved
@@ -175,7 +175,6 @@
                 "Security Error: Non priviledged user can manage file."
             )
 
-<<<<<<< HEAD
     def test_good_user_can_preview_typesetting_article(self):
         func = Mock()
         kwargs = {'assignment_id': self.typesetting_assignment.pk}
@@ -203,7 +202,7 @@
         )
         with self.assertRaises(PermissionDenied):
             decorated_func(request, **kwargs)
-=======
+
     def test_archive_stage_hides_task(self):
         self.client.force_login(self.typesetter)
         response = self.client.get(
@@ -247,7 +246,7 @@
             response.status_code,
             200,
         )
->>>>>>> 46f3a5b1
+
 
     @classmethod
     def setUpTestData(self):
@@ -289,12 +288,11 @@
             journal=self.journal_one,
             **{'first_name': 'Kat', 'last_name': 'Janeway', 'is_active': True}
         )
-<<<<<<< HEAD
-=======
+
         self.typesetter.is_active = True
         self.typesetter.save()
 
->>>>>>> 46f3a5b1
+
         self.article_in_typesetting = submission_models.Article.objects.create(
             owner=self.article_owner,
             title="A Test Article",
