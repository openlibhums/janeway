--- conflicted
+++ resolved
@@ -811,7 +811,6 @@
         'message': message,
     }
 
-<<<<<<< HEAD
     return render(request, template, context)
 
 
@@ -1079,7 +1078,4 @@
         pk=galley_id,
         article__journal=request.journal,
     )
-    return article_figure(request, galley.article.pk, galley_id, file_name)
-=======
-    return render(request, template, context)
->>>>>>> 932a9860
+    return article_figure(request, galley.article.pk, galley_id, file_name)