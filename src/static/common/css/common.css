.static-alert {
  position: relative;
  padding: 0.75rem 1.25rem;
  margin-bottom: 1rem;
  border: 1px solid transparent;
  border-radius: 0.25rem;
}

.static-alert-heading {
  color: inherit;
}

.static-alert-link {
  font-weight: 700;
}

.static-alert-primary {
  color: #004085;
  background-color: #cce5ff;
  border-color: #b8daff;
}

.static-alert-primary hr {
  border-top-color: #9fcdff;
}

.static-alert-primary .static-alert-link {
  color: #002752;
}

.static-alert-secondary {
  color: #383d41;
  background-color: #e2e3e5;
  border-color: #d6d8db;
}

.static-alert-secondary hr {
  border-top-color: #c8cbcf;
}

.static-alert-secondary .static-alert-link {
  color: #202326;
}

.alert-success {
  color: #155724;
  background-color: #d4edda;
  border-color: #c3e6cb;
}

.static-alert-success hr {
  border-top-color: #b1dfbb;
}

.static-alert-success .static-alert-link {
  color: #0b2e13;
}

.static-alert-info {
  color: #0c5460;
  background-color: #d1ecf1;
  border-color: #bee5eb;
}

.static-alert-info hr {
  border-top-color: #abdde5;
}

.static-alert-info .static-alert-link {
  color: #062c33;
}

.static-alert-warning {
  color: #856404;
  background-color: #fff3cd;
  border-color: #ffeeba;
}

.static-alert-warning hr {
  border-top-color: #ffe8a1;
}

.static-alert-warning .static-alert-link {
  color: #533f03;
}

.static-alert-danger {
  color: #721c24;
  background-color: #f8d7da;
  border-color: #f5c6cb;
}

.static-alert-danger hr {
  border-top-color: #f1b0b7;
}

.static-alert-danger .static-alert-link {
  color: #491217;
}

.static-alert-light {
  color: #818182;
  background-color: #fefefe;
  border-color: #fdfdfe;
}

.static-alert-light hr {
  border-top-color: #ececf6;
}

.static-alert-light .static-alert-link {
  color: #686868;
}

.static-alert-dark {
  color: #1b1e21;
  background-color: #d6d8d9;
  border-color: #c6c8ca;
}

.static-alert-dark hr {
  border-top-color: #b9bbbe;
}

.static-alert-dark .static-alert-link {
  color: #040505;
}

<!-- Glossing -->
ol {
    margin-block-start: 1em;
    margin-block-end: 1em;
    margin-inline-start: 0px;
    margin-inline-end: 0px;
    padding-inline-start: 40px;
}

ol ol {
    margin-block-start: 0px;
    margin-block-end: 0px;
}

ol.gloss-sentence {
    display: inline !important;
    padding: 0;
    margin: 0;
    list-style: none;
}

.gloss-item {
    overflow: auto;
}

.gloss-sentence li {
    padding-left: 4px !important;
    padding-bottom: 2px;

}

.gloss-sentence ol {
    list-style: none !important;
}

.gloss-sentence img {
    width: auto !important;
    padding-top: 5px;
}

ol.gloss-word {
    padding-left: 0px !important;
    padding-right: .5em !important;
    padding-top: 0 !important;
    padding-bottom: 0 !important;
    margin-bottom: 2px !important;
    background: white !important;
    display: inline-block !important;
    margin-inline-start: 0 !important;
}

.gloss-first {
  padding-left: 0 !important;
}

.gloss-header {
    float: left;
    display: flex;
    min-width: 40px;
}

.gloss-wrapper {
    overflow: auto;
    margin-top: 10px;
    margin-bottom: 10px;
    padding: 0;
}

.underline {
    text-decoration: underline;
}

.monospace {
    font-family: monospace;
    font-size: 13px;
}

.strikethrough {
    text-decoration: line-through;
}

.list-simple li {
    list-style-type: none !important;
}

.no-top-margin {
    margin-top: 0;
}

.table-left {
    text-align: left;
}

.table-right {
    text-align: right;
}

.table-center {
    text-align: center;
}

.table-top {
    vertical-align: top;
}

.table-bottom {
    vertical-align: bottom;
}

.table-middle {
    vertical-align: middle;
}

article .list-ord {
    list-style-type: decimal;
}
article .list-unord {
    list-style-type: disc;
}
article .list-alphalower {
    list-style-type: lower-alpha;
}
article .list-alphaupper {
    list-style-type: upper-alpha;
}
article .list-romanlower {
    list-style-type: lower-roman;
}
article .list-romanupper {
    list-style-type: upper-roman;
}
<<<<<<< HEAD

.orcid-button {
    background-color: rgb(166, 206, 57);
    color: #fff;
}

.orcid-button:hover, .orcid-button:focus {
  background-color: rgb(138, 178, 22);
  color: #fff;
=======
.no-list-type {
    list-style-type: none;
}
.no-list-type:first-child p {
    display: inline;
}
.jats-list-type {
    margin-left: -1.20rem;
}
.jats-addr {
    line-height: 18px;
}
.jats-addr-institution {
    display: block;
}
.jats-addr-line {
    display: block;
}
.jats-addr-line-other {
    display: block;
>>>>>>> dce0e97c
}<|MERGE_RESOLUTION|>--- conflicted
+++ resolved
@@ -257,17 +257,14 @@
 article .list-romanupper {
     list-style-type: upper-roman;
 }
-<<<<<<< HEAD
-
 .orcid-button {
     background-color: rgb(166, 206, 57);
     color: #fff;
 }
-
 .orcid-button:hover, .orcid-button:focus {
   background-color: rgb(138, 178, 22);
   color: #fff;
-=======
+}
 .no-list-type {
     list-style-type: none;
 }
@@ -288,5 +285,4 @@
 }
 .jats-addr-line-other {
     display: block;
->>>>>>> dce0e97c
 }