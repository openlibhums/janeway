@import url(https://fonts.googleapis.com/css?family=Montserrat:400,700);
@import url(https://fonts.googleapis.com/css?family=Merriweather:400,300,700);
@import url(https://maxcdn.bootstrapcdn.com/font-awesome/4.3.0/css/font-awesome.min.css);
/**
 * Foundation for Sites by ZURB
 * Version 6.2.3
 * foundation.zurb.com
 * Licensed under MIT Open Source
 */
/*! normalize.css v3.0.3 | MIT License | github.com/necolas/normalize.css */
/**
   * 1. Set default font family to sans-serif.
   * 2. Prevent iOS and IE text size adjust after device orientation change,
   *    without disabling user zoom.
   */
html {
  font-family: sans-serif;
  /* 1 */
  -ms-text-size-adjust: 100%;
  /* 2 */
  -webkit-text-size-adjust: 100%;
  /* 2 */ }

/**
   * Remove default margin.
   */
body {
  margin: 0; }

/* HTML5 display definitions
     ========================================================================== */
/**
   * Correct `block` display not defined for any HTML5 element in IE 8/9.
   * Correct `block` display not defined for `details` or `summary` in IE 10/11
   * and Firefox.
   * Correct `block` display not defined for `main` in IE 11.
   */
article,
aside,
details,
figcaption,
figure,
footer,
header,
hgroup,
main,
menu,
nav,
section,
summary {
  display: block; }

/**
   * 1. Correct `inline-block` display not defined in IE 8/9.
   * 2. Normalize vertical alignment of `progress` in Chrome, Firefox, and Opera.
   */
audio,
canvas,
progress,
video {
  display: inline-block;
  /* 1 */
  vertical-align: baseline;
  /* 2 */ }

/**
   * Prevent modern browsers from displaying `audio` without controls.
   * Remove excess height in iOS 5 devices.
   */
audio:not([controls]) {
  display: none;
  height: 0; }

/**
   * Address `[hidden]` styling not present in IE 8/9/10.
   * Hide the `template` element in IE 8/9/10/11, Safari, and Firefox < 22.
   */
[hidden],
template {
  display: none; }

/* Links
     ========================================================================== */
/**
   * Remove the gray background color from active links in IE 10.
   */
a {
  background-color: transparent; }

/**
   * Improve readability of focused elements when they are also in an
   * active/hover state.
   */
a:active,
a:hover {
  outline: 0; }

/* Text-level semantics
     ========================================================================== */
/**
   * Address styling not present in IE 8/9/10/11, Safari, and Chrome.
   */
abbr[title] {
  border-bottom: 1px dotted; }

/**
   * Address style set to `bolder` in Firefox 4+, Safari, and Chrome.
   */
b,
strong {
  font-weight: bold; }

/**
   * Address styling not present in Safari and Chrome.
   */
dfn {
  font-style: italic; }

/**
   * Address variable `h1` font-size and margin within `section` and `article`
   * contexts in Firefox 4+, Safari, and Chrome.
   */
h1 {
  font-size: 2em;
  margin: 0.67em 0; }

/**
   * Address styling not present in IE 8/9.
   */
mark {
  background: #ff0;
  color: #000; }

/**
   * Address inconsistent and variable font size in all browsers.
   */
small {
  font-size: 80%; }

/**
   * Prevent `sub` and `sup` affecting `line-height` in all browsers.
   */
sub,
sup {
  font-size: 75%;
  line-height: 0;
  position: relative;
  vertical-align: baseline; }

sup {
  top: -0.5em; }

sub {
  bottom: -0.25em; }

/* Embedded content
     ========================================================================== */
/**
   * Remove border when inside `a` element in IE 8/9/10.
   */
img {
  border: 0; }

/**
   * Correct overflow not hidden in IE 9/10/11.
   */
svg:not(:root) {
  overflow: hidden; }

/* Grouping content
     ========================================================================== */
/**
   * Address margin not present in IE 8/9 and Safari.
   */
figure {
  margin: 1em 40px; }

/**
   * Address differences between Firefox and other browsers.
   */
hr {
  box-sizing: content-box;
  height: 0; }

/**
   * Contain overflow in all browsers.
   */
pre {
  overflow: auto; }

/**
   * Address odd `em`-unit font size rendering in all browsers.
   */
code,
kbd,
pre,
samp {
  font-family: "Merriweather", serif; }

/* Forms
     ========================================================================== */
/**
   * Known limitation: by default, Chrome and Safari on OS X allow very limited
   * styling of `select`, unless a `border` property is set.
   */
/**
   * 1. Correct color not being inherited.
   *    Known issue: affects color of disabled elements.
   * 2. Correct font properties not being inherited.
   * 3. Address margins set differently in Firefox 4+, Safari, and Chrome.
   */
button,
input,
optgroup,
select,
textarea {
  color: inherit;
  /* 1 */
  font: inherit;
  /* 2 */
  margin: 0;
  /* 3 */ }

/**
   * Address `overflow` set to `hidden` in IE 8/9/10/11.
   */
button {
  overflow: visible; }

/**
   * Address inconsistent `text-transform` inheritance for `button` and `select`.
   * All other form control elements do not inherit `text-transform` values.
   * Correct `button` style inheritance in Firefox, IE 8/9/10/11, and Opera.
   * Correct `select` style inheritance in Firefox.
   */
button,
select {
  text-transform: none; }

/**
   * 1. Avoid the WebKit bug in Android 4.0.* where (2) destroys native `audio`
   *    and `video` controls.
   * 2. Correct inability to style clickable `input` types in iOS.
   * 3. Improve usability and consistency of cursor style between image-type
   *    `input` and others.
   */
button,
html input[type="button"],
input[type="reset"],
input[type="submit"] {
  -webkit-appearance: button;
  /* 2 */
  cursor: pointer;
  /* 3 */ }

/**
   * Re-set default cursor for disabled elements.
   */
button[disabled],
html input[disabled] {
  cursor: not-allowed; }

/**
   * Remove inner padding and border in Firefox 4+.
   */
button::-moz-focus-inner,
input::-moz-focus-inner {
  border: 0;
  padding: 0; }

/**
   * Address Firefox 4+ setting `line-height` on `input` using `!important` in
   * the UA stylesheet.
   */
input {
  line-height: normal; }

/**
   * It's recommended that you don't attempt to style these elements.
   * Firefox's implementation doesn't respect box-sizing, padding, or width.
   *
   * 1. Address box sizing set to `content-box` in IE 8/9/10.
   * 2. Remove excess padding in IE 8/9/10.
   */
input[type="checkbox"],
input[type="radio"] {
  box-sizing: border-box;
  /* 1 */
  padding: 0;
  /* 2 */ }

/**
   * Fix the cursor style for Chrome's increment/decrement buttons. For certain
   * `font-size` values of the `input`, it causes the cursor style of the
   * decrement button to change from `default` to `text`.
   */
input[type="number"]::-webkit-inner-spin-button,
input[type="number"]::-webkit-outer-spin-button {
  height: auto; }

/**
   * 1. Address `appearance` set to `searchfield` in Safari and Chrome.
   * 2. Address `box-sizing` set to `border-box` in Safari and Chrome.
   */
input[type="search"] {
  -webkit-appearance: textfield;
  /* 1 */
  box-sizing: content-box;
  /* 2 */ }

/**
   * Remove inner padding and search cancel button in Safari and Chrome on OS X.
   * Safari (but not Chrome) clips the cancel button when the search input has
   * padding (and `textfield` appearance).
   */
input[type="search"]::-webkit-search-cancel-button,
input[type="search"]::-webkit-search-decoration {
  -webkit-appearance: none; }

/**
   * Define consistent border, margin, and padding.
   * [NOTE] We don't enable this ruleset in Foundation, because we want the <fieldset> element to have plain styling.
   */
/* fieldset {
    border: 1px solid #c0c0c0;
    margin: 0 2px;
    padding: 0.35em 0.625em 0.75em;
  } */
/**
   * 1. Correct `color` not being inherited in IE 8/9/10/11.
   * 2. Remove padding so people aren't caught out if they zero out fieldsets.
   */
legend {
  border: 0;
  /* 1 */
  padding: 0;
  /* 2 */ }

/**
   * Remove default vertical scrollbar in IE 8/9/10/11.
   */
textarea {
  overflow: auto; }

/**
   * Don't inherit the `font-weight` (applied by a rule above).
   * NOTE: the default cannot safely be changed in Chrome and Safari on OS X.
   */
optgroup {
  font-weight: bold; }

/* Tables
     ========================================================================== */
/**
   * Remove most spacing between table cells.
   */
table {
  border-collapse: collapse;
  border-spacing: 0; }

td,
th {
  padding: 0; }

.foundation-mq {
  font-family: "small=0em&medium=40em&large=64em&xlarge=75em&xxlarge=90em"; }

html {
  font-size: 90%;
  box-sizing: border-box; }

*,
*::before,
*::after {
  box-sizing: inherit; }

body {
  padding: 0;
  margin: 0;
  font-family: "Merriweather", serif;
  font-weight: 300;
  line-height: 1.5;
  color: #0a0a0a;
  background: #fefefe;
  -webkit-font-smoothing: antialiased;
  -moz-osx-font-smoothing: grayscale; }

img {
  max-width: 100%;
  height: auto;
  -ms-interpolation-mode: bicubic;
  display: inline-block;
  vertical-align: middle; }

textarea {
  height: auto;
  min-height: 50px;
  border-radius: 0; }

select {
  width: 100%;
  border-radius: 0; }

#map_canvas img,
#map_canvas embed,
#map_canvas object,
.map_canvas img,
.map_canvas embed,
.map_canvas object,
.mqa-display img,
.mqa-display embed,
.mqa-display object {
  max-width: none !important; }

button {
  -webkit-appearance: none;
  -moz-appearance: none;
  background: transparent;
  padding: 0;
  border: 0;
  border-radius: 0;
  line-height: 1; }
  [data-whatinput='mouse'] button {
    outline: 0; }

.is-visible {
  display: block !important; }

.is-hidden {
  display: none !important; }

.row {
  max-width: 83.33333rem;
  margin-left: auto;
  margin-right: auto; }
  .row::before, .row::after {
    content: ' ';
    display: table; }
  .row::after {
    clear: both; }
  .row.collapse > .column, .row.collapse > .columns {
    padding-left: 0;
    padding-right: 0; }
  .row .row {
    max-width: none;
    margin-left: -0.69444rem;
    margin-right: -0.69444rem; }
    @media screen and (min-width: 40em) {
      .row .row {
        margin-left: -1.04167rem;
        margin-right: -1.04167rem; } }
    .row .row.collapse {
      margin-left: 0;
      margin-right: 0; }
  .row.expanded {
    max-width: none; }
    .row.expanded .row {
      margin-left: auto;
      margin-right: auto; }

.column, .columns {
  width: 100%;
  float: left;
  padding-left: 0.69444rem;
  padding-right: 0.69444rem; }
  @media screen and (min-width: 40em) {
    .column, .columns {
      padding-left: 1.04167rem;
      padding-right: 1.04167rem; } }
  .column:last-child:not(:first-child), .columns:last-child:not(:first-child) {
    float: right; }
  .column.end:last-child:last-child, .end.columns:last-child:last-child {
    float: left; }

.column.row.row, .row.row.columns {
  float: none; }
  .row .column.row.row, .row .row.row.columns {
    padding-left: 0;
    padding-right: 0;
    margin-left: 0;
    margin-right: 0; }

.small-1 {
  width: 8.33333%; }

.small-push-1 {
  position: relative;
  left: 8.33333%; }

.small-pull-1 {
  position: relative;
  left: -8.33333%; }

.small-offset-0 {
  margin-left: 0%; }

.small-2 {
  width: 16.66667%; }

.small-push-2 {
  position: relative;
  left: 16.66667%; }

.small-pull-2 {
  position: relative;
  left: -16.66667%; }

.small-offset-1 {
  margin-left: 8.33333%; }

.small-3 {
  width: 25%; }

.small-push-3 {
  position: relative;
  left: 25%; }

.small-pull-3 {
  position: relative;
  left: -25%; }

.small-offset-2 {
  margin-left: 16.66667%; }

.small-4 {
  width: 33.33333%; }

.small-push-4 {
  position: relative;
  left: 33.33333%; }

.small-pull-4 {
  position: relative;
  left: -33.33333%; }

.small-offset-3 {
  margin-left: 25%; }

.small-5 {
  width: 41.66667%; }

.small-push-5 {
  position: relative;
  left: 41.66667%; }

.small-pull-5 {
  position: relative;
  left: -41.66667%; }

.small-offset-4 {
  margin-left: 33.33333%; }

.small-6 {
  width: 50%; }

.small-push-6 {
  position: relative;
  left: 50%; }

.small-pull-6 {
  position: relative;
  left: -50%; }

.small-offset-5 {
  margin-left: 41.66667%; }

.small-7 {
  width: 58.33333%; }

.small-push-7 {
  position: relative;
  left: 58.33333%; }

.small-pull-7 {
  position: relative;
  left: -58.33333%; }

.small-offset-6 {
  margin-left: 50%; }

.small-8 {
  width: 66.66667%; }

.small-push-8 {
  position: relative;
  left: 66.66667%; }

.small-pull-8 {
  position: relative;
  left: -66.66667%; }

.small-offset-7 {
  margin-left: 58.33333%; }

.small-9 {
  width: 75%; }

.small-push-9 {
  position: relative;
  left: 75%; }

.small-pull-9 {
  position: relative;
  left: -75%; }

.small-offset-8 {
  margin-left: 66.66667%; }

.small-10 {
  width: 83.33333%; }

.small-push-10 {
  position: relative;
  left: 83.33333%; }

.small-pull-10 {
  position: relative;
  left: -83.33333%; }

.small-offset-9 {
  margin-left: 75%; }

.small-11 {
  width: 91.66667%; }

.small-push-11 {
  position: relative;
  left: 91.66667%; }

.small-pull-11 {
  position: relative;
  left: -91.66667%; }

.small-offset-10 {
  margin-left: 83.33333%; }

.small-12 {
  width: 100%; }

.small-offset-11 {
  margin-left: 91.66667%; }

.small-up-1 > .column, .small-up-1 > .columns {
  width: 100%;
  float: left; }
  .small-up-1 > .column:nth-of-type(1n), .small-up-1 > .columns:nth-of-type(1n) {
    clear: none; }
  .small-up-1 > .column:nth-of-type(1n+1), .small-up-1 > .columns:nth-of-type(1n+1) {
    clear: both; }
  .small-up-1 > .column:last-child, .small-up-1 > .columns:last-child {
    float: left; }

.small-up-2 > .column, .small-up-2 > .columns {
  width: 50%;
  float: left; }
  .small-up-2 > .column:nth-of-type(1n), .small-up-2 > .columns:nth-of-type(1n) {
    clear: none; }
  .small-up-2 > .column:nth-of-type(2n+1), .small-up-2 > .columns:nth-of-type(2n+1) {
    clear: both; }
  .small-up-2 > .column:last-child, .small-up-2 > .columns:last-child {
    float: left; }

.small-up-3 > .column, .small-up-3 > .columns {
  width: 33.33333%;
  float: left; }
  .small-up-3 > .column:nth-of-type(1n), .small-up-3 > .columns:nth-of-type(1n) {
    clear: none; }
  .small-up-3 > .column:nth-of-type(3n+1), .small-up-3 > .columns:nth-of-type(3n+1) {
    clear: both; }
  .small-up-3 > .column:last-child, .small-up-3 > .columns:last-child {
    float: left; }

.small-up-4 > .column, .small-up-4 > .columns {
  width: 25%;
  float: left; }
  .small-up-4 > .column:nth-of-type(1n), .small-up-4 > .columns:nth-of-type(1n) {
    clear: none; }
  .small-up-4 > .column:nth-of-type(4n+1), .small-up-4 > .columns:nth-of-type(4n+1) {
    clear: both; }
  .small-up-4 > .column:last-child, .small-up-4 > .columns:last-child {
    float: left; }

.small-up-5 > .column, .small-up-5 > .columns {
  width: 20%;
  float: left; }
  .small-up-5 > .column:nth-of-type(1n), .small-up-5 > .columns:nth-of-type(1n) {
    clear: none; }
  .small-up-5 > .column:nth-of-type(5n+1), .small-up-5 > .columns:nth-of-type(5n+1) {
    clear: both; }
  .small-up-5 > .column:last-child, .small-up-5 > .columns:last-child {
    float: left; }

.small-up-6 > .column, .small-up-6 > .columns {
  width: 16.66667%;
  float: left; }
  .small-up-6 > .column:nth-of-type(1n), .small-up-6 > .columns:nth-of-type(1n) {
    clear: none; }
  .small-up-6 > .column:nth-of-type(6n+1), .small-up-6 > .columns:nth-of-type(6n+1) {
    clear: both; }
  .small-up-6 > .column:last-child, .small-up-6 > .columns:last-child {
    float: left; }

.small-up-7 > .column, .small-up-7 > .columns {
  width: 14.28571%;
  float: left; }
  .small-up-7 > .column:nth-of-type(1n), .small-up-7 > .columns:nth-of-type(1n) {
    clear: none; }
  .small-up-7 > .column:nth-of-type(7n+1), .small-up-7 > .columns:nth-of-type(7n+1) {
    clear: both; }
  .small-up-7 > .column:last-child, .small-up-7 > .columns:last-child {
    float: left; }

.small-up-8 > .column, .small-up-8 > .columns {
  width: 12.5%;
  float: left; }
  .small-up-8 > .column:nth-of-type(1n), .small-up-8 > .columns:nth-of-type(1n) {
    clear: none; }
  .small-up-8 > .column:nth-of-type(8n+1), .small-up-8 > .columns:nth-of-type(8n+1) {
    clear: both; }
  .small-up-8 > .column:last-child, .small-up-8 > .columns:last-child {
    float: left; }

.small-collapse > .column, .small-collapse > .columns {
  padding-left: 0;
  padding-right: 0; }

.small-collapse .row,
.expanded.row .small-collapse.row {
  margin-left: 0;
  margin-right: 0; }

.small-uncollapse > .column, .small-uncollapse > .columns {
  padding-left: 0.69444rem;
  padding-right: 0.69444rem; }

.small-centered {
  float: none;
  margin-left: auto;
  margin-right: auto; }

.small-uncentered,
.small-push-0,
.small-pull-0 {
  position: static;
  margin-left: 0;
  margin-right: 0;
  float: left; }

@media screen and (min-width: 40em) {
  .medium-1 {
    width: 8.33333%; }
  .medium-push-1 {
    position: relative;
    left: 8.33333%; }
  .medium-pull-1 {
    position: relative;
    left: -8.33333%; }
  .medium-offset-0 {
    margin-left: 0%; }
  .medium-2 {
    width: 16.66667%; }
  .medium-push-2 {
    position: relative;
    left: 16.66667%; }
  .medium-pull-2 {
    position: relative;
    left: -16.66667%; }
  .medium-offset-1 {
    margin-left: 8.33333%; }
  .medium-3 {
    width: 25%; }
  .medium-push-3 {
    position: relative;
    left: 25%; }
  .medium-pull-3 {
    position: relative;
    left: -25%; }
  .medium-offset-2 {
    margin-left: 16.66667%; }
  .medium-4 {
    width: 33.33333%; }
  .medium-push-4 {
    position: relative;
    left: 33.33333%; }
  .medium-pull-4 {
    position: relative;
    left: -33.33333%; }
  .medium-offset-3 {
    margin-left: 25%; }
  .medium-5 {
    width: 41.66667%; }
  .medium-push-5 {
    position: relative;
    left: 41.66667%; }
  .medium-pull-5 {
    position: relative;
    left: -41.66667%; }
  .medium-offset-4 {
    margin-left: 33.33333%; }
  .medium-6 {
    width: 50%; }
  .medium-push-6 {
    position: relative;
    left: 50%; }
  .medium-pull-6 {
    position: relative;
    left: -50%; }
  .medium-offset-5 {
    margin-left: 41.66667%; }
  .medium-7 {
    width: 58.33333%; }
  .medium-push-7 {
    position: relative;
    left: 58.33333%; }
  .medium-pull-7 {
    position: relative;
    left: -58.33333%; }
  .medium-offset-6 {
    margin-left: 50%; }
  .medium-8 {
    width: 66.66667%; }
  .medium-push-8 {
    position: relative;
    left: 66.66667%; }
  .medium-pull-8 {
    position: relative;
    left: -66.66667%; }
  .medium-offset-7 {
    margin-left: 58.33333%; }
  .medium-9 {
    width: 75%; }
  .medium-push-9 {
    position: relative;
    left: 75%; }
  .medium-pull-9 {
    position: relative;
    left: -75%; }
  .medium-offset-8 {
    margin-left: 66.66667%; }
  .medium-10 {
    width: 83.33333%; }
  .medium-push-10 {
    position: relative;
    left: 83.33333%; }
  .medium-pull-10 {
    position: relative;
    left: -83.33333%; }
  .medium-offset-9 {
    margin-left: 75%; }
  .medium-11 {
    width: 91.66667%; }
  .medium-push-11 {
    position: relative;
    left: 91.66667%; }
  .medium-pull-11 {
    position: relative;
    left: -91.66667%; }
  .medium-offset-10 {
    margin-left: 83.33333%; }
  .medium-12 {
    width: 100%; }
  .medium-offset-11 {
    margin-left: 91.66667%; }
  .medium-up-1 > .column, .medium-up-1 > .columns {
    width: 100%;
    float: left; }
    .medium-up-1 > .column:nth-of-type(1n), .medium-up-1 > .columns:nth-of-type(1n) {
      clear: none; }
    .medium-up-1 > .column:nth-of-type(1n+1), .medium-up-1 > .columns:nth-of-type(1n+1) {
      clear: both; }
    .medium-up-1 > .column:last-child, .medium-up-1 > .columns:last-child {
      float: left; }
  .medium-up-2 > .column, .medium-up-2 > .columns {
    width: 50%;
    float: left; }
    .medium-up-2 > .column:nth-of-type(1n), .medium-up-2 > .columns:nth-of-type(1n) {
      clear: none; }
    .medium-up-2 > .column:nth-of-type(2n+1), .medium-up-2 > .columns:nth-of-type(2n+1) {
      clear: both; }
    .medium-up-2 > .column:last-child, .medium-up-2 > .columns:last-child {
      float: left; }
  .medium-up-3 > .column, .medium-up-3 > .columns {
    width: 33.33333%;
    float: left; }
    .medium-up-3 > .column:nth-of-type(1n), .medium-up-3 > .columns:nth-of-type(1n) {
      clear: none; }
    .medium-up-3 > .column:nth-of-type(3n+1), .medium-up-3 > .columns:nth-of-type(3n+1) {
      clear: both; }
    .medium-up-3 > .column:last-child, .medium-up-3 > .columns:last-child {
      float: left; }
  .medium-up-4 > .column, .medium-up-4 > .columns {
    width: 25%;
    float: left; }
    .medium-up-4 > .column:nth-of-type(1n), .medium-up-4 > .columns:nth-of-type(1n) {
      clear: none; }
    .medium-up-4 > .column:nth-of-type(4n+1), .medium-up-4 > .columns:nth-of-type(4n+1) {
      clear: both; }
    .medium-up-4 > .column:last-child, .medium-up-4 > .columns:last-child {
      float: left; }
  .medium-up-5 > .column, .medium-up-5 > .columns {
    width: 20%;
    float: left; }
    .medium-up-5 > .column:nth-of-type(1n), .medium-up-5 > .columns:nth-of-type(1n) {
      clear: none; }
    .medium-up-5 > .column:nth-of-type(5n+1), .medium-up-5 > .columns:nth-of-type(5n+1) {
      clear: both; }
    .medium-up-5 > .column:last-child, .medium-up-5 > .columns:last-child {
      float: left; }
  .medium-up-6 > .column, .medium-up-6 > .columns {
    width: 16.66667%;
    float: left; }
    .medium-up-6 > .column:nth-of-type(1n), .medium-up-6 > .columns:nth-of-type(1n) {
      clear: none; }
    .medium-up-6 > .column:nth-of-type(6n+1), .medium-up-6 > .columns:nth-of-type(6n+1) {
      clear: both; }
    .medium-up-6 > .column:last-child, .medium-up-6 > .columns:last-child {
      float: left; }
  .medium-up-7 > .column, .medium-up-7 > .columns {
    width: 14.28571%;
    float: left; }
    .medium-up-7 > .column:nth-of-type(1n), .medium-up-7 > .columns:nth-of-type(1n) {
      clear: none; }
    .medium-up-7 > .column:nth-of-type(7n+1), .medium-up-7 > .columns:nth-of-type(7n+1) {
      clear: both; }
    .medium-up-7 > .column:last-child, .medium-up-7 > .columns:last-child {
      float: left; }
  .medium-up-8 > .column, .medium-up-8 > .columns {
    width: 12.5%;
    float: left; }
    .medium-up-8 > .column:nth-of-type(1n), .medium-up-8 > .columns:nth-of-type(1n) {
      clear: none; }
    .medium-up-8 > .column:nth-of-type(8n+1), .medium-up-8 > .columns:nth-of-type(8n+1) {
      clear: both; }
    .medium-up-8 > .column:last-child, .medium-up-8 > .columns:last-child {
      float: left; }
  .medium-collapse > .column, .medium-collapse > .columns {
    padding-left: 0;
    padding-right: 0; }
  .medium-collapse .row,
  .expanded.row .medium-collapse.row {
    margin-left: 0;
    margin-right: 0; }
  .medium-uncollapse > .column, .medium-uncollapse > .columns {
    padding-left: 1.04167rem;
    padding-right: 1.04167rem; }
  .medium-centered {
    float: none;
    margin-left: auto;
    margin-right: auto; }
  .medium-uncentered,
  .medium-push-0,
  .medium-pull-0 {
    position: static;
    margin-left: 0;
    margin-right: 0;
    float: left; } }

@media screen and (min-width: 64em) {
  .large-1 {
    width: 8.33333%; }
  .large-push-1 {
    position: relative;
    left: 8.33333%; }
  .large-pull-1 {
    position: relative;
    left: -8.33333%; }
  .large-offset-0 {
    margin-left: 0%; }
  .large-2 {
    width: 16.66667%; }
  .large-push-2 {
    position: relative;
    left: 16.66667%; }
  .large-pull-2 {
    position: relative;
    left: -16.66667%; }
  .large-offset-1 {
    margin-left: 8.33333%; }
  .large-3, .third {
    width: 25%; }
  .large-push-3 {
    position: relative;
    left: 25%; }
  .large-pull-3 {
    position: relative;
    left: -25%; }
  .large-offset-2 {
    margin-left: 16.66667%; }
  .large-4 {
    width: 33.33333%; }
  .large-push-4 {
    position: relative;
    left: 33.33333%; }
  .large-pull-4 {
    position: relative;
    left: -33.33333%; }
  .large-offset-3 {
    margin-left: 25%; }
  .large-5 {
    width: 41.66667%; }
  .large-push-5 {
    position: relative;
    left: 41.66667%; }
  .large-pull-5 {
    position: relative;
    left: -41.66667%; }
  .large-offset-4 {
    margin-left: 33.33333%; }
  .large-6, .half {
    width: 50%; }
  .large-push-6 {
    position: relative;
    left: 50%; }
  .large-pull-6 {
    position: relative;
    left: -50%; }
  .large-offset-5 {
    margin-left: 41.66667%; }
  .large-7 {
    width: 58.33333%; }
  .large-push-7 {
    position: relative;
    left: 58.33333%; }
  .large-pull-7 {
    position: relative;
    left: -58.33333%; }
  .large-offset-6 {
    margin-left: 50%; }
  .large-8 {
    width: 66.66667%; }
  .large-push-8 {
    position: relative;
    left: 66.66667%; }
  .large-pull-8 {
    position: relative;
    left: -66.66667%; }
  .large-offset-7 {
    margin-left: 58.33333%; }
  .large-9 {
    width: 75%; }
  .large-push-9 {
    position: relative;
    left: 75%; }
  .large-pull-9 {
    position: relative;
    left: -75%; }
  .large-offset-8 {
    margin-left: 66.66667%; }
  .large-10 {
    width: 83.33333%; }
  .large-push-10 {
    position: relative;
    left: 83.33333%; }
  .large-pull-10 {
    position: relative;
    left: -83.33333%; }
  .large-offset-9 {
    margin-left: 75%; }
  .large-11 {
    width: 91.66667%; }
  .large-push-11 {
    position: relative;
    left: 91.66667%; }
  .large-pull-11 {
    position: relative;
    left: -91.66667%; }
  .large-offset-10 {
    margin-left: 83.33333%; }
  .large-12, .full {
    width: 100%; }
  .large-offset-11 {
    margin-left: 91.66667%; }
  .large-up-1 > .column, .large-up-1 > .columns {
    width: 100%;
    float: left; }
    .large-up-1 > .column:nth-of-type(1n), .large-up-1 > .columns:nth-of-type(1n) {
      clear: none; }
    .large-up-1 > .column:nth-of-type(1n+1), .large-up-1 > .columns:nth-of-type(1n+1) {
      clear: both; }
    .large-up-1 > .column:last-child, .large-up-1 > .columns:last-child {
      float: left; }
  .large-up-2 > .column, .large-up-2 > .columns {
    width: 50%;
    float: left; }
    .large-up-2 > .column:nth-of-type(1n), .large-up-2 > .columns:nth-of-type(1n) {
      clear: none; }
    .large-up-2 > .column:nth-of-type(2n+1), .large-up-2 > .columns:nth-of-type(2n+1) {
      clear: both; }
    .large-up-2 > .column:last-child, .large-up-2 > .columns:last-child {
      float: left; }
  .large-up-3 > .column, .large-up-3 > .columns {
    width: 33.33333%;
    float: left; }
    .large-up-3 > .column:nth-of-type(1n), .large-up-3 > .columns:nth-of-type(1n) {
      clear: none; }
    .large-up-3 > .column:nth-of-type(3n+1), .large-up-3 > .columns:nth-of-type(3n+1) {
      clear: both; }
    .large-up-3 > .column:last-child, .large-up-3 > .columns:last-child {
      float: left; }
  .large-up-4 > .column, .large-up-4 > .columns {
    width: 25%;
    float: left; }
    .large-up-4 > .column:nth-of-type(1n), .large-up-4 > .columns:nth-of-type(1n) {
      clear: none; }
    .large-up-4 > .column:nth-of-type(4n+1), .large-up-4 > .columns:nth-of-type(4n+1) {
      clear: both; }
    .large-up-4 > .column:last-child, .large-up-4 > .columns:last-child {
      float: left; }
  .large-up-5 > .column, .large-up-5 > .columns {
    width: 20%;
    float: left; }
    .large-up-5 > .column:nth-of-type(1n), .large-up-5 > .columns:nth-of-type(1n) {
      clear: none; }
    .large-up-5 > .column:nth-of-type(5n+1), .large-up-5 > .columns:nth-of-type(5n+1) {
      clear: both; }
    .large-up-5 > .column:last-child, .large-up-5 > .columns:last-child {
      float: left; }
  .large-up-6 > .column, .large-up-6 > .columns {
    width: 16.66667%;
    float: left; }
    .large-up-6 > .column:nth-of-type(1n), .large-up-6 > .columns:nth-of-type(1n) {
      clear: none; }
    .large-up-6 > .column:nth-of-type(6n+1), .large-up-6 > .columns:nth-of-type(6n+1) {
      clear: both; }
    .large-up-6 > .column:last-child, .large-up-6 > .columns:last-child {
      float: left; }
  .large-up-7 > .column, .large-up-7 > .columns {
    width: 14.28571%;
    float: left; }
    .large-up-7 > .column:nth-of-type(1n), .large-up-7 > .columns:nth-of-type(1n) {
      clear: none; }
    .large-up-7 > .column:nth-of-type(7n+1), .large-up-7 > .columns:nth-of-type(7n+1) {
      clear: both; }
    .large-up-7 > .column:last-child, .large-up-7 > .columns:last-child {
      float: left; }
  .large-up-8 > .column, .large-up-8 > .columns {
    width: 12.5%;
    float: left; }
    .large-up-8 > .column:nth-of-type(1n), .large-up-8 > .columns:nth-of-type(1n) {
      clear: none; }
    .large-up-8 > .column:nth-of-type(8n+1), .large-up-8 > .columns:nth-of-type(8n+1) {
      clear: both; }
    .large-up-8 > .column:last-child, .large-up-8 > .columns:last-child {
      float: left; }
  .large-collapse > .column, .large-collapse > .columns {
    padding-left: 0;
    padding-right: 0; }
  .large-collapse .row,
  .expanded.row .large-collapse.row {
    margin-left: 0;
    margin-right: 0; }
  .large-uncollapse > .column, .large-uncollapse > .columns {
    padding-left: 1.04167rem;
    padding-right: 1.04167rem; }
  .large-centered {
    float: none;
    margin-left: auto;
    margin-right: auto; }
  .large-uncentered,
  .large-push-0,
  .large-pull-0 {
    position: static;
    margin-left: 0;
    margin-right: 0;
    float: left; } }

div,
dl,
dt,
dd,
ul,
ol,
li,
h1,
h2,
h3,
h4,
h5,
h6,
pre,
form,
p,
pre,
blockquote,
pre,
th,
td {
  margin: 0;
  padding: 0; }

p, pre {
  font-size: inherit;
  line-height: 2;
  margin-bottom: 1rem;
  text-rendering: optimizeLegibility; }

em,
i {
  font-style: italic;
  line-height: inherit; }

strong,
b {
  font-weight: bold;
  line-height: inherit; }

small {
  font-size: 80%;
  line-height: inherit; }

h1,
h2,
h3,
h4,
h5,
h6 {
  font-family: "Proxima Nova", Montserrat, Helvetica, Roboto, Arial, sans-serif;
  font-weight: 300;
  font-style: normal;
  color: inherit;
  text-rendering: optimizeLegibility;
  margin-top: 0;
  margin-bottom: 0.5rem;
  line-height: 1.4; }
  h1 small,
  h2 small,
  h3 small,
  h4 small,
  h5 small,
  h6 small {
    color: #ECECEC;
    line-height: 0; }

h1 {
  font-size: 1.66667rem; }

h2 {
  font-size: 1.38889rem; }

h3 {
  font-size: 1.31944rem; }

h4 {
  font-size: 1.25rem; }

h5 {
  font-size: 1.18056rem; }

h6 {
  font-size: 1.11111rem; }

@media screen and (min-width: 40em) {
  h1 {
    font-size: 2.5rem; }
  h2 {
    font-size: 2.08333rem; }
  h3 {
    font-size: 1.66667rem; }
  h4 {
    font-size: 1.38889rem; }
  h5 {
    font-size: 1.25rem; }
  h6 {
    font-size: 1.11111rem; } }

a {
  color: #2199e8;
  text-decoration: none;
  line-height: inherit;
  cursor: pointer; }
  a:hover, a:focus {
    color: #1585cf; }
  a img {
    border: 0; }

hr {
  max-width: 83.33333rem;
  height: 0;
  border-right: 0;
  border-top: 0;
  border-bottom: 1px solid #ECECEC;
  border-left: 0;
  margin: 5px auto 1.38889rem auto;
  clear: both; }

ul,
ol,
dl {
  line-height: 2;
  margin-bottom: 1rem;
  list-style-position: outside; }

li {
  font-size: inherit; }

ul {
  list-style-type: disc;
  margin-left: 1.25rem; }

ol {
  margin-left: 1.25rem; }

ul ul, ol ul, ul ol, ol ol {
  margin-left: 1.25rem;
  margin-bottom: 0; }

dl {
  margin-bottom: 1rem; }
  dl dt {
    margin-bottom: 0.3rem;
    font-weight: bold; }

blockquote, pre {
  margin: 0 0 1rem;
  padding: 0.625rem 1.38889rem 0 1.31944rem;
  border-left: 1px solid #ECECEC; }
  blockquote, pre, blockquote p, pre p, blockquote pre, pre pre {
    line-height: 2;
    color: #0a0a0a; }

cite {
  display: block;
  font-size: 0.90278rem;
  color: #8a8a8a; }
  cite:before {
    content: '\2014 \0020'; }

abbr {
  color: #0a0a0a;
  cursor: help;
  border-bottom: 1px dotted #0a0a0a; }

code {
  font-family: Consolas, "Liberation Mono", Courier, monospace;
  font-weight: 300;
  color: #0a0a0a;
  background-color: #F1F1F1;
  border: 1px solid #ECECEC;
  padding: 0.13889rem 0.34722rem 0.06944rem; }

kbd {
  padding: 0.13889rem 0.27778rem 0;
  margin: 0;
  background-color: #F1F1F1;
  color: #0a0a0a;
  font-family: Consolas, "Liberation Mono", Courier, monospace; }

.subheader {
  margin-top: 0.2rem;
  margin-bottom: 0.5rem;
  font-weight: 300;
  line-height: 1.4;
  color: #8a8a8a; }

.lead {
  font-size: 112.5%;
  line-height: 1.6; }

.stat {
  font-size: 2.5rem;
  line-height: 1; }
  p + .stat, pre + .stat {
    margin-top: -1rem; }

.no-bullet {
  margin-left: 0;
  list-style: none; }

.text-left {
  text-align: left; }

.text-right {
  text-align: right; }

.text-center {
  text-align: center; }

.text-justify {
  text-align: justify; }

@media screen and (min-width: 40em) {
  .medium-text-left {
    text-align: left; }
  .medium-text-right {
    text-align: right; }
  .medium-text-center {
    text-align: center; }
  .medium-text-justify {
    text-align: justify; } }

@media screen and (min-width: 64em) {
  .large-text-left {
    text-align: left; }
  .large-text-right {
    text-align: right; }
  .large-text-center {
    text-align: center; }
  .large-text-justify {
    text-align: justify; } }

.show-for-print {
  display: none !important; }

@media print {
  * {
    background: transparent !important;
    color: black !important;
    box-shadow: none !important;
    text-shadow: none !important; }
  .show-for-print {
    display: block !important; }
  .hide-for-print {
    display: none !important; }
  table.show-for-print {
    display: table !important; }
  thead.show-for-print {
    display: table-header-group !important; }
  tbody.show-for-print {
    display: table-row-group !important; }
  tr.show-for-print {
    display: table-row !important; }
  td.show-for-print {
    display: table-cell !important; }
  th.show-for-print {
    display: table-cell !important; }
  a,
  a:visited {
    text-decoration: underline; }
  a[href]:after {
    content: " (" attr(href) ")"; }
  .ir a:after,
  a[href^='javascript:']:after,
  a[href^='#']:after {
    content: ''; }
  abbr[title]:after {
    content: " (" attr(title) ")"; }
  pre,
  blockquote,
  pre {
    border: 1px solid #8a8a8a;
    page-break-inside: avoid; }
  thead {
    display: table-header-group; }
  tr,
  img {
    page-break-inside: avoid; }
  img {
    max-width: 100% !important; }
  @page {
    margin: 0.5cm; }
  p, pre,
  h2,
  h3 {
    orphans: 3;
    widows: 3; }
  h2,
  h3 {
    page-break-after: avoid; } }

.button {
  display: inline-block;
  text-align: center;
  line-height: 1;
  cursor: pointer;
  -webkit-appearance: none;
  transition: background-color 0.25s ease-out, color 0.25s ease-out;
  vertical-align: middle;
  border: 1px solid transparent;
  border-radius: 0;
  padding: 0.85em 1em;
  margin: 0 0 1rem 0;
  font-size: 0.9rem;
  background-color: #2199e8;
  color: #fff; }
  [data-whatinput='mouse'] .button {
    outline: 0; }
  .button:hover, .button:focus {
    background-color: #1583cc;
    color: #fff; }
  .button.tiny {
    font-size: 0.6rem; }
  .button.small {
    font-size: 0.75rem; }
  .button.large {
    font-size: 1.25rem; }
  .button.expanded {
    display: block;
    width: 100%;
    margin-left: 0;
    margin-right: 0; }
  .button.primary {
    background-color: #2199e8;
    color: #fff; }
    .button.primary:hover, .button.primary:focus {
      background-color: #147cc0;
      color: #fff; }
  .button.secondary {
    background-color: #777;
    color: #fff; }
    .button.secondary:hover, .button.secondary:focus {
      background-color: #5f5f5f;
      color: #fff; }
  .button.success {
    background-color: #3adb76;
    color: #fff; }
    .button.success:hover, .button.success:focus {
      background-color: #22bb5b;
      color: #fff; }
  .button.warning {
    background-color: #ffae00;
    color: #fff; }
    .button.warning:hover, .button.warning:focus {
      background-color: #cc8b00;
      color: #fff; }
  .button.alert {
    background-color: #ec5840;
    color: #fff; }
    .button.alert:hover, .button.alert:focus {
      background-color: #da3116;
      color: #fff; }
  .button.hollow {
    border: 1px solid #2199e8;
    color: #2199e8; }
    .button.hollow, .button.hollow:hover, .button.hollow:focus {
      background-color: transparent; }
    .button.hollow:hover, .button.hollow:focus {
      border-color: #0c4d78;
      color: #0c4d78; }
    .button.hollow.primary {
      border: 1px solid #2199e8;
      color: #2199e8; }
      .button.hollow.primary:hover, .button.hollow.primary:focus {
        border-color: #0c4d78;
        color: #0c4d78; }
    .button.hollow.secondary {
      border: 1px solid #777;
      color: #777; }
      .button.hollow.secondary:hover, .button.hollow.secondary:focus {
        border-color: #3c3c3c;
        color: #3c3c3c; }
    .button.hollow.success {
      border: 1px solid #3adb76;
      color: #3adb76; }
      .button.hollow.success:hover, .button.hollow.success:focus {
        border-color: #157539;
        color: #157539; }
    .button.hollow.warning {
      border: 1px solid #ffae00;
      color: #ffae00; }
      .button.hollow.warning:hover, .button.hollow.warning:focus {
        border-color: #805700;
        color: #805700; }
    .button.hollow.alert {
      border: 1px solid #ec5840;
      color: #ec5840; }
      .button.hollow.alert:hover, .button.hollow.alert:focus {
        border-color: #881f0e;
        color: #881f0e; }
  .button.disabled, .button[disabled] {
    opacity: 0.25;
    cursor: not-allowed; }
    .button.disabled:hover, .button.disabled:focus, .button[disabled]:hover, .button[disabled]:focus {
      background-color: #2199e8;
      color: #fff; }
  .button.dropdown::after {
    content: '';
    display: block;
    width: 0;
    height: 0;
    border: inset 0.4em;
    border-color: #fefefe transparent transparent;
    border-top-style: solid;
    border-bottom-width: 0;
    position: relative;
    top: 0.4em;
    float: right;
    margin-left: 1em;
    display: inline-block; }
  .button.arrow-only::after {
    margin-left: 0;
    float: none;
    top: -0.1em; }

[type='text'], [type='password'], [type='date'], [type='datetime'], [type='datetime-local'], [type='month'], [type='week'], [type='email'], [type='number'], [type='search'], [type='tel'], [type='time'], [type='url'], [type='color'],
textarea {
  display: block;
  box-sizing: border-box;
  width: 100%;
  height: 2.70833rem;
  padding: 0.55556rem;
  border: 1px solid #ECECEC;
  margin: 0 0 1.11111rem;
  font-family: inherit;
  font-size: 1.11111rem;
  color: #0a0a0a;
  background-color: #fefefe;
  box-shadow: inset 0 1px 2px rgba(10, 10, 10, 0.1);
  border-radius: 0;
  transition: box-shadow 0.5s, border-color 0.25s ease-in-out;
  -webkit-appearance: none;
  -moz-appearance: none; }
  [type='text']:focus, [type='password']:focus, [type='date']:focus, [type='datetime']:focus, [type='datetime-local']:focus, [type='month']:focus, [type='week']:focus, [type='email']:focus, [type='number']:focus, [type='search']:focus, [type='tel']:focus, [type='time']:focus, [type='url']:focus, [type='color']:focus,
  textarea:focus {
    border: 1px solid #8a8a8a;
    background-color: #fefefe;
    outline: none;
    box-shadow: 0 0 5px #ECECEC;
    transition: box-shadow 0.5s, border-color 0.25s ease-in-out; }

textarea {
  max-width: 100%; }
  textarea[rows] {
    height: auto; }

input::placeholder,
textarea::placeholder {
  color: #cacaca; }

input:disabled, input[readonly],
textarea:disabled,
textarea[readonly] {
  background-color: #F1F1F1;
  cursor: default; }

[type='submit'],
[type='button'] {
  border-radius: 0;
  -webkit-appearance: none;
  -moz-appearance: none; }

input[type='search'] {
  box-sizing: border-box; }

[type='file'],
[type='checkbox'],
[type='radio'] {
  margin: 0 0 1.11111rem; }

[type='checkbox'] + label,
[type='radio'] + label {
  display: inline-block;
  margin-left: 0.55556rem;
  margin-right: 1.11111rem;
  margin-bottom: 0;
  vertical-align: baseline; }
  [type='checkbox'] + label[for],
  [type='radio'] + label[for] {
    cursor: pointer; }

label > [type='checkbox'],
label > [type='radio'] {
  margin-right: 0.55556rem; }

[type='file'] {
  width: 100%; }

label {
  display: block;
  margin: 0;
  font-size: 0.97222rem;
  font-weight: 300;
  line-height: 1.8;
  color: #0a0a0a; }
  label.middle {
    margin: 0 0 1.11111rem;
    padding: 0.625rem 0; }

.help-text {
  margin-top: -0.55556rem;
  font-size: 0.90278rem;
  font-style: italic;
  color: #333; }

.input-group {
  display: table;
  width: 100%;
  margin-bottom: 1.11111rem; }
  .input-group > :first-child {
    border-radius: 0 0 0 0; }
  .input-group > :last-child > * {
    border-radius: 0 0 0 0; }

.input-group-label, .input-group-field, .input-group-button {
  margin: 0;
  white-space: nowrap;
  display: table-cell;
  vertical-align: middle; }

.input-group-label {
  text-align: center;
  padding: 0 1rem;
  background: #F1F1F1;
  color: #0a0a0a;
  border: 1px solid #ECECEC;
  white-space: nowrap;
  width: 1%;
  height: 100%; }
  .input-group-label:first-child {
    border-right: 0; }
  .input-group-label:last-child {
    border-left: 0; }

.input-group-field {
  border-radius: 0;
  height: 2.77778rem; }

.input-group-button {
  padding-top: 0;
  padding-bottom: 0;
  text-align: center;
  height: 100%;
  width: 1%; }
  .input-group-button a,
  .input-group-button input,
  .input-group-button button {
    margin: 0; }

.input-group .input-group-button {
  display: table-cell; }

fieldset {
  border: 0;
  padding: 0;
  margin: 0; }

legend {
  margin-bottom: 0.55556rem;
  max-width: 100%; }

.fieldset {
  border: 1px solid #ECECEC;
  padding: 1.38889rem;
  margin: 1.25rem 0; }
  .fieldset legend {
    background: #fefefe;
    padding: 0 0.20833rem;
    margin: 0;
    margin-left: -0.20833rem; }

select {
  height: 2.70833rem;
  padding: 0.55556rem;
  border: 1px solid #ECECEC;
  margin: 0 0 1.11111rem;
  font-size: 1.11111rem;
  font-family: inherit;
  line-height: normal;
  color: #0a0a0a;
  background-color: #fefefe;
  border-radius: 0;
  -webkit-appearance: none;
  -moz-appearance: none;
  background-image: url("data:image/svg+xml;utf8,<svg xmlns='http://www.w3.org/2000/svg' version='1.1' width='32' height='24' viewBox='0 0 32 24'><polygon points='0,0 32,0 16,24' style='fill: rgb%2851, 51, 51%29'></polygon></svg>");
  background-size: 9px 6px;
  background-position: right -1.11111rem center;
  background-origin: content-box;
  background-repeat: no-repeat;
  padding-right: 1.66667rem; }
  @media screen and (min-width: 0\0) {
    select {
      background-image: url("data:image/png;base64,iVBORw0KGgoAAAANSUhEUgAAACAAAAAYCAYAAACbU/80AAAAGXRFWHRTb2Z0d2FyZQBBZG9iZSBJbWFnZVJlYWR5ccllPAAAAIpJREFUeNrEkckNgDAMBBfRkEt0ObRBBdsGXUDgmQfK4XhH2m8czQAAy27R3tsw4Qfe2x8uOO6oYLb6GlOor3GF+swURAOmUJ+RwtEJs9WvTGEYxBXqI1MQAZhCfUQKRzDMVj+TwrAIV6jvSUEkYAr1LSkcyTBb/V+KYfX7xAeusq3sLDtGH3kEGACPWIflNZfhRQAAAABJRU5ErkJggg=="); } }
  select:disabled {
    background-color: #F1F1F1;
    cursor: default; }
  select::-ms-expand {
    display: none; }
  select[multiple] {
    height: auto;
    background-image: none; }

.is-invalid-input:not(:focus) {
  background-color: rgba(236, 88, 64, 0.1);
  border-color: #ec5840; }

.is-invalid-label {
  color: #ec5840; }

.form-error {
  display: none;
  margin-top: -0.55556rem;
  margin-bottom: 1.11111rem;
  font-size: 0.83333rem;
  font-weight: bold;
  color: #ec5840; }
  .form-error.is-visible {
    display: block; }

.hide {
  display: none !important; }

.invisible {
  visibility: hidden; }

@media screen and (max-width: 39.9375em) {
  .hide-for-small-only {
    display: none !important; } }

@media screen and (max-width: 0em), screen and (min-width: 40em) {
  .show-for-small-only {
    display: none !important; } }

@media screen and (min-width: 40em) {
  .hide-for-medium {
    display: none !important; } }

@media screen and (max-width: 39.9375em) {
  .show-for-medium {
    display: none !important; } }

@media screen and (min-width: 40em) and (max-width: 63.9375em) {
  .hide-for-medium-only {
    display: none !important; } }

@media screen and (max-width: 39.9375em), screen and (min-width: 64em) {
  .show-for-medium-only {
    display: none !important; } }

@media screen and (min-width: 64em) {
  .hide-for-large {
    display: none !important; } }

@media screen and (max-width: 63.9375em) {
  .show-for-large {
    display: none !important; } }

@media screen and (min-width: 64em) and (max-width: 74.9375em) {
  .hide-for-large-only {
    display: none !important; } }

@media screen and (max-width: 63.9375em), screen and (min-width: 75em) {
  .show-for-large-only {
    display: none !important; } }

.show-for-sr,
.show-on-focus {
  position: absolute !important;
  width: 1px;
  height: 1px;
  overflow: hidden;
  clip: rect(0, 0, 0, 0); }

.show-on-focus:active, .show-on-focus:focus {
  position: static !important;
  height: auto;
  width: auto;
  overflow: visible;
  clip: auto; }

.show-for-landscape,
.hide-for-portrait {
  display: block !important; }
  @media screen and (orientation: landscape) {
    .show-for-landscape,
    .hide-for-portrait {
      display: block !important; } }
  @media screen and (orientation: portrait) {
    .show-for-landscape,
    .hide-for-portrait {
      display: none !important; } }

.hide-for-landscape,
.show-for-portrait {
  display: none !important; }
  @media screen and (orientation: landscape) {
    .hide-for-landscape,
    .show-for-portrait {
      display: none !important; } }
  @media screen and (orientation: portrait) {
    .hide-for-landscape,
    .show-for-portrait {
      display: block !important; } }

.float-left {
  float: left !important; }

.float-right {
  float: right !important; }

.float-center {
  display: block;
  margin-left: auto;
  margin-right: auto; }

.clearfix::before, .clearfix::after {
  content: ' ';
  display: table; }

.clearfix::after {
  clear: both; }

.accordion {
  list-style-type: none;
  background: #fefefe;
  margin-left: 0; }

.accordion-item:first-child > :first-child {
  border-radius: 0 0 0 0; }

.accordion-item:last-child > :last-child {
  border-radius: 0 0 0 0; }

.accordion-title {
  display: block;
  padding: 1.25rem 1rem;
  line-height: 1;
  font-size: 0.83333rem;
  color: #2199e8;
  position: relative;
  border: 1px solid #F1F1F1;
  border-bottom: 0; }
  :last-child:not(.is-active) > .accordion-title {
    border-radius: 0 0 0 0;
    border-bottom: 1px solid #F1F1F1; }
  .accordion-title:hover, .accordion-title:focus {
    background-color: #F1F1F1; }
  .accordion-title::before {
    content: '+';
    position: absolute;
    right: 1rem;
    top: 50%;
    margin-top: -0.5rem; }
  .is-active > .accordion-title::before {
    content: '-'; }

.accordion-content {
  padding: 1rem;
  display: none;
  border: 1px solid #F1F1F1;
  border-bottom: 0;
  background-color: #fefefe;
  color: #2199e8; }
  :last-child > .accordion-content:last-child {
    border-bottom: 1px solid #F1F1F1; }

.is-accordion-submenu-parent > a {
  position: relative; }
  .is-accordion-submenu-parent > a::after {
    content: '';
    display: block;
    width: 0;
    height: 0;
    border: inset 6px;
    border-color: #2199e8 transparent transparent;
    border-top-style: solid;
    border-bottom-width: 0;
    position: absolute;
    top: 50%;
    margin-top: -4px;
    right: 1rem; }

.is-accordion-submenu-parent[aria-expanded='true'] > a::after {
  transform-origin: 50% 50%;
  transform: scaleY(-1); }

.badge {
  display: inline-block;
  padding: 0.3em;
  min-width: 2.1em;
  font-size: 0.6rem;
  text-align: center;
  border-radius: 50%;
  background: #2199e8;
  color: #fefefe; }
  .badge.secondary {
    background: #777;
    color: #fefefe; }
  .badge.success {
    background: #3adb76;
    color: #fefefe; }
  .badge.warning {
    background: #ffae00;
    color: #fefefe; }
  .badge.alert {
    background: #ec5840;
    color: #fefefe; }

.breadcrumbs {
  list-style: none;
  margin: 0 0 1rem 0; }
  .breadcrumbs::before, .breadcrumbs::after {
    content: ' ';
    display: table; }
  .breadcrumbs::after {
    clear: both; }
  .breadcrumbs li {
    float: left;
    color: #0a0a0a;
    font-size: 0.76389rem;
    cursor: default;
    text-transform: uppercase; }
    .breadcrumbs li:not(:last-child)::after {
      color: #ECECEC;
      content: "/";
      margin: 0 0.75rem;
      position: relative;
      top: 1px;
      opacity: 1; }
  .breadcrumbs a {
    color: #2199e8; }
    .breadcrumbs a:hover {
      text-decoration: underline; }
  .breadcrumbs .disabled {
    color: #ECECEC;
    cursor: not-allowed; }

.button-group {
  margin-bottom: 1rem;
  font-size: 0; }
  .button-group::before, .button-group::after {
    content: ' ';
    display: table; }
  .button-group::after {
    clear: both; }
  .button-group .button {
    margin: 0;
    margin-right: 1px;
    margin-bottom: 1px;
    font-size: 0.9rem; }
    .button-group .button:last-child {
      margin-right: 0; }
  .button-group.tiny .button {
    font-size: 0.6rem; }
  .button-group.small .button {
    font-size: 0.75rem; }
  .button-group.large .button {
    font-size: 1.25rem; }
  .button-group.expanded {
    margin-right: -1px; }
    .button-group.expanded::before, .button-group.expanded::after {
      display: none; }
    .button-group.expanded .button:first-child:nth-last-child(2), .button-group.expanded .button:first-child:nth-last-child(2):first-child:nth-last-child(2) ~ .button {
      display: inline-block;
      width: calc(50% - 1px);
      margin-right: 1px; }
      .button-group.expanded .button:first-child:nth-last-child(2):last-child, .button-group.expanded .button:first-child:nth-last-child(2):first-child:nth-last-child(2) ~ .button:last-child {
        margin-right: -6px; }
    .button-group.expanded .button:first-child:nth-last-child(3), .button-group.expanded .button:first-child:nth-last-child(3):first-child:nth-last-child(3) ~ .button {
      display: inline-block;
      width: calc(33.33333% - 1px);
      margin-right: 1px; }
      .button-group.expanded .button:first-child:nth-last-child(3):last-child, .button-group.expanded .button:first-child:nth-last-child(3):first-child:nth-last-child(3) ~ .button:last-child {
        margin-right: -6px; }
    .button-group.expanded .button:first-child:nth-last-child(4), .button-group.expanded .button:first-child:nth-last-child(4):first-child:nth-last-child(4) ~ .button {
      display: inline-block;
      width: calc(25% - 1px);
      margin-right: 1px; }
      .button-group.expanded .button:first-child:nth-last-child(4):last-child, .button-group.expanded .button:first-child:nth-last-child(4):first-child:nth-last-child(4) ~ .button:last-child {
        margin-right: -6px; }
    .button-group.expanded .button:first-child:nth-last-child(5), .button-group.expanded .button:first-child:nth-last-child(5):first-child:nth-last-child(5) ~ .button {
      display: inline-block;
      width: calc(20% - 1px);
      margin-right: 1px; }
      .button-group.expanded .button:first-child:nth-last-child(5):last-child, .button-group.expanded .button:first-child:nth-last-child(5):first-child:nth-last-child(5) ~ .button:last-child {
        margin-right: -6px; }
    .button-group.expanded .button:first-child:nth-last-child(6), .button-group.expanded .button:first-child:nth-last-child(6):first-child:nth-last-child(6) ~ .button {
      display: inline-block;
      width: calc(16.66667% - 1px);
      margin-right: 1px; }
      .button-group.expanded .button:first-child:nth-last-child(6):last-child, .button-group.expanded .button:first-child:nth-last-child(6):first-child:nth-last-child(6) ~ .button:last-child {
        margin-right: -6px; }
  .button-group.primary .button {
    background-color: #2199e8;
    color: #fff; }
    .button-group.primary .button:hover, .button-group.primary .button:focus {
      background-color: #147cc0;
      color: #fff; }
  .button-group.secondary .button {
    background-color: #777;
    color: #fff; }
    .button-group.secondary .button:hover, .button-group.secondary .button:focus {
      background-color: #5f5f5f;
      color: #fff; }
  .button-group.success .button {
    background-color: #3adb76;
    color: #fff; }
    .button-group.success .button:hover, .button-group.success .button:focus {
      background-color: #22bb5b;
      color: #fff; }
  .button-group.warning .button {
    background-color: #ffae00;
    color: #fff; }
    .button-group.warning .button:hover, .button-group.warning .button:focus {
      background-color: #cc8b00;
      color: #fff; }
  .button-group.alert .button {
    background-color: #ec5840;
    color: #fff; }
    .button-group.alert .button:hover, .button-group.alert .button:focus {
      background-color: #da3116;
      color: #fff; }
  .button-group.stacked .button, .button-group.stacked-for-small .button, .button-group.stacked-for-medium .button {
    width: 100%; }
    .button-group.stacked .button:last-child, .button-group.stacked-for-small .button:last-child, .button-group.stacked-for-medium .button:last-child {
      margin-bottom: 0; }
  @media screen and (min-width: 40em) {
    .button-group.stacked-for-small .button {
      width: auto;
      margin-bottom: 0; } }
  @media screen and (min-width: 64em) {
    .button-group.stacked-for-medium .button {
      width: auto;
      margin-bottom: 0; } }
  @media screen and (max-width: 39.9375em) {
    .button-group.stacked-for-small.expanded {
      display: block; }
      .button-group.stacked-for-small.expanded .button {
        display: block;
        margin-right: 0; } }

.callout {
  margin: 0 0 1rem 0;
  padding: 1rem;
  border: 1px solid rgba(10, 10, 10, 0.25);
  border-radius: 0;
  position: relative;
  color: #0a0a0a;
  background-color: white; }
  .callout > :first-child {
    margin-top: 0; }
  .callout > :last-child {
    margin-bottom: 0; }
  .callout.primary {
    background-color: #def0fc; }
  .callout.secondary {
    background-color: #ebebeb; }
  .callout.success {
    background-color: #e1faea; }
  .callout.warning {
    background-color: #fff3d9; }
  .callout.alert {
    background-color: #fce6e2; }
  .callout.small {
    padding-top: 0.5rem;
    padding-right: 0.5rem;
    padding-bottom: 0.5rem;
    padding-left: 0.5rem; }
  .callout.large {
    padding-top: 3rem;
    padding-right: 3rem;
    padding-bottom: 3rem;
    padding-left: 3rem; }

.close-button {
  position: absolute;
  color: #8a8a8a;
  right: 1rem;
  top: 0.5rem;
  font-size: 2em;
  line-height: 1;
  cursor: pointer; }
  [data-whatinput='mouse'] .close-button {
    outline: 0; }
  .close-button:hover, .close-button:focus {
    color: #0a0a0a; }

.is-drilldown {
  position: relative;
  overflow: hidden; }
  .is-drilldown li {
    display: block !important; }

.is-drilldown-submenu {
  position: absolute;
  top: 0;
  left: 100%;
  z-index: -1;
  height: 100%;
  width: 100%;
  background: #fefefe;
  transition: transform 0.15s linear; }
  .is-drilldown-submenu.is-active {
    z-index: 1;
    display: block;
    transform: translateX(-100%); }
  .is-drilldown-submenu.is-closing {
    transform: translateX(100%); }

.is-drilldown-submenu-parent > a {
  position: relative; }
  .is-drilldown-submenu-parent > a::after {
    content: '';
    display: block;
    width: 0;
    height: 0;
    border: inset 6px;
    border-color: transparent transparent transparent #2199e8;
    border-left-style: solid;
    border-right-width: 0;
    position: absolute;
    top: 50%;
    margin-top: -6px;
    right: 1rem; }

.js-drilldown-back > a::before {
  content: '';
  display: block;
  width: 0;
  height: 0;
  border: inset 6px;
  border-color: transparent #2199e8 transparent transparent;
  border-right-style: solid;
  border-left-width: 0;
  border-left-width: 0;
  display: inline-block;
  vertical-align: middle;
  margin-right: 0.75rem; }

.dropdown-pane {
  background-color: #fefefe;
  border: 1px solid #ECECEC;
  border-radius: 0;
  display: block;
  font-size: 0.8rem;
  padding: 1rem;
  position: absolute;
  visibility: hidden;
  width: 300px;
  z-index: 10; }
  .dropdown-pane.is-open {
    visibility: visible; }

.dropdown-pane.tiny {
  width: 100px; }

.dropdown-pane.small {
  width: 200px; }

.dropdown-pane.large {
  width: 400px; }

.dropdown.menu > li.opens-left > .is-dropdown-submenu {
  left: auto;
  right: 0;
  top: 100%; }

.dropdown.menu > li.opens-right > .is-dropdown-submenu {
  right: auto;
  left: 0;
  top: 100%; }

.dropdown.menu > li.is-dropdown-submenu-parent > a {
  padding-right: 1.5rem;
  position: relative; }

.dropdown.menu > li.is-dropdown-submenu-parent > a::after {
  content: '';
  display: block;
  width: 0;
  height: 0;
  border: inset 5px;
  border-color: #2199e8 transparent transparent;
  border-top-style: solid;
  border-bottom-width: 0;
  right: 5px;
  margin-top: -2px; }

[data-whatinput='mouse'] .dropdown.menu a {
  outline: 0; }

.no-js .dropdown.menu ul {
  display: none; }

.dropdown.menu.vertical > li .is-dropdown-submenu {
  top: 0; }

.dropdown.menu.vertical > li.opens-left > .is-dropdown-submenu {
  left: auto;
  right: 100%; }

.dropdown.menu.vertical > li.opens-right > .is-dropdown-submenu {
  right: auto;
  left: 100%; }

.dropdown.menu.vertical > li > a::after {
  right: 14px;
  margin-top: -3px; }

.dropdown.menu.vertical > li.opens-left > a::after {
  content: '';
  display: block;
  width: 0;
  height: 0;
  border: inset 5px;
  border-color: transparent #2199e8 transparent transparent;
  border-right-style: solid;
  border-left-width: 0; }

.dropdown.menu.vertical > li.opens-right > a::after {
  content: '';
  display: block;
  width: 0;
  height: 0;
  border: inset 5px;
  border-color: transparent transparent transparent #2199e8;
  border-left-style: solid;
  border-right-width: 0; }

@media screen and (min-width: 40em) {
  .dropdown.menu.medium-horizontal > li.opens-left > .is-dropdown-submenu {
    left: auto;
    right: 0;
    top: 100%; }
  .dropdown.menu.medium-horizontal > li.opens-right > .is-dropdown-submenu {
    right: auto;
    left: 0;
    top: 100%; }
  .dropdown.menu.medium-horizontal > li.is-dropdown-submenu-parent > a {
    padding-right: 1.5rem;
    position: relative; }
  .dropdown.menu.medium-horizontal > li.is-dropdown-submenu-parent > a::after {
    content: '';
    display: block;
    width: 0;
    height: 0;
    border: inset 5px;
    border-color: #2199e8 transparent transparent;
    border-top-style: solid;
    border-bottom-width: 0;
    right: 5px;
    margin-top: -2px; }
  .dropdown.menu.medium-vertical > li .is-dropdown-submenu {
    top: 0; }
  .dropdown.menu.medium-vertical > li.opens-left > .is-dropdown-submenu {
    left: auto;
    right: 100%; }
  .dropdown.menu.medium-vertical > li.opens-right > .is-dropdown-submenu {
    right: auto;
    left: 100%; }
  .dropdown.menu.medium-vertical > li > a::after {
    right: 14px;
    margin-top: -3px; }
  .dropdown.menu.medium-vertical > li.opens-left > a::after {
    content: '';
    display: block;
    width: 0;
    height: 0;
    border: inset 5px;
    border-color: transparent #2199e8 transparent transparent;
    border-right-style: solid;
    border-left-width: 0; }
  .dropdown.menu.medium-vertical > li.opens-right > a::after {
    content: '';
    display: block;
    width: 0;
    height: 0;
    border: inset 5px;
    border-color: transparent transparent transparent #2199e8;
    border-left-style: solid;
    border-right-width: 0; } }

@media screen and (min-width: 64em) {
  .dropdown.menu.large-horizontal > li.opens-left > .is-dropdown-submenu {
    left: auto;
    right: 0;
    top: 100%; }
  .dropdown.menu.large-horizontal > li.opens-right > .is-dropdown-submenu {
    right: auto;
    left: 0;
    top: 100%; }
  .dropdown.menu.large-horizontal > li.is-dropdown-submenu-parent > a {
    padding-right: 1.5rem;
    position: relative; }
  .dropdown.menu.large-horizontal > li.is-dropdown-submenu-parent > a::after {
    content: '';
    display: block;
    width: 0;
    height: 0;
    border: inset 5px;
    border-color: #2199e8 transparent transparent;
    border-top-style: solid;
    border-bottom-width: 0;
    right: 5px;
    margin-top: -2px; }
  .dropdown.menu.large-vertical > li .is-dropdown-submenu {
    top: 0; }
  .dropdown.menu.large-vertical > li.opens-left > .is-dropdown-submenu {
    left: auto;
    right: 100%; }
  .dropdown.menu.large-vertical > li.opens-right > .is-dropdown-submenu {
    right: auto;
    left: 100%; }
  .dropdown.menu.large-vertical > li > a::after {
    right: 14px;
    margin-top: -3px; }
  .dropdown.menu.large-vertical > li.opens-left > a::after {
    content: '';
    display: block;
    width: 0;
    height: 0;
    border: inset 5px;
    border-color: transparent #2199e8 transparent transparent;
    border-right-style: solid;
    border-left-width: 0; }
  .dropdown.menu.large-vertical > li.opens-right > a::after {
    content: '';
    display: block;
    width: 0;
    height: 0;
    border: inset 5px;
    border-color: transparent transparent transparent #2199e8;
    border-left-style: solid;
    border-right-width: 0; } }

.dropdown.menu.align-right .is-dropdown-submenu.first-sub {
  top: 100%;
  left: auto;
  right: 0; }

.is-dropdown-menu.vertical {
  width: 100px; }
  .is-dropdown-menu.vertical.align-right {
    float: right; }

.is-dropdown-submenu-parent {
  position: relative; }
  .is-dropdown-submenu-parent a::after {
    position: absolute;
    top: 50%;
    right: 5px;
    margin-top: -2px; }
  .is-dropdown-submenu-parent.opens-inner > .is-dropdown-submenu {
    top: 100%;
    left: auto; }
  .is-dropdown-submenu-parent.opens-left > .is-dropdown-submenu {
    left: auto;
    right: 100%; }
  .is-dropdown-submenu-parent.opens-right > .is-dropdown-submenu {
    right: auto;
    left: 100%; }

.is-dropdown-submenu {
  display: none;
  position: absolute;
  top: 0;
  left: 100%;
  min-width: 200px;
  z-index: 1;
  background: #fefefe;
  border: 1px solid #ECECEC; }
  .is-dropdown-submenu .is-dropdown-submenu-parent > a::after {
    right: 14px;
    margin-top: -3px; }
  .is-dropdown-submenu .is-dropdown-submenu-parent.opens-left > a::after {
    content: '';
    display: block;
    width: 0;
    height: 0;
    border: inset 5px;
    border-color: transparent #2199e8 transparent transparent;
    border-right-style: solid;
    border-left-width: 0; }
  .is-dropdown-submenu .is-dropdown-submenu-parent.opens-right > a::after {
    content: '';
    display: block;
    width: 0;
    height: 0;
    border: inset 5px;
    border-color: transparent transparent transparent #2199e8;
    border-left-style: solid;
    border-right-width: 0; }
  .is-dropdown-submenu .is-dropdown-submenu {
    margin-top: -1px; }
  .is-dropdown-submenu > li {
    width: 100%; }
  .is-dropdown-submenu.js-dropdown-active {
    display: block; }

.flex-video {
  position: relative;
  height: 0;
  padding-bottom: 75%;
  margin-bottom: 1.11111rem;
  overflow: hidden; }
  .flex-video iframe,
  .flex-video object,
  .flex-video embed,
  .flex-video video {
    position: absolute;
    top: 0;
    left: 0;
    width: 100%;
    height: 100%; }
  .flex-video.widescreen {
    padding-bottom: 56.25%; }
  .flex-video.vimeo {
    padding-top: 0; }

.label {
  display: inline-block;
  padding: 0.33333rem 0.5rem;
  font-size: 0.8rem;
  line-height: 1;
  white-space: nowrap;
  cursor: default;
  border-radius: 0;
  background: #2199e8;
  color: #fefefe; }
  .label.secondary {
    background: #777;
    color: #fefefe; }
  .label.success {
    background: #3adb76;
    color: #fefefe; }
  .label.warning {
    background: #ffae00;
    color: #fefefe; }
  .label.alert {
    background: #ec5840;
    color: #fefefe; }

.media-object {
  margin-bottom: 1rem;
  display: block; }
  .media-object img {
    max-width: none; }
  @media screen and (max-width: 39.9375em) {
    .media-object.stack-for-small .media-object-section {
      padding: 0;
      padding-bottom: 1rem;
      display: block; }
      .media-object.stack-for-small .media-object-section img {
        width: 100%; } }

.media-object-section {
  display: table-cell;
  vertical-align: top; }
  .media-object-section:first-child {
    padding-right: 1rem; }
  .media-object-section:last-child:not(:nth-child(2)) {
    padding-left: 1rem; }
  .media-object-section > :last-child {
    margin-bottom: 0; }
  .media-object-section.middle {
    vertical-align: middle; }
  .media-object-section.bottom {
    vertical-align: bottom; }

.menu {
  margin: 0;
  list-style-type: none; }
  .menu > li {
    display: table-cell;
    vertical-align: middle; }
    [data-whatinput='mouse'] .menu > li {
      outline: 0; }
  .menu > li > a {
    display: block;
    padding: 0.7rem 1rem;
    line-height: 1; }
  .menu input,
  .menu a,
  .menu button {
    margin-bottom: 0; }
  .menu > li > a img,
  .menu > li > a i,
  .menu > li > a svg {
    vertical-align: middle; }
    .menu > li > a img + span,
    .menu > li > a i + span,
    .menu > li > a svg + span {
      vertical-align: middle; }
  .menu > li > a img,
  .menu > li > a i,
  .menu > li > a svg {
    margin-right: 0.25rem;
    display: inline-block; }
  .menu > li {
    display: table-cell; }
  .menu.vertical > li {
    display: block; }
  @media screen and (min-width: 40em) {
    .menu.medium-horizontal > li {
      display: table-cell; }
    .menu.medium-vertical > li {
      display: block; } }
  @media screen and (min-width: 64em) {
    .menu.large-horizontal > li {
      display: table-cell; }
    .menu.large-vertical > li {
      display: block; } }
  .menu.simple li {
    line-height: 1;
    display: inline-block;
    margin-right: 1rem; }
  .menu.simple a {
    padding: 0; }
  .menu.align-right::before, .menu.align-right::after {
    content: ' ';
    display: table; }
  .menu.align-right::after {
    clear: both; }
  .menu.align-right > li {
    float: right; }
  .menu.expanded {
    width: 100%;
    display: table;
    table-layout: fixed; }
    .menu.expanded > li:first-child:last-child {
      width: 100%; }
  .menu.icon-top > li > a {
    text-align: center; }
    .menu.icon-top > li > a img,
    .menu.icon-top > li > a i,
    .menu.icon-top > li > a svg {
      display: block;
      margin: 0 auto 0.25rem; }
  .menu.nested {
    margin-left: 1rem; }
  .menu .active > a {
    color: #fefefe;
    background: #2199e8; }

.menu-text {
  font-weight: bold;
  color: inherit;
  line-height: 1;
  padding-top: 0;
  padding-bottom: 0;
  padding: 0.7rem 1rem; }

.menu-centered {
  text-align: center; }
  .menu-centered > .menu {
    display: inline-block; }

.no-js [data-responsive-menu] ul {
  display: none; }

.menu-icon {
  position: relative;
  display: inline-block;
  vertical-align: middle;
  cursor: pointer;
  width: 20px;
  height: 16px; }
  .menu-icon::after {
    content: '';
    position: absolute;
    display: block;
    width: 100%;
    height: 2px;
    background: #2199e8;
    top: 0;
    left: 0;
    box-shadow: 0 7px 0 #2199e8, 0 14px 0 #2199e8; }
  .menu-icon:hover::after {
    background: #062657;
    box-shadow: 0 7px 0 #062657, 0 14px 0 #062657; }

.menu-icon.dark {
  position: relative;
  display: inline-block;
  vertical-align: middle;
  cursor: pointer;
  width: 20px;
  height: 16px; }
  .menu-icon.dark::after {
    content: '';
    position: absolute;
    display: block;
    width: 100%;
    height: 2px;
    background: #0a0a0a;
    top: 0;
    left: 0;
    box-shadow: 0 7px 0 #0a0a0a, 0 14px 0 #0a0a0a; }
  .menu-icon.dark:hover::after {
    background: #8a8a8a;
    box-shadow: 0 7px 0 #8a8a8a, 0 14px 0 #8a8a8a; }

html,
body {
  height: 100%; }

.off-canvas-wrapper {
  width: 100%;
  overflow-x: hidden;
  position: relative;
  backface-visibility: hidden;
  -webkit-overflow-scrolling: auto; }

.off-canvas-wrapper-inner {
  position: relative;
  width: 100%;
  transition: transform 0.5s ease; }
  .off-canvas-wrapper-inner::before, .off-canvas-wrapper-inner::after {
    content: ' ';
    display: table; }
  .off-canvas-wrapper-inner::after {
    clear: both; }

.off-canvas-content,
.off-canvas-content {
  min-height: 100%;
  background: #fefefe;
  transition: transform 0.5s ease;
  backface-visibility: hidden;
  z-index: 1;
  padding-bottom: 0.1px;
  box-shadow: 0 0 10px rgba(10, 10, 10, 0.5); }

.js-off-canvas-exit {
  display: none;
  position: absolute;
  top: 0;
  left: 0;
  width: 100%;
  height: 100%;
  background: rgba(254, 254, 254, 0.25);
  cursor: pointer;
  transition: background 0.5s ease; }

.off-canvas {
  position: absolute;
  background: #F1F1F1;
  z-index: -1;
  max-height: 100%;
  overflow-y: auto;
  transform: translateX(0); }
  [data-whatinput='mouse'] .off-canvas {
    outline: 0; }
  .off-canvas.position-left {
    left: -250px;
    top: 0;
    width: 250px; }
    .is-open-left {
      transform: translateX(250px); }
  .off-canvas.position-right {
    right: -250px;
    top: 0;
    width: 250px; }
    .is-open-right {
      transform: translateX(-250px); }

@media screen and (min-width: 40em) {
  .position-left.reveal-for-medium {
    left: 0;
    z-index: auto;
    position: fixed; }
    .position-left.reveal-for-medium ~ .off-canvas-content {
      margin-left: 250px; }
  .position-right.reveal-for-medium {
    right: 0;
    z-index: auto;
    position: fixed; }
    .position-right.reveal-for-medium ~ .off-canvas-content {
      margin-right: 250px; } }

@media screen and (min-width: 64em) {
  .position-left.reveal-for-large {
    left: 0;
    z-index: auto;
    position: fixed; }
    .position-left.reveal-for-large ~ .off-canvas-content {
      margin-left: 250px; }
  .position-right.reveal-for-large {
    right: 0;
    z-index: auto;
    position: fixed; }
    .position-right.reveal-for-large ~ .off-canvas-content {
      margin-right: 250px; } }

.orbit {
  position: relative; }

.orbit-container {
  position: relative;
  margin: 0;
  overflow: hidden;
  list-style: none; }

.orbit-slide {
  width: 100%;
  max-height: 100%; }
  .orbit-slide.no-motionui.is-active {
    top: 0;
    left: 0; }

.orbit-figure {
  margin: 0; }

.orbit-image {
  margin: 0;
  width: 100%;
  max-width: 100%; }

.orbit-caption {
  position: absolute;
  bottom: 0;
  width: 100%;
  padding: 1rem;
  margin-bottom: 0;
  color: #0a0a0a;
  background-color: transparent; }

.orbit-previous, .orbit-next {
  position: absolute;
  top: 50%;
  transform: translateY(-50%);
  z-index: 10;
  padding: 1rem;
  color: #fefefe; }
  [data-whatinput='mouse'] .orbit-previous, [data-whatinput='mouse'] .orbit-next {
    outline: 0; }
  .orbit-previous:hover, .orbit-next:hover, .orbit-previous:active, .orbit-next:active, .orbit-previous:focus, .orbit-next:focus {
    background-color: transparent; }

.orbit-previous {
  left: 0; }

.orbit-next {
  left: auto;
  right: 0; }

.orbit-bullets {
  position: relative;
  margin-top: 0.8rem;
  margin-bottom: 0.8rem;
  text-align: center; }
  [data-whatinput='mouse'] .orbit-bullets {
    outline: 0; }
  .orbit-bullets button {
    width: 1.2rem;
    height: 1.2rem;
    margin: 0.1rem;
    background-color: #ECECEC;
    border-radius: 50%; }
    .orbit-bullets button:hover {
      background-color: #8a8a8a; }
    .orbit-bullets button.is-active {
      background-color: #8a8a8a; }

.pagination {
  margin-left: 0;
  margin-bottom: 1rem; }
  .pagination::before, .pagination::after {
    content: ' ';
    display: table; }
  .pagination::after {
    clear: both; }
  .pagination li {
    font-size: 0.97222rem;
    margin-right: 0.06944rem;
    border-radius: 0;
    display: none; }
    .pagination li:last-child, .pagination li:first-child {
      display: inline-block; }
    @media screen and (min-width: 40em) {
      .pagination li {
        display: inline-block; } }
  .pagination a,
  .pagination button {
    color: #0a0a0a;
    display: block;
    padding: 0.20833rem 0.69444rem;
    border-radius: 0; }
    .pagination a:hover,
    .pagination button:hover {
      background: #F1F1F1; }
  .pagination .current {
    padding: 0.20833rem 0.69444rem;
    background: #2199e8;
    color: #fefefe;
    cursor: default; }
  .pagination .disabled {
    padding: 0.20833rem 0.69444rem;
    color: #ECECEC;
    cursor: not-allowed; }
    .pagination .disabled:hover {
      background: transparent; }
  .pagination .ellipsis::after {
    content: '\2026';
    padding: 0.20833rem 0.69444rem;
    color: #0a0a0a; }

.pagination-previous a::before,
.pagination-previous.disabled::before {
  content: '\00ab';
  display: inline-block;
  margin-right: 0.5rem; }

.pagination-next a::after,
.pagination-next.disabled::after {
  content: '\00bb';
  display: inline-block;
  margin-left: 0.5rem; }

.progress {
  background-color: #ECECEC;
  height: 1rem;
  margin-bottom: 1rem;
  border-radius: 0; }
  .progress.primary .progress-meter {
    background-color: #2199e8; }
  .progress.secondary .progress-meter {
    background-color: #777; }
  .progress.success .progress-meter {
    background-color: #3adb76; }
  .progress.warning .progress-meter {
    background-color: #ffae00; }
  .progress.alert .progress-meter {
    background-color: #ec5840; }

.progress-meter {
  position: relative;
  display: block;
  width: 0%;
  height: 100%;
  background-color: #2199e8; }

.progress-meter-text {
  position: absolute;
  top: 50%;
  left: 50%;
  transform: translate(-50%, -50%);
  position: absolute;
  margin: 0;
  font-size: 0.75rem;
  font-weight: bold;
  color: #fefefe;
  white-space: nowrap; }

.slider {
  position: relative;
  height: 0.5rem;
  margin-top: 1.25rem;
  margin-bottom: 2.25rem;
  background-color: #F1F1F1;
  cursor: pointer;
  user-select: none;
  touch-action: none; }

.slider-fill {
  position: absolute;
  top: 0;
  left: 0;
  display: inline-block;
  max-width: 100%;
  height: 0.5rem;
  background-color: #ECECEC;
  transition: all 0.2s ease-in-out; }
  .slider-fill.is-dragging {
    transition: all 0s linear; }

.slider-handle {
  position: absolute;
  top: 50%;
  transform: translateY(-50%);
  position: absolute;
  left: 0;
  z-index: 1;
  display: inline-block;
  width: 1.4rem;
  height: 1.4rem;
  background-color: #2199e8;
  transition: all 0.2s ease-in-out;
  touch-action: manipulation;
  border-radius: 0; }
  [data-whatinput='mouse'] .slider-handle {
    outline: 0; }
  .slider-handle:hover {
    background-color: #1583cc; }
  .slider-handle.is-dragging {
    transition: all 0s linear; }

.slider.disabled,
.slider[disabled] {
  opacity: 0.25;
  cursor: not-allowed; }

.slider.vertical {
  display: inline-block;
  width: 0.5rem;
  height: 12.5rem;
  margin: 0 1.25rem;
  transform: scale(1, -1); }
  .slider.vertical .slider-fill {
    top: 0;
    width: 0.5rem;
    max-height: 100%; }
  .slider.vertical .slider-handle {
    position: absolute;
    top: 0;
    left: 50%;
    width: 1.4rem;
    height: 1.4rem;
    transform: translateX(-50%); }

.sticky-container {
  position: relative; }

.sticky {
  position: absolute;
  z-index: 0;
  transform: translate3d(0, 0, 0); }

.sticky.is-stuck {
  position: fixed;
  z-index: 5; }
  .sticky.is-stuck.is-at-top {
    top: 0; }
  .sticky.is-stuck.is-at-bottom {
    bottom: 0; }

.sticky.is-anchored {
  position: absolute;
  left: auto;
  right: auto; }
  .sticky.is-anchored.is-at-bottom {
    bottom: 0; }

body.is-reveal-open {
  overflow: hidden; }

html.is-reveal-open,
html.is-reveal-open body {
  height: 100%;
  overflow: hidden;
  user-select: none; }

.reveal-overlay {
  display: none;
  position: fixed;
  top: 0;
  bottom: 0;
  left: 0;
  right: 0;
  z-index: 1005;
  background-color: rgba(10, 10, 10, 0.45);
  overflow-y: scroll; }

.reveal {
  display: none;
  z-index: 1006;
  padding: 1rem;
  border: 1px solid #ECECEC;
  background-color: #fefefe;
  border-radius: 0;
  position: relative;
  top: 100px;
  margin-left: auto;
  margin-right: auto;
  overflow-y: auto; }
  [data-whatinput='mouse'] .reveal {
    outline: 0; }
  @media screen and (min-width: 40em) {
    .reveal {
      min-height: 0; } }
  .reveal .column, .reveal .columns,
  .reveal .columns {
    min-width: 0; }
  .reveal > :last-child {
    margin-bottom: 0; }
  @media screen and (min-width: 40em) {
    .reveal {
      width: 600px;
      max-width: 83.33333rem; } }
  @media screen and (min-width: 40em) {
    .reveal .reveal {
      left: auto;
      right: auto;
      margin: 0 auto; } }
  .reveal.collapse {
    padding: 0; }
  @media screen and (min-width: 40em) {
    .reveal.tiny {
      width: 30%;
      max-width: 83.33333rem; } }
  @media screen and (min-width: 40em) {
    .reveal.small {
      width: 50%;
      max-width: 83.33333rem; } }
  @media screen and (min-width: 40em) {
    .reveal.large {
      width: 90%;
      max-width: 83.33333rem; } }
  .reveal.full {
    top: 0;
    left: 0;
    width: 100%;
    height: 100%;
    height: 100vh;
    min-height: 100vh;
    max-width: none;
    margin-left: 0;
    border: 0;
    border-radius: 0; }
  @media screen and (max-width: 39.9375em) {
    .reveal {
      top: 0;
      left: 0;
      width: 100%;
      height: 100%;
      height: 100vh;
      min-height: 100vh;
      max-width: none;
      margin-left: 0;
      border: 0;
      border-radius: 0; } }
  .reveal.without-overlay {
    position: fixed; }

.switch {
  margin-bottom: 1rem;
  outline: 0;
  position: relative;
  user-select: none;
  color: #fefefe;
  font-weight: bold;
  font-size: 0.97222rem; }

.switch-input {
  opacity: 0;
  position: absolute; }

.switch-paddle {
  background: #ECECEC;
  cursor: pointer;
  display: block;
  position: relative;
  width: 4rem;
  height: 2rem;
  transition: all 0.25s ease-out;
  border-radius: 0;
  color: inherit;
  font-weight: inherit; }
  input + .switch-paddle {
    margin: 0; }
  .switch-paddle::after {
    background: #fefefe;
    content: '';
    display: block;
    position: absolute;
    height: 1.5rem;
    left: 0.25rem;
    top: 0.25rem;
    width: 1.5rem;
    transition: all 0.25s ease-out;
    transform: translate3d(0, 0, 0);
    border-radius: 0; }
  input:checked ~ .switch-paddle {
    background: #2199e8; }
    input:checked ~ .switch-paddle::after {
      left: 2.25rem; }
  [data-whatinput='mouse'] input:focus ~ .switch-paddle {
    outline: 0; }

.switch-active, .switch-inactive {
  position: absolute;
  top: 50%;
  transform: translateY(-50%); }

.switch-active {
  left: 8%;
  display: none; }
  input:checked + label > .switch-active {
    display: block; }

.switch-inactive {
  right: 15%; }
  input:checked + label > .switch-inactive {
    display: none; }

.switch.tiny .switch-paddle {
  width: 3rem;
  height: 1.5rem;
  font-size: 0.69444rem; }

.switch.tiny .switch-paddle::after {
  width: 1rem;
  height: 1rem; }

.switch.tiny input:checked ~ .switch-paddle::after {
  left: 1.75rem; }

.switch.small .switch-paddle {
  width: 3.5rem;
  height: 1.75rem;
  font-size: 0.83333rem; }

.switch.small .switch-paddle::after {
  width: 1.25rem;
  height: 1.25rem; }

.switch.small input:checked ~ .switch-paddle::after {
  left: 2rem; }

.switch.large .switch-paddle {
  width: 5rem;
  height: 2.5rem;
  font-size: 1.11111rem; }

.switch.large .switch-paddle::after {
  width: 2rem;
  height: 2rem; }

.switch.large input:checked ~ .switch-paddle::after {
  left: 2.75rem; }

table {
  width: 100%;
  margin-bottom: 1rem;
  border-radius: 0; }
  table thead,
  table tbody,
  table tfoot {
    border: 1px solid #f1f1f1;
    background-color: #fefefe; }
  table caption {
    font-weight: bold;
    padding: 0.55556rem 0.69444rem 0.69444rem; }
  table thead,
  table tfoot {
    background: #f8f8f8;
    color: #0a0a0a; }
    table thead tr,
    table tfoot tr {
      background: transparent; }
    table thead th,
    table thead td,
    table tfoot th,
    table tfoot td {
      padding: 0.55556rem 0.69444rem 0.69444rem;
      font-weight: bold;
      text-align: left; }
  table tbody tr:nth-child(even) {
    background-color: #f1f1f1; }
  table tbody th,
  table tbody td {
    padding: 0.55556rem 0.69444rem 0.69444rem; }

@media screen and (max-width: 63.9375em) {
  table.stack thead {
    display: none; }
  table.stack tfoot {
    display: none; }
  table.stack tr,
  table.stack th,
  table.stack td {
    display: block; }
  table.stack td {
    border-top: 0; } }

table.scroll {
  display: block;
  width: 100%;
  overflow-x: auto; }

table.hover tr:hover {
  background-color: #f9f9f9; }

table.hover tr:nth-of-type(even):hover {
  background-color: #ececec; }

.table-scroll {
  overflow-x: auto; }
  .table-scroll table {
    width: auto; }

.tabs {
  margin: 0;
  list-style-type: none;
  background: #fefefe;
  border: 1px solid #F1F1F1; }
  .tabs::before, .tabs::after {
    content: ' ';
    display: table; }
  .tabs::after {
    clear: both; }

.tabs.vertical > li {
  width: auto;
  float: none;
  display: block; }

.tabs.simple > li > a {
  padding: 0; }
  .tabs.simple > li > a:hover {
    background: transparent; }

.tabs.primary {
  background: #2199e8; }
  .tabs.primary > li > a {
    color: #fefefe; }
    .tabs.primary > li > a:hover, .tabs.primary > li > a:focus {
      background: #1893e4; }

.tabs-title {
  float: left; }
  .tabs-title > a {
    display: block;
    padding: 1.25rem 1.5rem;
    line-height: 1;
    font-size: 0.75rem; }
    .tabs-title > a:hover {
      background: #fefefe; }
    .tabs-title > a:focus, .tabs-title > a[aria-selected='true'] {
      background: #F1F1F1; }

.tabs-content {
  background: #fefefe;
  transition: all 0.5s ease;
  border: 1px solid #F1F1F1;
  border-top: 0; }

.tabs-content.vertical {
  border: 1px solid #F1F1F1;
  border-left: 0; }

.tabs-panel {
  display: none;
  padding: 1rem; }
  .tabs-panel.is-active {
    display: block; }

.thumbnail {
  border: solid 4px #fefefe;
  box-shadow: 0 0 0 1px rgba(10, 10, 10, 0.2);
  display: inline-block;
  line-height: 0;
  max-width: 100%;
  transition: box-shadow 200ms ease-out;
  border-radius: 0;
  margin-bottom: 1rem; }
  .thumbnail:hover, .thumbnail:focus {
    box-shadow: 0 0 6px 1px rgba(33, 153, 232, 0.5); }

.title-bar {
  background: transparent;
  color: #2199e8;
  padding: 0.5rem; }
  .title-bar::before, .title-bar::after {
    content: ' ';
    display: table; }
  .title-bar::after {
    clear: both; }
  .title-bar .menu-icon {
    margin-left: 0.25rem;
    margin-right: 0.25rem; }

.title-bar-left {
  float: left; }

.title-bar-right {
  float: right;
  text-align: right; }

.title-bar-title {
  font-weight: bold;
  vertical-align: middle;
  display: inline-block; }

.menu-icon.dark {
  position: relative;
  display: inline-block;
  vertical-align: middle;
  cursor: pointer;
  width: 20px;
  height: 16px; }
  .menu-icon.dark::after {
    content: '';
    position: absolute;
    display: block;
    width: 100%;
    height: 2px;
    background: #0a0a0a;
    top: 0;
    left: 0;
    box-shadow: 0 7px 0 #0a0a0a, 0 14px 0 #0a0a0a; }
  .menu-icon.dark:hover::after {
    background: #8a8a8a;
    box-shadow: 0 7px 0 #8a8a8a, 0 14px 0 #8a8a8a; }

.has-tip {
  border-bottom: dotted 1px #8a8a8a;
  font-weight: bold;
  position: relative;
  display: inline-block;
  cursor: help; }

.tooltip {
  background-color: #0a0a0a;
  color: #fefefe;
  font-size: 80%;
  padding: 0.75rem;
  position: absolute;
  z-index: 10;
  top: calc(100% + 0.6495rem);
  max-width: 50% !important;
  border-radius: 0; }
  .tooltip::before {
    content: '';
    display: block;
    width: 0;
    height: 0;
    border: inset 0.75rem;
    border-color: transparent transparent #0a0a0a;
    border-bottom-style: solid;
    border-top-width: 0;
    bottom: 100%;
    position: absolute;
    left: 50%;
    transform: translateX(-50%); }
  .tooltip.top::before {
    content: '';
    display: block;
    width: 0;
    height: 0;
    border: inset 0.75rem;
    border-color: #0a0a0a transparent transparent;
    border-top-style: solid;
    border-bottom-width: 0;
    top: 100%;
    bottom: auto; }
  .tooltip.left::before {
    content: '';
    display: block;
    width: 0;
    height: 0;
    border: inset 0.75rem;
    border-color: transparent transparent transparent #0a0a0a;
    border-left-style: solid;
    border-right-width: 0;
    bottom: auto;
    left: 100%;
    top: 50%;
    transform: translateY(-50%); }
  .tooltip.right::before {
    content: '';
    display: block;
    width: 0;
    height: 0;
    border: inset 0.75rem;
    border-color: transparent #0a0a0a transparent transparent;
    border-right-style: solid;
    border-left-width: 0;
    bottom: auto;
    left: auto;
    right: 100%;
    top: 50%;
    transform: translateY(-50%); }

.top-bar {
  padding: 0; }
  .top-bar::before, .top-bar::after {
    content: ' ';
    display: table; }
  .top-bar::after {
    clear: both; }
  .top-bar,
  .top-bar ul {
    background-color: #fefefe; }
  .top-bar ul ul {
    background-color: #e6e6e6; }
  .top-bar input {
    max-width: 500px;
    margin-right: 1rem; }
  .top-bar .input-group-field {
    width: 100%;
    margin-right: 0; }
  .top-bar input.button {
    width: auto; }
  .top-bar .top-bar-left,
  .top-bar .top-bar-right {
    width: 100%; }
  @media screen and (min-width: 40em) {
    .top-bar .top-bar-left,
    .top-bar .top-bar-right {
      width: auto; } }
  @media screen and (max-width: 63.9375em) {
    .top-bar.stacked-for-medium .top-bar-left,
    .top-bar.stacked-for-medium .top-bar-right {
      width: 100%; } }
  @media screen and (max-width: 74.9375em) {
    .top-bar.stacked-for-large .top-bar-left,
    .top-bar.stacked-for-large .top-bar-right {
      width: 100%; } }

.top-bar-title {
  float: left;
  margin-right: 1rem; }

.top-bar-left {
  float: left; }

.top-bar-right {
  float: right; }

.slide-in-down.mui-enter {
  transition-duration: 500ms;
  transition-timing-function: linear;
  transform: translateY(-100%);
  transition-property: transform, opacity;
  backface-visibility: hidden; }

.slide-in-down.mui-enter.mui-enter-active {
  transform: translateY(0); }

.slide-in-left.mui-enter {
  transition-duration: 500ms;
  transition-timing-function: linear;
  transform: translateX(-100%);
  transition-property: transform, opacity;
  backface-visibility: hidden; }

.slide-in-left.mui-enter.mui-enter-active {
  transform: translateX(0); }

.slide-in-up.mui-enter {
  transition-duration: 500ms;
  transition-timing-function: linear;
  transform: translateY(100%);
  transition-property: transform, opacity;
  backface-visibility: hidden; }

.slide-in-up.mui-enter.mui-enter-active {
  transform: translateY(0); }

.slide-in-right.mui-enter {
  transition-duration: 500ms;
  transition-timing-function: linear;
  transform: translateX(100%);
  transition-property: transform, opacity;
  backface-visibility: hidden; }

.slide-in-right.mui-enter.mui-enter-active {
  transform: translateX(0); }

.slide-out-down.mui-leave {
  transition-duration: 500ms;
  transition-timing-function: linear;
  transform: translateY(0);
  transition-property: transform, opacity;
  backface-visibility: hidden; }

.slide-out-down.mui-leave.mui-leave-active {
  transform: translateY(100%); }

.slide-out-right.mui-leave {
  transition-duration: 500ms;
  transition-timing-function: linear;
  transform: translateX(0);
  transition-property: transform, opacity;
  backface-visibility: hidden; }

.slide-out-right.mui-leave.mui-leave-active {
  transform: translateX(100%); }

.slide-out-up.mui-leave {
  transition-duration: 500ms;
  transition-timing-function: linear;
  transform: translateY(0);
  transition-property: transform, opacity;
  backface-visibility: hidden; }

.slide-out-up.mui-leave.mui-leave-active {
  transform: translateY(-100%); }

.slide-out-left.mui-leave {
  transition-duration: 500ms;
  transition-timing-function: linear;
  transform: translateX(0);
  transition-property: transform, opacity;
  backface-visibility: hidden; }

.slide-out-left.mui-leave.mui-leave-active {
  transform: translateX(-100%); }

.fade-in.mui-enter {
  transition-duration: 500ms;
  transition-timing-function: linear;
  opacity: 0;
  transition-property: opacity; }

.fade-in.mui-enter.mui-enter-active {
  opacity: 1; }

.fade-out.mui-leave {
  transition-duration: 500ms;
  transition-timing-function: linear;
  opacity: 1;
  transition-property: opacity; }

.fade-out.mui-leave.mui-leave-active {
  opacity: 0; }

.hinge-in-from-top.mui-enter {
  transition-duration: 500ms;
  transition-timing-function: linear;
  transform: perspective(2000px) rotateX(-90deg);
  transform-origin: top;
  transition-property: transform, opacity;
  opacity: 0; }

.hinge-in-from-top.mui-enter.mui-enter-active {
  transform: perspective(2000px) rotate(0deg);
  opacity: 1; }

.hinge-in-from-right.mui-enter {
  transition-duration: 500ms;
  transition-timing-function: linear;
  transform: perspective(2000px) rotateY(-90deg);
  transform-origin: right;
  transition-property: transform, opacity;
  opacity: 0; }

.hinge-in-from-right.mui-enter.mui-enter-active {
  transform: perspective(2000px) rotate(0deg);
  opacity: 1; }

.hinge-in-from-bottom.mui-enter {
  transition-duration: 500ms;
  transition-timing-function: linear;
  transform: perspective(2000px) rotateX(90deg);
  transform-origin: bottom;
  transition-property: transform, opacity;
  opacity: 0; }

.hinge-in-from-bottom.mui-enter.mui-enter-active {
  transform: perspective(2000px) rotate(0deg);
  opacity: 1; }

.hinge-in-from-left.mui-enter {
  transition-duration: 500ms;
  transition-timing-function: linear;
  transform: perspective(2000px) rotateY(90deg);
  transform-origin: left;
  transition-property: transform, opacity;
  opacity: 0; }

.hinge-in-from-left.mui-enter.mui-enter-active {
  transform: perspective(2000px) rotate(0deg);
  opacity: 1; }

.hinge-in-from-middle-x.mui-enter {
  transition-duration: 500ms;
  transition-timing-function: linear;
  transform: perspective(2000px) rotateX(-90deg);
  transform-origin: center;
  transition-property: transform, opacity;
  opacity: 0; }

.hinge-in-from-middle-x.mui-enter.mui-enter-active {
  transform: perspective(2000px) rotate(0deg);
  opacity: 1; }

.hinge-in-from-middle-y.mui-enter {
  transition-duration: 500ms;
  transition-timing-function: linear;
  transform: perspective(2000px) rotateY(-90deg);
  transform-origin: center;
  transition-property: transform, opacity;
  opacity: 0; }

.hinge-in-from-middle-y.mui-enter.mui-enter-active {
  transform: perspective(2000px) rotate(0deg);
  opacity: 1; }

.hinge-out-from-top.mui-leave {
  transition-duration: 500ms;
  transition-timing-function: linear;
  transform: perspective(2000px) rotate(0deg);
  transform-origin: top;
  transition-property: transform, opacity;
  opacity: 1; }

.hinge-out-from-top.mui-leave.mui-leave-active {
  transform: perspective(2000px) rotateX(-90deg);
  opacity: 0; }

.hinge-out-from-right.mui-leave {
  transition-duration: 500ms;
  transition-timing-function: linear;
  transform: perspective(2000px) rotate(0deg);
  transform-origin: right;
  transition-property: transform, opacity;
  opacity: 1; }

.hinge-out-from-right.mui-leave.mui-leave-active {
  transform: perspective(2000px) rotateY(-90deg);
  opacity: 0; }

.hinge-out-from-bottom.mui-leave {
  transition-duration: 500ms;
  transition-timing-function: linear;
  transform: perspective(2000px) rotate(0deg);
  transform-origin: bottom;
  transition-property: transform, opacity;
  opacity: 1; }

.hinge-out-from-bottom.mui-leave.mui-leave-active {
  transform: perspective(2000px) rotateX(90deg);
  opacity: 0; }

.hinge-out-from-left.mui-leave {
  transition-duration: 500ms;
  transition-timing-function: linear;
  transform: perspective(2000px) rotate(0deg);
  transform-origin: left;
  transition-property: transform, opacity;
  opacity: 1; }

.hinge-out-from-left.mui-leave.mui-leave-active {
  transform: perspective(2000px) rotateY(90deg);
  opacity: 0; }

.hinge-out-from-middle-x.mui-leave {
  transition-duration: 500ms;
  transition-timing-function: linear;
  transform: perspective(2000px) rotate(0deg);
  transform-origin: center;
  transition-property: transform, opacity;
  opacity: 1; }

.hinge-out-from-middle-x.mui-leave.mui-leave-active {
  transform: perspective(2000px) rotateX(-90deg);
  opacity: 0; }

.hinge-out-from-middle-y.mui-leave {
  transition-duration: 500ms;
  transition-timing-function: linear;
  transform: perspective(2000px) rotate(0deg);
  transform-origin: center;
  transition-property: transform, opacity;
  opacity: 1; }

.hinge-out-from-middle-y.mui-leave.mui-leave-active {
  transform: perspective(2000px) rotateY(-90deg);
  opacity: 0; }

.scale-in-up.mui-enter {
  transition-duration: 500ms;
  transition-timing-function: linear;
  transform: scale(0.5);
  transition-property: transform, opacity;
  opacity: 0; }

.scale-in-up.mui-enter.mui-enter-active {
  transform: scale(1);
  opacity: 1; }

.scale-in-down.mui-enter {
  transition-duration: 500ms;
  transition-timing-function: linear;
  transform: scale(1.5);
  transition-property: transform, opacity;
  opacity: 0; }

.scale-in-down.mui-enter.mui-enter-active {
  transform: scale(1);
  opacity: 1; }

.scale-out-up.mui-leave {
  transition-duration: 500ms;
  transition-timing-function: linear;
  transform: scale(1);
  transition-property: transform, opacity;
  opacity: 1; }

.scale-out-up.mui-leave.mui-leave-active {
  transform: scale(1.5);
  opacity: 0; }

.scale-out-down.mui-leave {
  transition-duration: 500ms;
  transition-timing-function: linear;
  transform: scale(1);
  transition-property: transform, opacity;
  opacity: 1; }

.scale-out-down.mui-leave.mui-leave-active {
  transform: scale(0.5);
  opacity: 0; }

.spin-in.mui-enter {
  transition-duration: 500ms;
  transition-timing-function: linear;
  transform: rotate(-0.75turn);
  transition-property: transform, opacity;
  opacity: 0; }

.spin-in.mui-enter.mui-enter-active {
  transform: rotate(0);
  opacity: 1; }

.spin-out.mui-leave {
  transition-duration: 500ms;
  transition-timing-function: linear;
  transform: rotate(0);
  transition-property: transform, opacity;
  opacity: 1; }

.spin-out.mui-leave.mui-leave-active {
  transform: rotate(0.75turn);
  opacity: 0; }

.spin-in-ccw.mui-enter {
  transition-duration: 500ms;
  transition-timing-function: linear;
  transform: rotate(0.75turn);
  transition-property: transform, opacity;
  opacity: 0; }

.spin-in-ccw.mui-enter.mui-enter-active {
  transform: rotate(0);
  opacity: 1; }

.spin-out-ccw.mui-leave {
  transition-duration: 500ms;
  transition-timing-function: linear;
  transform: rotate(0);
  transition-property: transform, opacity;
  opacity: 1; }

.spin-out-ccw.mui-leave.mui-leave-active {
  transform: rotate(-0.75turn);
  opacity: 0; }

.slow {
  transition-duration: 750ms !important; }

.fast {
  transition-duration: 250ms !important; }

.linear {
  transition-timing-function: linear !important; }

.ease {
  transition-timing-function: ease !important; }

.ease-in {
  transition-timing-function: ease-in !important; }

.ease-out {
  transition-timing-function: ease-out !important; }

.ease-in-out {
  transition-timing-function: ease-in-out !important; }

.bounce-in {
  transition-timing-function: cubic-bezier(0.485, 0.155, 0.24, 1.245) !important; }

.bounce-out {
  transition-timing-function: cubic-bezier(0.485, 0.155, 0.515, 0.845) !important; }

.bounce-in-out {
  transition-timing-function: cubic-bezier(0.76, -0.245, 0.24, 1.245) !important; }

.short-delay {
  transition-delay: 300ms !important; }

.long-delay {
  transition-delay: 700ms !important; }

.shake {
  animation-name: shake-7; }

@keyframes shake-7 {
  0%, 10%, 20%, 30%, 40%, 50%, 60%, 70%, 80%, 90% {
    transform: translateX(7%); }
  5%, 15%, 25%, 35%, 45%, 55%, 65%, 75%, 85%, 95% {
    transform: translateX(-7%); } }

.spin-cw {
  animation-name: spin-cw-1turn; }

@keyframes spin-cw-1turn {
  0% {
    transform: rotate(-1turn); }
  100% {
    transform: rotate(0); } }

.spin-ccw {
  animation-name: spin-cw-1turn; }

@keyframes spin-cw-1turn {
  0% {
    transform: rotate(0); }
  100% {
    transform: rotate(1turn); } }

.wiggle {
  animation-name: wiggle-7deg; }

@keyframes wiggle-7deg {
  40%, 50%, 60% {
    transform: rotate(7deg); }
  35%, 45%, 55%, 65% {
    transform: rotate(-7deg); }
  0%, 30%, 70%, 100% {
    transform: rotate(0); } }

.shake,
.spin-cw,
.spin-ccw,
.wiggle {
  animation-duration: 500ms; }

.infinite {
  animation-iteration-count: infinite; }

.slow {
  animation-duration: 750ms !important; }

.fast {
  animation-duration: 250ms !important; }

.linear {
  animation-timing-function: linear !important; }

.ease {
  animation-timing-function: ease !important; }

.ease-in {
  animation-timing-function: ease-in !important; }

.ease-out {
  animation-timing-function: ease-out !important; }

.ease-in-out {
  animation-timing-function: ease-in-out !important; }

.bounce-in {
  animation-timing-function: cubic-bezier(0.485, 0.155, 0.24, 1.245) !important; }

.bounce-out {
  animation-timing-function: cubic-bezier(0.485, 0.155, 0.515, 0.845) !important; }

.bounce-in-out {
  animation-timing-function: cubic-bezier(0.76, -0.245, 0.24, 1.245) !important; }

.short-delay {
  animation-delay: 300ms !important; }

.long-delay {
  animation-delay: 700ms !important; }

.timeline {
  margin-top: 40px;
  list-style-type: none;
  display: flex;
  align-items: right; }

.li {
  transition: all 200ms ease-in;
  min-width: 19.6%; }

.timestamp {
  margin-bottom: 20px;
  padding: 0px 40px;
  display: flex;
  flex-direction: column;
  align-items: center;
  font-weight: 100; }

.status {
  padding: 0px 40px;
  display: flex;
  justify-content: center;
  border-top: 2px solid #D6DCE0;
  position: relative;
  transition: all 200ms ease-in;
  text-align: center; }

.status h4 {
  font-weight: 600;
  font-size: 12px;
  margin-top: 10px; }

.status:before {
  content: "";
  width: 25px;
  height: 25px;
  background-color: white;
  border-radius: 25px;
  border: 1px solid #ddd;
  position: absolute;
  top: -15px;
  left: 42%;
  transition: all 200ms ease-in; }

.li.complete .status {
  border-top: 2px solid #384452; }

.li.complete .status:before {
  background-color: #384452;
  border: none;
  transition: all 200ms ease-in; }

.li.complete .status h4 {
  color: #384452; }

@media (min-device-width: 320px) and (max-device-width: 700px) {
  .timeline {
    list-style-type: none;
    display: block; }
  .li {
    transition: all 200ms ease-in;
    display: flex;
    width: inherit; }
  .timestamp {
    width: 100px; }
  .status:before {
    left: -8%;
    top: 30%;
    transition: all 200ms ease-in; } }

.error {
  color: red; }

.toast-title {
  font-weight: 700; }

.toast-message {
  -ms-word-wrap: break-word;
  word-wrap: break-word; }

.toast-message a, .toast-message label {
  color: #fff; }

.toast-message a:hover {
  color: #ccc;
  text-decoration: none; }

.toast-close-button {
  position: relative;
  right: -.3em;
  top: -.3em;
  float: right;
  font-size: 20px;
  font-weight: 700;
  color: #fff;
  -webkit-text-shadow: 0 1px 0 #fff;
  text-shadow: 0 1px 0 #fff;
  opacity: .8;
  -ms-filter: alpha(Opacity=80);
  filter: alpha(opacity=80); }

.toast-close-button:focus, .toast-close-button:hover {
  color: #000;
  text-decoration: none;
  cursor: pointer;
  opacity: .4;
  -ms-filter: alpha(Opacity=40);
  filter: alpha(opacity=40); }

button.toast-close-button {
  padding: 0;
  cursor: pointer;
  background: 0 0;
  border: 0;
  -webkit-appearance: none; }

.toast-top-center {
  top: 0;
  right: 0;
  width: 100%; }

.toast-bottom-center {
  bottom: 0;
  right: 0;
  width: 100%; }

.toast-top-full-width {
  top: 0;
  right: 0;
  width: 100%; }

.toast-bottom-full-width {
  bottom: 0;
  right: 0;
  width: 100%; }

.toast-top-left {
  top: 12px;
  left: 12px; }

.toast-top-right {
  top: 12px;
  right: 12px; }

.toast-bottom-right {
  right: 12px;
  bottom: 12px; }

.toast-bottom-left {
  bottom: 12px;
  left: 12px; }

#toast-container {
  position: fixed;
  z-index: 999999; }

#toast-container * {
  -moz-box-sizing: border-box;
  -webkit-box-sizing: border-box;
  box-sizing: border-box; }

#toast-container > div {
  position: relative;
  overflow: hidden;
  margin: 0 0 6px;
  padding: 15px 15px 15px 50px;
  width: 300px;
  -moz-border-radius: 3px;
  -webkit-border-radius: 3px;
  border-radius: 3px;
  background-position: 15px center;
  background-repeat: no-repeat;
  -moz-box-shadow: 0 0 12px #999;
  -webkit-box-shadow: 0 0 12px #999;
  box-shadow: 0 0 12px #999;
  color: #fff;
  opacity: .8;
  -ms-filter: alpha(Opacity=80);
  filter: alpha(opacity=80); }

#toast-container > :hover {
  -moz-box-shadow: 0 0 12px #000;
  -webkit-box-shadow: 0 0 12px #000;
  box-shadow: 0 0 12px #000;
  opacity: 1;
  -ms-filter: alpha(Opacity=100);
  filter: alpha(opacity=100);
  cursor: pointer; }

#toast-container > .toast-info {
  background-image: url(data:image/png;base64,iVBORw0KGgoAAAANSUhEUgAAABgAAAAYCAYAAADgdz34AAAAAXNSR0IArs4c6QAAAARnQU1BAACxjwv8YQUAAAAJcEhZcwAADsMAAA7DAcdvqGQAAAGwSURBVEhLtZa9SgNBEMc9sUxxRcoUKSzSWIhXpFMhhYWFhaBg4yPYiWCXZxBLERsLRS3EQkEfwCKdjWJAwSKCgoKCcudv4O5YLrt7EzgXhiU3/4+b2ckmwVjJSpKkQ6wAi4gwhT+z3wRBcEz0yjSseUTrcRyfsHsXmD0AmbHOC9Ii8VImnuXBPglHpQ5wwSVM7sNnTG7Za4JwDdCjxyAiH3nyA2mtaTJufiDZ5dCaqlItILh1NHatfN5skvjx9Z38m69CgzuXmZgVrPIGE763Jx9qKsRozWYw6xOHdER+nn2KkO+Bb+UV5CBN6WC6QtBgbRVozrahAbmm6HtUsgtPC19tFdxXZYBOfkbmFJ1VaHA1VAHjd0pp70oTZzvR+EVrx2Ygfdsq6eu55BHYR8hlcki+n+kERUFG8BrA0BwjeAv2M8WLQBtcy+SD6fNsmnB3AlBLrgTtVW1c2QN4bVWLATaIS60J2Du5y1TiJgjSBvFVZgTmwCU+dAZFoPxGEEs8nyHC9Bwe2GvEJv2WXZb0vjdyFT4Cxk3e/kIqlOGoVLwwPevpYHT+00T+hWwXDf4AJAOUqWcDhbwAAAAASUVORK5CYII=) !important; }

#toast-container > .toast-error {
  background-image: url(data:image/png;base64,iVBORw0KGgoAAAANSUhEUgAAABgAAAAYCAYAAADgdz34AAAAAXNSR0IArs4c6QAAAARnQU1BAACxjwv8YQUAAAAJcEhZcwAADsMAAA7DAcdvqGQAAAHOSURBVEhLrZa/SgNBEMZzh0WKCClSCKaIYOED+AAKeQQLG8HWztLCImBrYadgIdY+gIKNYkBFSwu7CAoqCgkkoGBI/E28PdbLZmeDLgzZzcx83/zZ2SSXC1j9fr+I1Hq93g2yxH4iwM1vkoBWAdxCmpzTxfkN2RcyZNaHFIkSo10+8kgxkXIURV5HGxTmFuc75B2RfQkpxHG8aAgaAFa0tAHqYFfQ7Iwe2yhODk8+J4C7yAoRTWI3w/4klGRgR4lO7Rpn9+gvMyWp+uxFh8+H+ARlgN1nJuJuQAYvNkEnwGFck18Er4q3egEc/oO+mhLdKgRyhdNFiacC0rlOCbhNVz4H9FnAYgDBvU3QIioZlJFLJtsoHYRDfiZoUyIxqCtRpVlANq0EU4dApjrtgezPFad5S19Wgjkc0hNVnuF4HjVA6C7QrSIbylB+oZe3aHgBsqlNqKYH48jXyJKMuAbiyVJ8KzaB3eRc0pg9VwQ4niFryI68qiOi3AbjwdsfnAtk0bCjTLJKr6mrD9g8iq/S/B81hguOMlQTnVyG40wAcjnmgsCNESDrjme7wfftP4P7SP4N3CJZdvzoNyGq2c/HWOXJGsvVg+RA/k2MC/wN6I2YA2Pt8GkAAAAASUVORK5CYII=) !important; }

#toast-container > .toast-success {
  background-image: url(data:image/png;base64,iVBORw0KGgoAAAANSUhEUgAAABgAAAAYCAYAAADgdz34AAAAAXNSR0IArs4c6QAAAARnQU1BAACxjwv8YQUAAAAJcEhZcwAADsMAAA7DAcdvqGQAAADsSURBVEhLY2AYBfQMgf///3P8+/evAIgvA/FsIF+BavYDDWMBGroaSMMBiE8VC7AZDrIFaMFnii3AZTjUgsUUWUDA8OdAH6iQbQEhw4HyGsPEcKBXBIC4ARhex4G4BsjmweU1soIFaGg/WtoFZRIZdEvIMhxkCCjXIVsATV6gFGACs4Rsw0EGgIIH3QJYJgHSARQZDrWAB+jawzgs+Q2UO49D7jnRSRGoEFRILcdmEMWGI0cm0JJ2QpYA1RDvcmzJEWhABhD/pqrL0S0CWuABKgnRki9lLseS7g2AlqwHWQSKH4oKLrILpRGhEQCw2LiRUIa4lwAAAABJRU5ErkJggg==) !important; }

#toast-container > .toast-warning {
  background-image: url(data:image/png;base64,iVBORw0KGgoAAAANSUhEUgAAABgAAAAYCAYAAADgdz34AAAAAXNSR0IArs4c6QAAAARnQU1BAACxjwv8YQUAAAAJcEhZcwAADsMAAA7DAcdvqGQAAAGYSURBVEhL5ZSvTsNQFMbXZGICMYGYmJhAQIJAICYQPAACiSDB8AiICQQJT4CqQEwgJvYASAQCiZiYmJhAIBATCARJy+9rTsldd8sKu1M0+dLb057v6/lbq/2rK0mS/TRNj9cWNAKPYIJII7gIxCcQ51cvqID+GIEX8ASG4B1bK5gIZFeQfoJdEXOfgX4QAQg7kH2A65yQ87lyxb27sggkAzAuFhbbg1K2kgCkB1bVwyIR9m2L7PRPIhDUIXgGtyKw575yz3lTNs6X4JXnjV+LKM/m3MydnTbtOKIjtz6VhCBq4vSm3ncdrD2lk0VgUXSVKjVDJXJzijW1RQdsU7F77He8u68koNZTz8Oz5yGa6J3H3lZ0xYgXBK2QymlWWA+RWnYhskLBv2vmE+hBMCtbA7KX5drWyRT/2JsqZ2IvfB9Y4bWDNMFbJRFmC9E74SoS0CqulwjkC0+5bpcV1CZ8NMej4pjy0U+doDQsGyo1hzVJttIjhQ7GnBtRFN1UarUlH8F3xict+HY07rEzoUGPlWcjRFRr4/gChZgc3ZL2d8oAAAAASUVORK5CYII=) !important; }

#toast-container.toast-bottom-center > div, #toast-container.toast-top-center > div {
  width: 300px;
  margin: auto; }

#toast-container.toast-bottom-full-width > div, #toast-container.toast-top-full-width > div {
  width: 96%;
  margin: auto; }

.toast {
  background-color: #030303; }

.toast-success {
  background-color: #51a351; }

.toast-error {
  background-color: #bd362f; }

.toast-info {
  background-color: #2f96b4; }

.toast-warning {
  background-color: #f89406; }

.toast-progress {
  position: absolute;
  left: 0;
  bottom: 0;
  height: 4px;
  background-color: #000;
  opacity: .4;
  -ms-filter: alpha(Opacity=40);
  filter: alpha(opacity=40); }

@media all and (max-width: 240px) {
  #toast-container > div {
    padding: 8px 8px 8px 50px;
    width: 11em; }
  #toast-container .toast-close-button {
    right: -.2em;
    top: -.2em; } }

@media all and (min-width: 241px) and (max-width: 480px) {
  #toast-container > div {
    padding: 8px 8px 8px 50px;
    width: 18em; }
  #toast-container .toast-close-button {
    right: -.2em;
    top: -.2em; } }

@media all and (min-width: 481px) and (max-width: 768px) {
  #toast-container > div {
    padding: 15px 15px 15px 50px;
    width: 25em; } }

.issue-articles {
  margin: 0px;
  padding-left: 0px; }

.issue-articles li {
  list-style: none;
  min-height: 102px;
  border-bottom: 1px dashed #384452;
  border-style: solid;
  border-width: 1px;
  border-color: grey;
  border-left-width: 2px;
  border-left-color: 00b3fe;
  margin-top: 20px;
  position: relative;
  padding-right: 10px; }

.issue-articles li a {
  color: #2f2f2f;
  text-decoration: none; }

.issue-articles li a:hover p, .issue-articles li a:hover pre {
  color: #00b3fe;
  text-decoration: none; }

.issue-articles li img {
  float: left;
  margin-right: 20px; }

.issue-articles li em {
  font-family: 'Lato', sans-serif;
  font-size: 12px;
  color: #b3b3b3; }

.issue-articles p, .issue-articles pre {
  line-height: normal;
  margin-bottom: auto; }

.view_link_with_pdf {
  padding: 0px;
  position: absolute;
  bottom: 0;
  right: 30;
  display: inline-block;
  text-align: right;
  height: 28px;
  width: 28px; }

.view_image_with_pdf {
  height: 28px; }

.view_link_no_pdf {
  padding: 0px;
  position: absolute;
  bottom: 0;
  right: 0;
  display: inline-block;
  text-align: right;
  height: 28px;
  width: 28px; }

.view_image_no_pdf {
  height: 30px;
  width: 30px; }

.pdf_download_link {
  padding: 0px;
  position: absolute;
  bottom: 0;
  right: 0;
  display: inline-block;
  text-align: right;
  height: 30px;
  width: 30px; }

.pdf_download_image {
  height: 30px;
  width: 30px; }

h4.section-name {
  margin-top: 30px; }

.c-tabs-nav {
  display: -webkit-box;
  display: -webkit-flex;
  display: -ms-flexbox;
  display: flex;
  list-style: none;
  margin: 0;
  padding: 0; }

.c-tabs-nav__link {
  -webkit-box-flex: 1;
  -webkit-flex: 1;
  -ms-flex: 1;
  flex: 1;
  margin-right: 4px;
  padding: 12px;
  color: #fff;
  background-color: #b3b3b3;
  text-align: center;
  -webkit-transition: color 0.3s;
  transition: color 0.3s; }

.c-tabs-nav__link:last-child {
  margin-right: 0; }

.c-tabs-nav__link:hover {
  color: #6d6d6d; }

.c-tabs-nav__link.is-active {
  color: #dc446e;
  background-color: #e7e7e7; }

.c-tabs-nav__link i,
.c-tabs-nav__link span {
  margin: 0;
  padding: 0;
  line-height: 1; }

.c-tabs-nav__link i {
  font-size: 18px; }

.c-tabs-nav__link span {
  display: none;
  font-size: 18px; }

@media all and (min-width: 720px) {
  .c-tabs-nav__link i {
    margin-bottom: 12px;
    font-size: 22px; }
  .c-tabs-nav__link span {
    display: block; } }

/**
 * Tab
 */
.c-tab {
  display: none;
  background-color: #e7e7e7; }

.c-tab.is-active {
  display: block; }

.c-tab__content {
  padding: 1.5rem; }

/**
 * Tabs no-js fallback
 */
.c-tabs.no-js .c-tabs-nav {
  display: none; }

.c-tabs.no-js .c-tab {
  display: block;
  margin-bottom: 1.5rem; }

.c-tabs.no-js .c-tab:last-child {
  margin-bottom: 0; }

ul.tagit {
  padding: 1px 5px;
  overflow: auto;
  margin-left: inherit;
  /* usually we don't want the regular ul margins. */
  margin-right: inherit; }

ul.tagit li {
  display: block;
  float: left;
  margin: 2px 5px 2px 0; }

ul.tagit li.tagit-choice {
  position: relative;
  line-height: inherit; }

input.tagit-hidden-field {
  display: none; }

ul.tagit li.tagit-choice-read-only {
  padding: .2em .5em .2em .5em; }

ul.tagit li.tagit-choice-editable {
  padding: .2em 18px .2em .5em; }

ul.tagit li.tagit-new {
  padding: .25em 4px .25em 0; }

ul.tagit li.tagit-choice a.tagit-label {
  cursor: pointer;
  text-decoration: none; }

ul.tagit li.tagit-choice .tagit-close {
  cursor: pointer;
  position: absolute;
  right: .1em;
  top: 50%;
  margin-top: -8px;
  line-height: 17px; }

/* used for some custom themes that don't need image icons */
ul.tagit li.tagit-choice .tagit-close .text-icon {
  display: none; }

ul.tagit li.tagit-choice input {
  display: block;
  float: left;
  margin: 2px 5px 2px 0; }

ul.tagit input[type="text"] {
  -moz-box-sizing: border-box;
  -webkit-box-sizing: border-box;
  box-sizing: border-box;
  -moz-box-shadow: none;
  -webkit-box-shadow: none;
  box-shadow: none;
  border: none;
  margin: 0;
  padding: 0;
  width: inherit;
  background-color: inherit;
  outline: none; }

a {
  color: #2199e8; }

#toc a, aside a {
  color: #2199e8; }

html, body {
  height: 100%; }

.wrapper {
  min-height: 100%;
  margin-bottom: -76px;
  position: relative;
  z-index: 0; }
  .wrapper:after {
    content: "";
    display: block;
    height: 76px; }

.main-footer {
  height: 76px;
  position: relative;
  z-index: 0; }

header .top-bar ul.dropdown ul {
  background-color: #FFFFFF; }

header .top-bar ul.dropdown ul a:hover {
  background-color: #EBEBEB; }

header li.divider {
  border-top: solid 1px #F1F1F1;
  clear: both;
  height: 1px;
  width: 100%; }

header .top-bar {
  border-bottom: 1px solid #F1F1F1; }
  header .top-bar input {
    background: #fafafa;
    border: 1px solid #ECECEC;
    box-shadow: none; }
  header .top-bar .global-search form {
    max-width: 500px; }
  header .top-bar .global-search .input-group {
    margin: 0; }
  header .top-bar .global-search .input-group-label {
    background: #fafafa;
    border-right: none !important; }
  header .top-bar .global-search .input-group-field {
    border-left: none !important;
    box-shadow: none;
    -webkit-appearance: none; }
    header .top-bar .global-search .input-group-field:focus {
      background: #fafafa;
      box-shadow: none;
      border: 1px solid #ECECEC; }
  @media screen and (max-width: 39.9375em) {
    header .top-bar .global-search li, header .top-bar .global-search form {
      width: 100%; } }

header .title-bar div {
  float: left; }

@media screen and (min-width: 40em) {
  header .top-bar-left, header .top-bar-right {
    height: 100%;
    padding: 1.38889rem; } }

header .page-title {
  line-height: 50px; }
  header .page-title p, header .page-title pre, header .page-title h4 {
    display: inline-block;
    margin: 0; }
  header .page-title h4 {
    font-size: 1.11111rem; }
  header .page-title p, header .page-title pre {
    font-size: 0.83333rem;
    color: #2199e8;
    font-family: "Proxima Nova", Montserrat, Helvetica, Roboto, Arial, sans-serif; }

header #main-menu {
  text-align: center;
  clear: both;
  background-color: #FFFFFF; }
  header #main-menu ul {
    background-color: #FFFFFF; }
  header #main-menu li {
    display: inline-block;
    text-align: justify; }
    header #main-menu li a {
      font-weight: 300;
      color: #000000;
      font-size: 0.97222rem; }
    header #main-menu li a.button {
      background-color: #FFFFFF;
      color: #000000; }

@media screen and (min-width: 40em) {
  header .main.top-bar {
    height: 90px;
    background-color: #FFFFFF; }
  header .top-bar-image {
    max-height: 90px;
    max-width: 330px;
    padding: 5px;
    margin-top: -20px; } }

@media screen and (max-width: 39.9375em) {
  header .main.top-bar {
    padding: 1.38889rem 0; }
  header .top-bar-left {
    position: relative; }
  header #main-menu a {
    padding: 1.38889rem 1.11111rem; }
  header .toggle {
    position: absolute;
    top: 50%;
    margin-top: -13px;
    right: 20px;
    padding: 0; }
    header .toggle a {
      padding: 0.69444rem; }
  header img, header svg {
    padding-left: 0.69444rem;
    max-height: 90px;
    max-width: 70%; }
  header .title-bar-left {
    width: 80%; } }

.border-right {
  border-right: 1px solid #F1F1F1; }

.border-left {
  border-left: 1px solid #F1F1F1; }

.uppercase, .summary h4 span, .summary h5, footer ul li a {
  text-transform: uppercase;
  letter-spacing: .1em;
  font-family: "Proxima Nova", Montserrat, Helvetica, Roboto, Arial, sans-serif; }

.white-text h1, .orbit .orbit-caption h1, .dark-primary-bg h1, .gradient-primary-bg h1, .summary h1, .white-text h2, .orbit .orbit-caption h2, .dark-primary-bg h2, .gradient-primary-bg h2, .summary h2, .white-text h3, .orbit .orbit-caption h3, .dark-primary-bg h3, .gradient-primary-bg h3, .summary h3, .white-text h4, .orbit .orbit-caption h4, .dark-primary-bg h4, .gradient-primary-bg h4, .summary h4, .white-text h5, .orbit .orbit-caption h5, .dark-primary-bg h5, .gradient-primary-bg h5, .summary h5, .white-text p, .orbit .orbit-caption p, .dark-primary-bg p, .gradient-primary-bg p, .summary p, .white-text pre, .orbit .orbit-caption pre, .dark-primary-bg pre, .gradient-primary-bg pre, .summary pre, .white-text ul, .orbit .orbit-caption ul, .dark-primary-bg ul, .gradient-primary-bg ul, .summary ul {
  color: #fefefe; }

.title, .orbit .orbit-title {
  font-size: 1.66667rem;
  margin-bottom: 2.77778rem; }

@media screen and (max-width: 39.9375em) {
  .orbit {
    background-color: #062657; } }

.orbit .orbit-title {
  position: absolute;
  z-index: 10;
  top: 2.77778rem;
  left: 0;
  width: 100%;
  text-align: center;
  color: #fff; }

.orbit .orbit-caption h3 {
  font-size: 1.94444rem;
  width: 100%; }

.orbit .orbit-caption p, .orbit .orbit-caption pre {
  margin: 0;
  width: 100%; }

.orbit .orbit-caption a {
  color: #fefefe;
  padding-bottom: 0.34722rem;
  border-bottom: 1px solid #fefefe; }

.orbit .orbit-caption .uppercase, .orbit .orbit-caption .summary h4 span, .summary h4 .orbit .orbit-caption span, .orbit .orbit-caption .summary h5, .summary .orbit .orbit-caption h5, .orbit .orbit-caption footer ul li a, footer ul li .orbit .orbit-caption a {
  font-weight: 300; }

@media screen and (max-width: 39.9375em) {
  .orbit .orbit-caption {
    position: relative;
    bottom: auto;
    background-color: #062657; }
    .orbit .orbit-caption h3 {
      font-size: 1.11111rem; } }

.orbit .orbit-previous, .orbit .orbit-next {
  color: #ECECEC; }

.orbit-image {
  background-size: cover; }

.meta {
  position: relative;
  z-index: 10; }

.email-link {
  position: relative;
  z-index: 11; }

.author-name {
  position: relative;
  z-index: 11; }

.box-link {
  position: absolute;
  z-index: 11;
  top: 0;
  left: 0;
  width: 100%;
  height: 100%; }

.overlay:before {
  content: '';
  position: absolute;
  top: 0;
  left: 0;
  width: 100%;
  height: 100%;
  background: rgba(0, 0, 0, 0.3); }

.inline-list {
  list-style-type: none; }
  @media screen and (min-width: 40em) {
    .inline-list li {
      display: inline-block;
      margin-left: 0.69444rem; } }

body, main, #orbiter, #orbitsection {
  position: relative;
  z-index: 0; }

main section {
  position: relative;
  padding: 3.47222rem 0; }
  main section.no-padding {
    padding: 0; }

#article {
  word-wrap: break-word; }

.dark-primary-bg {
  background: #062657; }

.gradient-primary-bg {
  background-image: -webkit-linear-gradient(left, #062657 0%, #2199e8 100%);
  background-image: -o-linear-gradient(left, #062657 0%, #2199e8 100%);
  background-image: linear-gradient(to right, #062657 0%, #2199e8 100%);
  background-repeat: repeat-x;
  filter: progid:DXImageTransform.Microsoft.gradient(startColorstr='#FF062657', endColorstr='#FF2199E8', GradientType=1); }

.very-dark-primary-color {
  background: #06152D; }

.button.success {
  background-color: #062657; }

h3 small {
  font-size: 0.83333rem; }

.figure {
  position: absolute;
  top: 0%;
  right: 0;
  width: 60%;
  height: 100%; }
  .figure svg {
    position: absolute;
    top: 50%;
    transform: translateY(-50%);
    width: 100%;
    height: 100%; }
    .figure svg path {
      fill: rgba(255, 255, 255, 0.02); }

div.caption span.label {
  background-color: #2199e8;
  color: #FFFFFF; }

.box {
  margin-bottom: 30px;
  position: relative; }
  .box .button {
    background-color: #062657;
    color: #FFF; }
  .box .button:hover {
    background-color: #06152D;
    color: #FFF; }
  .box img {
    width: 100%; }
    .box img.article-thumbnail {
      width: auto; }
  .box .content {
    padding: 1.38889rem; }
  .box h2 {
    font-size: 1.66667rem; }
  .box h3 {
    font-size: 1.11111rem; }
  .box p, .box pre {
    line-height: 1.6; }
  .box.article {
    background: none; }
    .box.article h5 {
      font-size: 0.90278rem;
      margin-top: 1.38889rem; }
    .box.article .date {
      margin-right: 0.69444rem; }
  .box.journal .content {
    padding: 1.38889rem 0; }
  .box.journal h2 {
    font-size: 1.38889rem; }
  .box.journal p, .box.journal pre {
    font-size: 0.90278rem; }
  .box.journal .columns {
    padding-top: 0 !important;
    padding-bottom: 0 !important; }
  .box.journal .button-group {
    margin: 0; }
    .box.journal .button-group .button {
      display: table;
      height: 33.3333333%; }
      .box.journal .button-group .button span {
        display: table-cell;
        vertical-align: middle; }
  .box.journal-list {
    background: none; }
    .box.journal-list .content {
      padding: 0.69444rem 0; }
  .box.issue .info-bar {
    position: relative;
    bottom: 0;
    left: 0;
    width: 100%;
    background: #F1F1F1;
    z-index: 1;
    padding: 0.69444rem 1.38889rem; }
    .box.issue .info-bar h2 {
      font-size: 1.66667rem; }
    .box.issue .info-bar p, .box.issue .info-bar pre {
      margin: 0; }
  .box.issue .volume-number {
    position: absolute;
    right: -20px;
    bottom: -20px;
    background: #F1F1F1;
    border-radius: 9999px;
    width: 80px;
    height: 80px;
    font-size: 2.5rem;
    text-align: center;
    border: 5px solid #fefefe;
    line-height: 0.8;
    z-index: 2; }
    .box.issue .volume-number span {
      display: block;
      margin-top: 17px;
      font-size: 0.83333rem; }

.mini-bar {
  width: 100%;
  background: #F1F1F1;
  z-index: 999 !important; }
  .mini-bar ul.menu {
    margin: 0; }
    .mini-bar ul.menu li a {
      color: #8a8a8a; }
    .mini-bar ul.menu li:hover {
      background: #ECECEC; }
    .mini-bar ul.menu li i {
      margin-top: -0.34722rem; }

#content .columns {
  padding-top: 1.38889rem;
  padding-bottom: 1.38889rem; }

#content aside .sticky {
  width: 100%; }

#content aside .sticky.is-stuck {
  overflow: auto;
  max-height: 100%; }

#content aside .section {
  border-bottom: 1px solid #F1F1F1;
  padding: 2.77778rem 2.77778rem; }

#content aside h3 {
  text-transform: uppercase;
  font-size: 1.25rem;
  color: #062657; }

#content aside ul {
  list-style-type: none;
  margin: 0; }
  #content aside ul li {
    position: relative;
    margin-bottom: 10px;
    line-height: 1.3em; }
    #content aside ul li:before {
      content: '';
      position: absolute;
      top: 50%;
      left: -56px;
      width: 30px;
      height: 2px;
      background: #F1F1F1; }

.summary {
  text-align: center;
  margin-bottom: 2.77778rem; }
  .summary .columns {
    border-right: 1px solid rgba(255, 255, 255, 0.1); }
  .summary h4 {
    font-size: 2.5rem; }
    .summary h4 span {
      display: block;
      font-size: 0.97222rem; }
  .summary h5 {
    font-size: 0.97222rem; }
  .summary .top {
    background: #062657; }
  .summary .bottom {
    background: #2199e8; }

footer .columns {
  padding-top: 1.38889rem;
  padding-bottom: 1.38889rem; }

footer p, footer pre {
  font-family: "Proxima Nova", Montserrat, Helvetica, Roboto, Arial, sans-serif;
  font-size: 0.83333rem;
  color: #333;
  margin: 0; }

footer svg {
  height: 30px;
  width: 100px; }
  footer svg path {
    fill: #fefefe; }

footer ul {
  margin: 0; }
  footer ul li a {
    font-weight: bold;
    font-family: "Proxima Nova", Montserrat, Helvetica, Roboto, Arial, sans-serif;
    font-size: 0.83333rem;
    color: #333; }

.author-info {
  font-size: 0.83333rem;
  max-width: 50%;
  z-index: 1000; }

ul .inline {
  display: inline; }

table tr th {
  text-align: left; }

table tr.active td {
  background-color: #062657;
  color: #2199e8; }

.orbit {
  position: relative;
  z-index: -10; }

.small-dropdown {
  width: initial;
  min-width: 150px; }

.pub-button {
  min-width: 150px; }

.ui-sortable-handle {
  cursor: move; }

.bs-callout {
  padding: 20px;
  margin: 20px 0;
  border: 1px solid #eee;
  border-left-width: 5px;
  border-radius: 3px; }

.bs-callout h4 {
  margin-top: 0;
  margin-bottom: 5px; }

.bs-callout p:last-child, .bs-callout pre:last-child {
  margin-bottom: 0; }

.bs-callout code {
  border-radius: 3px; }

.bs-callout + .bs-callout {
  margin-top: -5px; }

.bs-callout-default {
  border-left-color: #777; }

.bs-callout-default h4 {
  color: #777; }

.bs-callout-primary {
  border-left-color: #428bca; }

.bs-callout-primary h4 {
  color: #428bca; }

.bs-callout-success {
  border-left-color: #5cb85c; }

.bs-callout-success h4 {
  color: #5cb85c; }

.bs-callout-danger {
  border-left-color: #d9534f; }

.bs-callout-danger h4 {
  color: #d9534f; }

.bs-callout-warning {
  border-left-color: #f0ad4e; }

.bs-callout-warning h4 {
  color: #f0ad4e; }

.bs-callout-info {
  border-left-color: #5bc0de; }

.bs-callout-info h4 {
  color: #5bc0de; }

.equilibrium {
  float: left !important;
  height: 330px !important; }

.list-group {
  margin-bottom: 20px;
  padding-left: 0;
  margin-left: 0 !important; }

.list-group-item {
  position: relative;
  display: block;
  padding: 10px 15px;
  margin-bottom: -1px;
  background-color: #ffffff;
  border: 1px solid #dddddd; }

.list-group-item:first-child {
  border-top-right-radius: 4px;
  border-top-left-radius: 4px; }

.list-group-item:last-child {
  margin-bottom: 0;
  border-bottom-right-radius: 4px;
  border-bottom-left-radius: 4px; }

a.list-group-item,
button.list-group-item {
  color: #555555; }

a.list-group-item .list-group-item-heading,
button.list-group-item .list-group-item-heading {
  color: #333333; }

a.list-group-item:hover,
button.list-group-item:hover,
a.list-group-item:focus,
button.list-group-item:focus {
  text-decoration: none;
  color: #555555;
  background-color: #f5f5f5; }

button.list-group-item {
  width: 100%;
  text-align: left; }

.list-group-item.disabled,
.list-group-item.disabled:hover,
.list-group-item.disabled:focus {
  background-color: #eeeeee;
  color: #777777;
  cursor: not-allowed; }

.list-group-item.disabled .list-group-item-heading,
.list-group-item.disabled:hover .list-group-item-heading,
.list-group-item.disabled:focus .list-group-item-heading {
  color: inherit; }

.list-group-item.disabled .list-group-item-text,
.list-group-item.disabled:hover .list-group-item-text,
.list-group-item.disabled:focus .list-group-item-text {
  color: #777777; }

.list-group-item.active,
.list-group-item.active:hover,
.list-group-item.active:focus {
  z-index: 2;
  color: #ffffff;
  background-color: #337ab7;
  border-color: #337ab7; }

.list-group-item.active .list-group-item-heading,
.list-group-item.active:hover .list-group-item-heading,
.list-group-item.active:focus .list-group-item-heading,
.list-group-item.active .list-group-item-heading > small,
.list-group-item.active:hover .list-group-item-heading > small,
.list-group-item.active:focus .list-group-item-heading > small,
.list-group-item.active .list-group-item-heading > .small,
.list-group-item.active:hover .list-group-item-heading > .small,
.list-group-item.active:focus .list-group-item-heading > .small {
  color: inherit; }

.list-group-item.active .list-group-item-text,
.list-group-item.active:hover .list-group-item-text,
.list-group-item.active:focus .list-group-item-text {
  color: #c7ddef; }

.list-group-item-success {
  color: #3c763d;
  background-color: #dff0d8; }

a.list-group-item-success,
button.list-group-item-success {
  color: #3c763d; }

a.list-group-item-success .list-group-item-heading,
button.list-group-item-success .list-group-item-heading {
  color: inherit; }

a.list-group-item-success:hover,
button.list-group-item-success:hover,
a.list-group-item-success:focus,
button.list-group-item-success:focus {
  color: #3c763d;
  background-color: #d0e9c6; }

a.list-group-item-success.active,
button.list-group-item-success.active,
a.list-group-item-success.active:hover,
button.list-group-item-success.active:hover,
a.list-group-item-success.active:focus,
button.list-group-item-success.active:focus {
  color: #fff;
  background-color: #3c763d;
  border-color: #3c763d; }

.list-group-item-info {
  color: #31708f;
  background-color: #d9edf7; }

a.list-group-item-info,
button.list-group-item-info {
  color: #31708f; }

a.list-group-item-info .list-group-item-heading,
button.list-group-item-info .list-group-item-heading {
  color: inherit; }

a.list-group-item-info:hover,
button.list-group-item-info:hover,
a.list-group-item-info:focus,
button.list-group-item-info:focus {
  color: #31708f;
  background-color: #c4e3f3; }

a.list-group-item-info.active,
button.list-group-item-info.active,
a.list-group-item-info.active:hover,
button.list-group-item-info.active:hover,
a.list-group-item-info.active:focus,
button.list-group-item-info.active:focus {
  color: #fff;
  background-color: #31708f;
  border-color: #31708f; }

.list-group-item-warning {
  color: #8a6d3b;
  background-color: #fcf8e3; }

a.list-group-item-warning,
button.list-group-item-warning {
  color: #8a6d3b; }

a.list-group-item-warning .list-group-item-heading,
button.list-group-item-warning .list-group-item-heading {
  color: inherit; }

a.list-group-item-warning:hover,
button.list-group-item-warning:hover,
a.list-group-item-warning:focus,
button.list-group-item-warning:focus {
  color: #8a6d3b;
  background-color: #faf2cc; }

a.list-group-item-warning.active,
button.list-group-item-warning.active,
a.list-group-item-warning.active:hover,
button.list-group-item-warning.active:hover,
a.list-group-item-warning.active:focus,
button.list-group-item-warning.active:focus {
  color: #fff;
  background-color: #8a6d3b;
  border-color: #8a6d3b; }

.list-group-item-danger {
  color: #a94442;
  background-color: #f2dede; }

a.list-group-item-danger,
button.list-group-item-danger {
  color: #a94442; }

a.list-group-item-danger .list-group-item-heading,
button.list-group-item-danger .list-group-item-heading {
  color: inherit; }

a.list-group-item-danger:hover,
button.list-group-item-danger:hover,
a.list-group-item-danger:focus,
button.list-group-item-danger:focus {
  color: #a94442;
  background-color: #ebcccc; }

a.list-group-item-danger.active,
button.list-group-item-danger.active,
a.list-group-item-danger.active:hover,
button.list-group-item-danger.active:hover,
a.list-group-item-danger.active:focus,
button.list-group-item-danger.active:focus {
  color: #fff;
  background-color: #a94442;
  border-color: #a94442; }

.list-group-item-heading {
  margin-top: 0;
  margin-bottom: 5px; }

.list-group-item-text {
  margin-bottom: 0;
  line-height: 1.3; }

.contact h5 {
  margin-bottom: 0px !important; }

.admin ul {
  background-color: #2199e8 !important; }

.editorial-image {
  object-fit: cover;
  width: 100%;
  height: 220px; }

.article-orbit {
  max-height: 400px !important; }

.orbit-no-padding {
  padding: 0 !important; }

.dyslexia-friendly {
  font-family: Verdana !important;
  color: #4c4c4c;
  font-size: 14px;
  background-color: #F5F5DC; }
  .dyslexia-friendly h1,
  .dyslexia-friendly h2,
  .dyslexia-friendly h3,
  .dyslexia-friendly h4,
  .dyslexia-friendly h5,
  .dyslexia-friendly h6 {
    font-family: Verdana !important;
    color: #4c4c4c; }
  .dyslexia-friendly i, .dyslexia-friendly em {
    font-style: normal;
    background-color: #FAFAC8; }
  .dyslexia-friendly .summary .top {
    background-color: #F5F5DC; }
  .dyslexia-friendly .summary .bottom {
    background-color: #F5F5DC; }

.pagination-block {
  margin: 1.38889rem 0;
  text-align: center; }

.download-button-group {
  margin-left: 0px;
  margin-top: 10px; }

.header-image {
  max-height: 120px; }

.journal-description-box {
  min-height: 258px;
  padding-bottom: 10px; }

.top-bar-left svg {
  max-width: 100px;
  max-height: 49px;
  fill: #062657; }

.title-area {
  margin-top: 15px; }

.subjectbutton {
  padding-top: 0 !important;
  padding-bottom: 0 !important; }

.small-icon-text {
  font-size: 17px; }

.news-image {
  object-fit: cover;
  width: 100%;
  max-height: 100%;
  height: 200px; }

.news-item-block {
  border-bottom: 0.0625rem solid #cacaca;
  padding-bottom: 1rem;
  margin: 1rem 0 0; }

.articleBody a {
  word-wrap: break-word; }

.footnotes li a {
  word-wrap: break-word; }

#reflist p, #reflist pre {
  word-wrap: break-word; }

.sidebar-item a sup {
  display: none; }

.issue-link {
  color: inherit; }

.issue-link:hover {
  text-decoration: underline; }

.feature-article-image {
  object-fit: cover; }

.alignright {
  float: right;
  padding: 5px; }

.alignleft {
  float: left;
  padding: 5px; }

.small-caps {
  font-variant: small-caps; }

.flag-button {
  height: 32px;
  width: 32px;
  margin-left: 3px;
  margin-right: 3px;
  margin-top: 5px; }

.flag-active {
  text-decoration: #404554 underline;
  text-underline-offset: 10px;
  text-decoration-thickness: 3px; }

<<<<<<< HEAD
.pad-left-15 {
=======
.language-menu {
>>>>>>> a04f2899
  padding-left: 15px; }<|MERGE_RESOLUTION|>--- conflicted
+++ resolved
@@ -5279,9 +5279,9 @@
   text-underline-offset: 10px;
   text-decoration-thickness: 3px; }
 
-<<<<<<< HEAD
 .pad-left-15 {
-=======
+  padding-left: 15px;
+}
+
 .language-menu {
->>>>>>> a04f2899
   padding-left: 15px; }