@import url(https://fonts.googleapis.com/css?family=Montserrat:400,700);
@import url(https://fonts.googleapis.com/css?family=Merriweather:400,300,700);
@import url(https://maxcdn.bootstrapcdn.com/font-awesome/4.3.0/css/font-awesome.min.css);
/**
 * Foundation for Sites by ZURB
 * Version 6.2.3
 * foundation.zurb.com
 * Licensed under MIT Open Source
 */
/*! normalize.css v3.0.3 | MIT License | github.com/necolas/normalize.css */
/**
   * 1. Set default font family to sans-serif.
   * 2. Prevent iOS and IE text size adjust after device orientation change,
   *    without disabling user zoom.
   */
html {
  font-family: sans-serif;
  /* 1 */
  -ms-text-size-adjust: 100%;
  /* 2 */
  -webkit-text-size-adjust: 100%;
  /* 2 */ }

/**
   * Remove default margin.
   */
body {
  margin: 0; }

/* HTML5 display definitions
     ========================================================================== */
/**
   * Correct `block` display not defined for any HTML5 element in IE 8/9.
   * Correct `block` display not defined for `details` or `summary` in IE 10/11
   * and Firefox.
   * Correct `block` display not defined for `main` in IE 11.
   */
article,
aside,
details,
figcaption,
figure,
footer,
header,
hgroup,
main,
menu,
nav,
section,
summary {
  display: block; }

/**
   * 1. Correct `inline-block` display not defined in IE 8/9.
   * 2. Normalize vertical alignment of `progress` in Chrome, Firefox, and Opera.
   */
audio,
canvas,
progress,
video {
  display: inline-block;
  /* 1 */
  vertical-align: baseline;
  /* 2 */ }

/**
   * Prevent modern browsers from displaying `audio` without controls.
   * Remove excess height in iOS 5 devices.
   */
audio:not([controls]) {
  display: none;
  height: 0; }

/**
   * Address `[hidden]` styling not present in IE 8/9/10.
   * Hide the `template` element in IE 8/9/10/11, Safari, and Firefox < 22.
   */
[hidden],
template {
  display: none; }

/* Links
     ========================================================================== */
/**
   * Remove the gray background color from active links in IE 10.
   */
a {
  background-color: transparent; }

/**
   * Improve readability of focused elements when they are also in an
   * active/hover state.
   */
a:active,
a:hover {
  outline: 0; }

/* Text-level semantics
     ========================================================================== */
/**
   * Address styling not present in IE 8/9/10/11, Safari, and Chrome.
   */
abbr[title] {
  border-bottom: 1px dotted; }

/**
   * Address style set to `bolder` in Firefox 4+, Safari, and Chrome.
   */
b,
strong {
  font-weight: bold; }

/**
   * Address styling not present in Safari and Chrome.
   */
dfn {
  font-style: italic; }

/**
   * Address variable `h1` font-size and margin within `section` and `article`
   * contexts in Firefox 4+, Safari, and Chrome.
   */
h1 {
  font-size: 2em;
  margin: 0.67em 0; }

/**
   * Address styling not present in IE 8/9.
   */
mark {
  background: #ff0;
  color: #000; }

/**
   * Address inconsistent and variable font size in all browsers.
   */
small {
  font-size: 80%; }

/**
   * Prevent `sub` and `sup` affecting `line-height` in all browsers.
   */
sub,
sup {
  font-size: 75%;
  line-height: 0;
  position: relative;
  vertical-align: baseline; }

sup {
  top: -0.5em; }

sub {
  bottom: -0.25em; }

/* Embedded content
     ========================================================================== */
/**
   * Remove border when inside `a` element in IE 8/9/10.
   */
img {
  border: 0; }

/**
   * Correct overflow not hidden in IE 9/10/11.
   */
svg:not(:root) {
  overflow: hidden; }

/* Grouping content
     ========================================================================== */
/**
   * Address margin not present in IE 8/9 and Safari.
   */
figure {
  margin: 1em 40px; }

/**
   * Address differences between Firefox and other browsers.
   */
hr {
  box-sizing: content-box;
  height: 0; }

/**
   * Contain overflow in all browsers.
   */
pre {
  overflow: auto; }

/**
   * Address odd `em`-unit font size rendering in all browsers.
   */
code,
kbd,
pre,
samp {
  font-family: "Merriweather", serif; }

/* Forms
     ========================================================================== */
/**
   * Known limitation: by default, Chrome and Safari on OS X allow very limited
   * styling of `select`, unless a `border` property is set.
   */
/**
   * 1. Correct color not being inherited.
   *    Known issue: affects color of disabled elements.
   * 2. Correct font properties not being inherited.
   * 3. Address margins set differently in Firefox 4+, Safari, and Chrome.
   */
button,
input,
optgroup,
select,
textarea {
  color: inherit;
  /* 1 */
  font: inherit;
  /* 2 */
  margin: 0;
  /* 3 */ }

/**
   * Address `overflow` set to `hidden` in IE 8/9/10/11.
   */
button {
  overflow: visible; }

/**
   * Address inconsistent `text-transform` inheritance for `button` and `select`.
   * All other form control elements do not inherit `text-transform` values.
   * Correct `button` style inheritance in Firefox, IE 8/9/10/11, and Opera.
   * Correct `select` style inheritance in Firefox.
   */
button,
select {
  text-transform: none; }

/**
   * 1. Avoid the WebKit bug in Android 4.0.* where (2) destroys native `audio`
   *    and `video` controls.
   * 2. Correct inability to style clickable `input` types in iOS.
   * 3. Improve usability and consistency of cursor style between image-type
   *    `input` and others.
   */
button,
html input[type="button"],
input[type="reset"],
input[type="submit"] {
  -webkit-appearance: button;
  /* 2 */
  cursor: pointer;
  /* 3 */ }

/**
   * Re-set default cursor for disabled elements.
   */
button[disabled],
html input[disabled] {
  cursor: not-allowed; }

/**
   * Remove inner padding and border in Firefox 4+.
   */
button::-moz-focus-inner,
input::-moz-focus-inner {
  border: 0;
  padding: 0; }

/**
   * Address Firefox 4+ setting `line-height` on `input` using `!important` in
   * the UA stylesheet.
   */
input {
  line-height: normal; }

/**
   * It's recommended that you don't attempt to style these elements.
   * Firefox's implementation doesn't respect box-sizing, padding, or width.
   *
   * 1. Address box sizing set to `content-box` in IE 8/9/10.
   * 2. Remove excess padding in IE 8/9/10.
   */
input[type="checkbox"],
input[type="radio"] {
  box-sizing: border-box;
  /* 1 */
  padding: 0;
  /* 2 */ }

/**
   * Fix the cursor style for Chrome's increment/decrement buttons. For certain
   * `font-size` values of the `input`, it causes the cursor style of the
   * decrement button to change from `default` to `text`.
   */
input[type="number"]::-webkit-inner-spin-button,
input[type="number"]::-webkit-outer-spin-button {
  height: auto; }

/**
   * 1. Address `appearance` set to `searchfield` in Safari and Chrome.
   * 2. Address `box-sizing` set to `border-box` in Safari and Chrome.
   */
input[type="search"] {
  -webkit-appearance: textfield;
  /* 1 */
  box-sizing: content-box;
  /* 2 */ }

/**
   * Remove inner padding and search cancel button in Safari and Chrome on OS X.
   * Safari (but not Chrome) clips the cancel button when the search input has
   * padding (and `textfield` appearance).
   */
input[type="search"]::-webkit-search-cancel-button,
input[type="search"]::-webkit-search-decoration {
  -webkit-appearance: none; }

/**
   * Define consistent border, margin, and padding.
   * [NOTE] We don't enable this ruleset in Foundation, because we want the <fieldset> element to have plain styling.
   */
/* fieldset {
    border: 1px solid #c0c0c0;
    margin: 0 2px;
    padding: 0.35em 0.625em 0.75em;
  } */
/**
   * 1. Correct `color` not being inherited in IE 8/9/10/11.
   * 2. Remove padding so people aren't caught out if they zero out fieldsets.
   */
legend {
  border: 0;
  /* 1 */
  padding: 0;
  /* 2 */ }

/**
   * Remove default vertical scrollbar in IE 8/9/10/11.
   */
textarea {
  overflow: auto; }

/**
   * Don't inherit the `font-weight` (applied by a rule above).
   * NOTE: the default cannot safely be changed in Chrome and Safari on OS X.
   */
optgroup {
  font-weight: bold; }

/* Tables
     ========================================================================== */
/**
   * Remove most spacing between table cells.
   */
table {
  border-collapse: collapse;
  border-spacing: 0; }

td,
th {
  padding: 0; }

.foundation-mq {
  font-family: "small=0em&medium=40em&large=64em&xlarge=75em&xxlarge=90em"; }

html {
  font-size: 90%;
  box-sizing: border-box; }

*,
*::before,
*::after {
  box-sizing: inherit; }

body {
  padding: 0;
  margin: 0;
  font-family: "Merriweather", serif;
  font-weight: 300;
  line-height: 1.5;
  color: #0a0a0a;
  background: #fefefe;
  -webkit-font-smoothing: antialiased;
  -moz-osx-font-smoothing: grayscale; }

img {
  max-width: 100%;
  height: auto;
  -ms-interpolation-mode: bicubic;
  display: inline-block;
  vertical-align: middle; }

textarea {
  height: auto;
  min-height: 50px;
  border-radius: 0; }

select {
  width: 100%;
  border-radius: 0; }

#map_canvas img,
#map_canvas embed,
#map_canvas object,
.map_canvas img,
.map_canvas embed,
.map_canvas object,
.mqa-display img,
.mqa-display embed,
.mqa-display object {
  max-width: none !important; }

button {
  -webkit-appearance: none;
  -moz-appearance: none;
  background: transparent;
  padding: 0;
  border: 0;
  border-radius: 0;
  line-height: 1; }
  [data-whatinput='mouse'] button {
    outline: 0; }

.is-visible {
  display: block !important; }

.is-hidden {
  display: none !important; }

.row {
  max-width: 83.33333rem;
  margin-left: auto;
  margin-right: auto; }
  .row::before, .row::after {
    content: ' ';
    display: table; }
  .row::after {
    clear: both; }
  .row.collapse > .column, .row.collapse > .columns {
    padding-left: 0;
    padding-right: 0; }
  .row .row {
    max-width: none;
    margin-left: -0.69444rem;
    margin-right: -0.69444rem; }
    @media screen and (min-width: 40em) {
      .row .row {
        margin-left: -1.04167rem;
        margin-right: -1.04167rem; } }
    .row .row.collapse {
      margin-left: 0;
      margin-right: 0; }
  .row.expanded {
    max-width: none; }
    .row.expanded .row {
      margin-left: auto;
      margin-right: auto; }

.column, .columns {
  width: 100%;
  float: left;
  padding-left: 0.69444rem;
  padding-right: 0.69444rem; }
  @media screen and (min-width: 40em) {
    .column, .columns {
      padding-left: 1.04167rem;
      padding-right: 1.04167rem; } }
  .column:last-child:not(:first-child), .columns:last-child:not(:first-child) {
    float: right; }
  .column.end:last-child:last-child, .end.columns:last-child:last-child {
    float: left; }

.column.row.row, .row.row.columns {
  float: none; }
  .row .column.row.row, .row .row.row.columns {
    padding-left: 0;
    padding-right: 0;
    margin-left: 0;
    margin-right: 0; }

.small-1 {
  width: 8.33333%; }

.small-push-1 {
  position: relative;
  left: 8.33333%; }

.small-pull-1 {
  position: relative;
  left: -8.33333%; }

.small-offset-0 {
  margin-left: 0%; }

.small-2 {
  width: 16.66667%; }

.small-push-2 {
  position: relative;
  left: 16.66667%; }

.small-pull-2 {
  position: relative;
  left: -16.66667%; }

.small-offset-1 {
  margin-left: 8.33333%; }

.small-3 {
  width: 25%; }

.small-push-3 {
  position: relative;
  left: 25%; }

.small-pull-3 {
  position: relative;
  left: -25%; }

.small-offset-2 {
  margin-left: 16.66667%; }

.small-4 {
  width: 33.33333%; }

.small-push-4 {
  position: relative;
  left: 33.33333%; }

.small-pull-4 {
  position: relative;
  left: -33.33333%; }

.small-offset-3 {
  margin-left: 25%; }

.small-5 {
  width: 41.66667%; }

.small-push-5 {
  position: relative;
  left: 41.66667%; }

.small-pull-5 {
  position: relative;
  left: -41.66667%; }

.small-offset-4 {
  margin-left: 33.33333%; }

.small-6 {
  width: 50%; }

.small-push-6 {
  position: relative;
  left: 50%; }

.small-pull-6 {
  position: relative;
  left: -50%; }

.small-offset-5 {
  margin-left: 41.66667%; }

.small-7 {
  width: 58.33333%; }

.small-push-7 {
  position: relative;
  left: 58.33333%; }

.small-pull-7 {
  position: relative;
  left: -58.33333%; }

.small-offset-6 {
  margin-left: 50%; }

.small-8 {
  width: 66.66667%; }

.small-push-8 {
  position: relative;
  left: 66.66667%; }

.small-pull-8 {
  position: relative;
  left: -66.66667%; }

.small-offset-7 {
  margin-left: 58.33333%; }

.small-9 {
  width: 75%; }

.small-push-9 {
  position: relative;
  left: 75%; }

.small-pull-9 {
  position: relative;
  left: -75%; }

.small-offset-8 {
  margin-left: 66.66667%; }

.small-10 {
  width: 83.33333%; }

.small-push-10 {
  position: relative;
  left: 83.33333%; }

.small-pull-10 {
  position: relative;
  left: -83.33333%; }

.small-offset-9 {
  margin-left: 75%; }

.small-11 {
  width: 91.66667%; }

.small-push-11 {
  position: relative;
  left: 91.66667%; }

.small-pull-11 {
  position: relative;
  left: -91.66667%; }

.small-offset-10 {
  margin-left: 83.33333%; }

.small-12 {
  width: 100%; }

.small-offset-11 {
  margin-left: 91.66667%; }

.small-up-1 > .column, .small-up-1 > .columns {
  width: 100%;
  float: left; }
  .small-up-1 > .column:nth-of-type(1n), .small-up-1 > .columns:nth-of-type(1n) {
    clear: none; }
  .small-up-1 > .column:nth-of-type(1n+1), .small-up-1 > .columns:nth-of-type(1n+1) {
    clear: both; }
  .small-up-1 > .column:last-child, .small-up-1 > .columns:last-child {
    float: left; }

.small-up-2 > .column, .small-up-2 > .columns {
  width: 50%;
  float: left; }
  .small-up-2 > .column:nth-of-type(1n), .small-up-2 > .columns:nth-of-type(1n) {
    clear: none; }
  .small-up-2 > .column:nth-of-type(2n+1), .small-up-2 > .columns:nth-of-type(2n+1) {
    clear: both; }
  .small-up-2 > .column:last-child, .small-up-2 > .columns:last-child {
    float: left; }

.small-up-3 > .column, .small-up-3 > .columns {
  width: 33.33333%;
  float: left; }
  .small-up-3 > .column:nth-of-type(1n), .small-up-3 > .columns:nth-of-type(1n) {
    clear: none; }
  .small-up-3 > .column:nth-of-type(3n+1), .small-up-3 > .columns:nth-of-type(3n+1) {
    clear: both; }
  .small-up-3 > .column:last-child, .small-up-3 > .columns:last-child {
    float: left; }

.small-up-4 > .column, .small-up-4 > .columns {
  width: 25%;
  float: left; }
  .small-up-4 > .column:nth-of-type(1n), .small-up-4 > .columns:nth-of-type(1n) {
    clear: none; }
  .small-up-4 > .column:nth-of-type(4n+1), .small-up-4 > .columns:nth-of-type(4n+1) {
    clear: both; }
  .small-up-4 > .column:last-child, .small-up-4 > .columns:last-child {
    float: left; }

.small-up-5 > .column, .small-up-5 > .columns {
  width: 20%;
  float: left; }
  .small-up-5 > .column:nth-of-type(1n), .small-up-5 > .columns:nth-of-type(1n) {
    clear: none; }
  .small-up-5 > .column:nth-of-type(5n+1), .small-up-5 > .columns:nth-of-type(5n+1) {
    clear: both; }
  .small-up-5 > .column:last-child, .small-up-5 > .columns:last-child {
    float: left; }

.small-up-6 > .column, .small-up-6 > .columns {
  width: 16.66667%;
  float: left; }
  .small-up-6 > .column:nth-of-type(1n), .small-up-6 > .columns:nth-of-type(1n) {
    clear: none; }
  .small-up-6 > .column:nth-of-type(6n+1), .small-up-6 > .columns:nth-of-type(6n+1) {
    clear: both; }
  .small-up-6 > .column:last-child, .small-up-6 > .columns:last-child {
    float: left; }

.small-up-7 > .column, .small-up-7 > .columns {
  width: 14.28571%;
  float: left; }
  .small-up-7 > .column:nth-of-type(1n), .small-up-7 > .columns:nth-of-type(1n) {
    clear: none; }
  .small-up-7 > .column:nth-of-type(7n+1), .small-up-7 > .columns:nth-of-type(7n+1) {
    clear: both; }
  .small-up-7 > .column:last-child, .small-up-7 > .columns:last-child {
    float: left; }

.small-up-8 > .column, .small-up-8 > .columns {
  width: 12.5%;
  float: left; }
  .small-up-8 > .column:nth-of-type(1n), .small-up-8 > .columns:nth-of-type(1n) {
    clear: none; }
  .small-up-8 > .column:nth-of-type(8n+1), .small-up-8 > .columns:nth-of-type(8n+1) {
    clear: both; }
  .small-up-8 > .column:last-child, .small-up-8 > .columns:last-child {
    float: left; }

.small-collapse > .column, .small-collapse > .columns {
  padding-left: 0;
  padding-right: 0; }

.small-collapse .row,
.expanded.row .small-collapse.row {
  margin-left: 0;
  margin-right: 0; }

.small-uncollapse > .column, .small-uncollapse > .columns {
  padding-left: 0.69444rem;
  padding-right: 0.69444rem; }

.small-centered {
  float: none;
  margin-left: auto;
  margin-right: auto; }

.small-uncentered,
.small-push-0,
.small-pull-0 {
  position: static;
  margin-left: 0;
  margin-right: 0;
  float: left; }

@media screen and (min-width: 40em) {
  .medium-1 {
    width: 8.33333%; }
  .medium-push-1 {
    position: relative;
    left: 8.33333%; }
  .medium-pull-1 {
    position: relative;
    left: -8.33333%; }
  .medium-offset-0 {
    margin-left: 0%; }
  .medium-2 {
    width: 16.66667%; }
  .medium-push-2 {
    position: relative;
    left: 16.66667%; }
  .medium-pull-2 {
    position: relative;
    left: -16.66667%; }
  .medium-offset-1 {
    margin-left: 8.33333%; }
  .medium-3 {
    width: 25%; }
  .medium-push-3 {
    position: relative;
    left: 25%; }
  .medium-pull-3 {
    position: relative;
    left: -25%; }
  .medium-offset-2 {
    margin-left: 16.66667%; }
  .medium-4 {
    width: 33.33333%; }
  .medium-push-4 {
    position: relative;
    left: 33.33333%; }
  .medium-pull-4 {
    position: relative;
    left: -33.33333%; }
  .medium-offset-3 {
    margin-left: 25%; }
  .medium-5 {
    width: 41.66667%; }
  .medium-push-5 {
    position: relative;
    left: 41.66667%; }
  .medium-pull-5 {
    position: relative;
    left: -41.66667%; }
  .medium-offset-4 {
    margin-left: 33.33333%; }
  .medium-6 {
    width: 50%; }
  .medium-push-6 {
    position: relative;
    left: 50%; }
  .medium-pull-6 {
    position: relative;
    left: -50%; }
  .medium-offset-5 {
    margin-left: 41.66667%; }
  .medium-7 {
    width: 58.33333%; }
  .medium-push-7 {
    position: relative;
    left: 58.33333%; }
  .medium-pull-7 {
    position: relative;
    left: -58.33333%; }
  .medium-offset-6 {
    margin-left: 50%; }
  .medium-8 {
    width: 66.66667%; }
  .medium-push-8 {
    position: relative;
    left: 66.66667%; }
  .medium-pull-8 {
    position: relative;
    left: -66.66667%; }
  .medium-offset-7 {
    margin-left: 58.33333%; }
  .medium-9 {
    width: 75%; }
  .medium-push-9 {
    position: relative;
    left: 75%; }
  .medium-pull-9 {
    position: relative;
    left: -75%; }
  .medium-offset-8 {
    margin-left: 66.66667%; }
  .medium-10 {
    width: 83.33333%; }
  .medium-push-10 {
    position: relative;
    left: 83.33333%; }
  .medium-pull-10 {
    position: relative;
    left: -83.33333%; }
  .medium-offset-9 {
    margin-left: 75%; }
  .medium-11 {
    width: 91.66667%; }
  .medium-push-11 {
    position: relative;
    left: 91.66667%; }
  .medium-pull-11 {
    position: relative;
    left: -91.66667%; }
  .medium-offset-10 {
    margin-left: 83.33333%; }
  .medium-12 {
    width: 100%; }
  .medium-offset-11 {
    margin-left: 91.66667%; }
  .medium-up-1 > .column, .medium-up-1 > .columns {
    width: 100%;
    float: left; }
    .medium-up-1 > .column:nth-of-type(1n), .medium-up-1 > .columns:nth-of-type(1n) {
      clear: none; }
    .medium-up-1 > .column:nth-of-type(1n+1), .medium-up-1 > .columns:nth-of-type(1n+1) {
      clear: both; }
    .medium-up-1 > .column:last-child, .medium-up-1 > .columns:last-child {
      float: left; }
  .medium-up-2 > .column, .medium-up-2 > .columns {
    width: 50%;
    float: left; }
    .medium-up-2 > .column:nth-of-type(1n), .medium-up-2 > .columns:nth-of-type(1n) {
      clear: none; }
    .medium-up-2 > .column:nth-of-type(2n+1), .medium-up-2 > .columns:nth-of-type(2n+1) {
      clear: both; }
    .medium-up-2 > .column:last-child, .medium-up-2 > .columns:last-child {
      float: left; }
  .medium-up-3 > .column, .medium-up-3 > .columns {
    width: 33.33333%;
    float: left; }
    .medium-up-3 > .column:nth-of-type(1n), .medium-up-3 > .columns:nth-of-type(1n) {
      clear: none; }
    .medium-up-3 > .column:nth-of-type(3n+1), .medium-up-3 > .columns:nth-of-type(3n+1) {
      clear: both; }
    .medium-up-3 > .column:last-child, .medium-up-3 > .columns:last-child {
      float: left; }
  .medium-up-4 > .column, .medium-up-4 > .columns {
    width: 25%;
    float: left; }
    .medium-up-4 > .column:nth-of-type(1n), .medium-up-4 > .columns:nth-of-type(1n) {
      clear: none; }
    .medium-up-4 > .column:nth-of-type(4n+1), .medium-up-4 > .columns:nth-of-type(4n+1) {
      clear: both; }
    .medium-up-4 > .column:last-child, .medium-up-4 > .columns:last-child {
      float: left; }
  .medium-up-5 > .column, .medium-up-5 > .columns {
    width: 20%;
    float: left; }
    .medium-up-5 > .column:nth-of-type(1n), .medium-up-5 > .columns:nth-of-type(1n) {
      clear: none; }
    .medium-up-5 > .column:nth-of-type(5n+1), .medium-up-5 > .columns:nth-of-type(5n+1) {
      clear: both; }
    .medium-up-5 > .column:last-child, .medium-up-5 > .columns:last-child {
      float: left; }
  .medium-up-6 > .column, .medium-up-6 > .columns {
    width: 16.66667%;
    float: left; }
    .medium-up-6 > .column:nth-of-type(1n), .medium-up-6 > .columns:nth-of-type(1n) {
      clear: none; }
    .medium-up-6 > .column:nth-of-type(6n+1), .medium-up-6 > .columns:nth-of-type(6n+1) {
      clear: both; }
    .medium-up-6 > .column:last-child, .medium-up-6 > .columns:last-child {
      float: left; }
  .medium-up-7 > .column, .medium-up-7 > .columns {
    width: 14.28571%;
    float: left; }
    .medium-up-7 > .column:nth-of-type(1n), .medium-up-7 > .columns:nth-of-type(1n) {
      clear: none; }
    .medium-up-7 > .column:nth-of-type(7n+1), .medium-up-7 > .columns:nth-of-type(7n+1) {
      clear: both; }
    .medium-up-7 > .column:last-child, .medium-up-7 > .columns:last-child {
      float: left; }
  .medium-up-8 > .column, .medium-up-8 > .columns {
    width: 12.5%;
    float: left; }
    .medium-up-8 > .column:nth-of-type(1n), .medium-up-8 > .columns:nth-of-type(1n) {
      clear: none; }
    .medium-up-8 > .column:nth-of-type(8n+1), .medium-up-8 > .columns:nth-of-type(8n+1) {
      clear: both; }
    .medium-up-8 > .column:last-child, .medium-up-8 > .columns:last-child {
      float: left; }
  .medium-collapse > .column, .medium-collapse > .columns {
    padding-left: 0;
    padding-right: 0; }
  .medium-collapse .row,
  .expanded.row .medium-collapse.row {
    margin-left: 0;
    margin-right: 0; }
  .medium-uncollapse > .column, .medium-uncollapse > .columns {
    padding-left: 1.04167rem;
    padding-right: 1.04167rem; }
  .medium-centered {
    float: none;
    margin-left: auto;
    margin-right: auto; }
  .medium-uncentered,
  .medium-push-0,
  .medium-pull-0 {
    position: static;
    margin-left: 0;
    margin-right: 0;
    float: left; } }

@media screen and (min-width: 64em) {
  .large-1 {
    width: 8.33333%; }
  .large-push-1 {
    position: relative;
    left: 8.33333%; }
  .large-pull-1 {
    position: relative;
    left: -8.33333%; }
  .large-offset-0 {
    margin-left: 0%; }
  .large-2 {
    width: 16.66667%; }
  .large-push-2 {
    position: relative;
    left: 16.66667%; }
  .large-pull-2 {
    position: relative;
    left: -16.66667%; }
  .large-offset-1 {
    margin-left: 8.33333%; }
  .large-3, .third {
    width: 25%; }
  .large-push-3 {
    position: relative;
    left: 25%; }
  .large-pull-3 {
    position: relative;
    left: -25%; }
  .large-offset-2 {
    margin-left: 16.66667%; }
  .large-4 {
    width: 33.33333%; }
  .large-push-4 {
    position: relative;
    left: 33.33333%; }
  .large-pull-4 {
    position: relative;
    left: -33.33333%; }
  .large-offset-3 {
    margin-left: 25%; }
  .large-5 {
    width: 41.66667%; }
  .large-push-5 {
    position: relative;
    left: 41.66667%; }
  .large-pull-5 {
    position: relative;
    left: -41.66667%; }
  .large-offset-4 {
    margin-left: 33.33333%; }
  .large-6, .half {
    width: 50%; }
  .large-push-6 {
    position: relative;
    left: 50%; }
  .large-pull-6 {
    position: relative;
    left: -50%; }
  .large-offset-5 {
    margin-left: 41.66667%; }
  .large-7 {
    width: 58.33333%; }
  .large-push-7 {
    position: relative;
    left: 58.33333%; }
  .large-pull-7 {
    position: relative;
    left: -58.33333%; }
  .large-offset-6 {
    margin-left: 50%; }
  .large-8 {
    width: 66.66667%; }
  .large-push-8 {
    position: relative;
    left: 66.66667%; }
  .large-pull-8 {
    position: relative;
    left: -66.66667%; }
  .large-offset-7 {
    margin-left: 58.33333%; }
  .large-9 {
    width: 75%; }
  .large-push-9 {
    position: relative;
    left: 75%; }
  .large-pull-9 {
    position: relative;
    left: -75%; }
  .large-offset-8 {
    margin-left: 66.66667%; }
  .large-10 {
    width: 83.33333%; }
  .large-push-10 {
    position: relative;
    left: 83.33333%; }
  .large-pull-10 {
    position: relative;
    left: -83.33333%; }
  .large-offset-9 {
    margin-left: 75%; }
  .large-11 {
    width: 91.66667%; }
  .large-push-11 {
    position: relative;
    left: 91.66667%; }
  .large-pull-11 {
    position: relative;
    left: -91.66667%; }
  .large-offset-10 {
    margin-left: 83.33333%; }
  .large-12, .full {
    width: 100%; }
  .large-offset-11 {
    margin-left: 91.66667%; }
  .large-up-1 > .column, .large-up-1 > .columns {
    width: 100%;
    float: left; }
    .large-up-1 > .column:nth-of-type(1n), .large-up-1 > .columns:nth-of-type(1n) {
      clear: none; }
    .large-up-1 > .column:nth-of-type(1n+1), .large-up-1 > .columns:nth-of-type(1n+1) {
      clear: both; }
    .large-up-1 > .column:last-child, .large-up-1 > .columns:last-child {
      float: left; }
  .large-up-2 > .column, .large-up-2 > .columns {
    width: 50%;
    float: left; }
    .large-up-2 > .column:nth-of-type(1n), .large-up-2 > .columns:nth-of-type(1n) {
      clear: none; }
    .large-up-2 > .column:nth-of-type(2n+1), .large-up-2 > .columns:nth-of-type(2n+1) {
      clear: both; }
    .large-up-2 > .column:last-child, .large-up-2 > .columns:last-child {
      float: left; }
  .large-up-3 > .column, .large-up-3 > .columns {
    width: 33.33333%;
    float: left; }
    .large-up-3 > .column:nth-of-type(1n), .large-up-3 > .columns:nth-of-type(1n) {
      clear: none; }
    .large-up-3 > .column:nth-of-type(3n+1), .large-up-3 > .columns:nth-of-type(3n+1) {
      clear: both; }
    .large-up-3 > .column:last-child, .large-up-3 > .columns:last-child {
      float: left; }
  .large-up-4 > .column, .large-up-4 > .columns {
    width: 25%;
    float: left; }
    .large-up-4 > .column:nth-of-type(1n), .large-up-4 > .columns:nth-of-type(1n) {
      clear: none; }
    .large-up-4 > .column:nth-of-type(4n+1), .large-up-4 > .columns:nth-of-type(4n+1) {
      clear: both; }
    .large-up-4 > .column:last-child, .large-up-4 > .columns:last-child {
      float: left; }
  .large-up-5 > .column, .large-up-5 > .columns {
    width: 20%;
    float: left; }
    .large-up-5 > .column:nth-of-type(1n), .large-up-5 > .columns:nth-of-type(1n) {
      clear: none; }
    .large-up-5 > .column:nth-of-type(5n+1), .large-up-5 > .columns:nth-of-type(5n+1) {
      clear: both; }
    .large-up-5 > .column:last-child, .large-up-5 > .columns:last-child {
      float: left; }
  .large-up-6 > .column, .large-up-6 > .columns {
    width: 16.66667%;
    float: left; }
    .large-up-6 > .column:nth-of-type(1n), .large-up-6 > .columns:nth-of-type(1n) {
      clear: none; }
    .large-up-6 > .column:nth-of-type(6n+1), .large-up-6 > .columns:nth-of-type(6n+1) {
      clear: both; }
    .large-up-6 > .column:last-child, .large-up-6 > .columns:last-child {
      float: left; }
  .large-up-7 > .column, .large-up-7 > .columns {
    width: 14.28571%;
    float: left; }
    .large-up-7 > .column:nth-of-type(1n), .large-up-7 > .columns:nth-of-type(1n) {
      clear: none; }
    .large-up-7 > .column:nth-of-type(7n+1), .large-up-7 > .columns:nth-of-type(7n+1) {
      clear: both; }
    .large-up-7 > .column:last-child, .large-up-7 > .columns:last-child {
      float: left; }
  .large-up-8 > .column, .large-up-8 > .columns {
    width: 12.5%;
    float: left; }
    .large-up-8 > .column:nth-of-type(1n), .large-up-8 > .columns:nth-of-type(1n) {
      clear: none; }
    .large-up-8 > .column:nth-of-type(8n+1), .large-up-8 > .columns:nth-of-type(8n+1) {
      clear: both; }
    .large-up-8 > .column:last-child, .large-up-8 > .columns:last-child {
      float: left; }
  .large-collapse > .column, .large-collapse > .columns {
    padding-left: 0;
    padding-right: 0; }
  .large-collapse .row,
  .expanded.row .large-collapse.row {
    margin-left: 0;
    margin-right: 0; }
  .large-uncollapse > .column, .large-uncollapse > .columns {
    padding-left: 1.04167rem;
    padding-right: 1.04167rem; }
  .large-centered {
    float: none;
    margin-left: auto;
    margin-right: auto; }
  .large-uncentered,
  .large-push-0,
  .large-pull-0 {
    position: static;
    margin-left: 0;
    margin-right: 0;
    float: left; } }

div,
dl,
dt,
dd,
ul,
ol,
li,
h1,
h2,
h3,
h4,
h5,
h6,
pre,
form,
p,
pre,
blockquote,
pre,
th,
td {
  margin: 0;
  padding: 0; }

p, pre {
  font-size: inherit;
  line-height: 2;
  margin-bottom: 1rem;
  text-rendering: optimizeLegibility; }

em,
i {
  font-style: italic;
  line-height: inherit; }

strong,
b {
  font-weight: bold;
  line-height: inherit; }

small {
  font-size: 80%;
  line-height: inherit; }

h1,
h2,
h3,
h4,
h5,
h6 {
  font-family: "Proxima Nova", Montserrat, Helvetica, Roboto, Arial, sans-serif;
  font-weight: 300;
  font-style: normal;
  color: inherit;
  text-rendering: optimizeLegibility;
  margin-top: 0;
  margin-bottom: 0.5rem;
  line-height: 1.4; }
  h1 small,
  h2 small,
  h3 small,
  h4 small,
  h5 small,
  h6 small {
    color: #ECECEC;
    line-height: 0; }

h1 {
  font-size: 1.66667rem; }

h2 {
  font-size: 1.38889rem; }

h3 {
  font-size: 1.31944rem; }

h4 {
  font-size: 1.25rem; }

h5 {
  font-size: 1.18056rem; }

h6 {
  font-size: 1.11111rem; }

@media screen and (min-width: 40em) {
  h1 {
    font-size: 2.5rem; }
  h2 {
    font-size: 2.08333rem; }
  h3 {
    font-size: 1.66667rem; }
  h4 {
    font-size: 1.38889rem; }
  h5 {
    font-size: 1.25rem; }
  h6 {
    font-size: 1.11111rem; } }

a {
  color: #2199e8;
  text-decoration: none;
  line-height: inherit;
  cursor: pointer; }
  a:hover, a:focus {
    color: #1585cf; }
  a img {
    border: 0; }

hr {
  max-width: 83.33333rem;
  height: 0;
  border-right: 0;
  border-top: 0;
  border-bottom: 1px solid #ECECEC;
  border-left: 0;
  margin: 5px auto 1.38889rem auto;
  clear: both; }

ul,
ol,
dl {
  line-height: 2;
  margin-bottom: 1rem;
  list-style-position: outside; }

li {
  font-size: inherit; }

ul {
  list-style-type: disc;
  margin-left: 1.25rem; }

ol {
  margin-left: 1.25rem; }

ul ul, ol ul, ul ol, ol ol {
  margin-left: 1.25rem;
  margin-bottom: 0; }

dl {
  margin-bottom: 1rem; }
  dl dt {
    margin-bottom: 0.3rem;
    font-weight: bold; }

blockquote, pre {
  margin: 0 0 1rem;
  padding: 0.625rem 1.38889rem 0 1.31944rem;
  border-left: 1px solid #ECECEC; }
  blockquote, pre, blockquote p, pre p, blockquote pre, pre pre {
    line-height: 2;
    color: #0a0a0a; }

cite {
  display: block;
  font-size: 0.90278rem;
  color: #8a8a8a; }
  cite:before {
    content: '\2014 \0020'; }

abbr {
  color: #0a0a0a;
  cursor: help;
  border-bottom: 1px dotted #0a0a0a; }

code {
  font-family: Consolas, "Liberation Mono", Courier, monospace;
  font-weight: 300;
  color: #0a0a0a;
  background-color: #F1F1F1;
  border: 1px solid #ECECEC;
  padding: 0.13889rem 0.34722rem 0.06944rem; }

kbd {
  padding: 0.13889rem 0.27778rem 0;
  margin: 0;
  background-color: #F1F1F1;
  color: #0a0a0a;
  font-family: Consolas, "Liberation Mono", Courier, monospace; }

.subheader {
  margin-top: 0.2rem;
  margin-bottom: 0.5rem;
  font-weight: 300;
  line-height: 1.4;
  color: #8a8a8a; }

.lead {
  font-size: 112.5%;
  line-height: 1.6; }

.stat {
  font-size: 2.5rem;
  line-height: 1; }
  p + .stat, pre + .stat {
    margin-top: -1rem; }

.no-bullet {
  margin-left: 0;
  list-style: none; }

.text-left {
  text-align: left; }

.text-right {
  text-align: right; }

.text-center {
  text-align: center; }

.text-justify {
  text-align: justify; }

@media screen and (min-width: 40em) {
  .medium-text-left {
    text-align: left; }
  .medium-text-right {
    text-align: right; }
  .medium-text-center {
    text-align: center; }
  .medium-text-justify {
    text-align: justify; } }

@media screen and (min-width: 64em) {
  .large-text-left {
    text-align: left; }
  .large-text-right {
    text-align: right; }
  .large-text-center {
    text-align: center; }
  .large-text-justify {
    text-align: justify; } }

.show-for-print {
  display: none !important; }

@media print {
  * {
    background: transparent !important;
    color: black !important;
    box-shadow: none !important;
    text-shadow: none !important; }
  .show-for-print {
    display: block !important; }
  .hide-for-print {
    display: none !important; }
  table.show-for-print {
    display: table !important; }
  thead.show-for-print {
    display: table-header-group !important; }
  tbody.show-for-print {
    display: table-row-group !important; }
  tr.show-for-print {
    display: table-row !important; }
  td.show-for-print {
    display: table-cell !important; }
  th.show-for-print {
    display: table-cell !important; }
  a,
  a:visited {
    text-decoration: underline; }
  a[href]:after {
    content: " (" attr(href) ")"; }
  .ir a:after,
  a[href^='javascript:']:after,
  a[href^='#']:after {
    content: ''; }
  abbr[title]:after {
    content: " (" attr(title) ")"; }
  pre,
  blockquote,
  pre {
    border: 1px solid #8a8a8a;
    page-break-inside: avoid; }
  thead {
    display: table-header-group; }
  tr,
  img {
    page-break-inside: avoid; }
  img {
    max-width: 100% !important; }
  @page {
    margin: 0.5cm; }
  p, pre,
  h2,
  h3 {
    orphans: 3;
    widows: 3; }
  h2,
  h3 {
    page-break-after: avoid; } }

.button {
  display: inline-block;
  text-align: center;
  line-height: 1;
  cursor: pointer;
  -webkit-appearance: none;
  transition: background-color 0.25s ease-out, color 0.25s ease-out;
  vertical-align: middle;
  border: 1px solid transparent;
  border-radius: 0;
  padding: 0.85em 1em;
  margin: 0 0 1rem 0;
  font-size: 0.9rem;
  background-color: #2199e8;
  color: #fff; }
  [data-whatinput='mouse'] .button {
    outline: 0; }
  .button:hover, .button:focus {
    background-color: #1583cc;
    color: #fff; }
  .button.tiny {
    font-size: 0.6rem; }
  .button.small {
    font-size: 0.75rem; }
  .button.large {
    font-size: 1.25rem; }
  .button.expanded {
    display: block;
    width: 100%;
    margin-left: 0;
    margin-right: 0; }
  .button.primary {
    background-color: #2199e8;
    color: #fff; }
    .button.primary:hover, .button.primary:focus {
      background-color: #147cc0;
      color: #fff; }
  .button.secondary {
    background-color: #777;
    color: #fff; }
    .button.secondary:hover, .button.secondary:focus {
      background-color: #5f5f5f;
      color: #fff; }
  .button.success {
    background-color: #3adb76;
    color: #fff; }
    .button.success:hover, .button.success:focus {
      background-color: #22bb5b;
      color: #fff; }
  .button.warning {
    background-color: #ffae00;
    color: #fff; }
    .button.warning:hover, .button.warning:focus {
      background-color: #cc8b00;
      color: #fff; }
  .button.alert {
    background-color: #ec5840;
    color: #fff; }
    .button.alert:hover, .button.alert:focus {
      background-color: #da3116;
      color: #fff; }
  .button.hollow {
    border: 1px solid #2199e8;
    color: #2199e8; }
    .button.hollow, .button.hollow:hover, .button.hollow:focus {
      background-color: transparent; }
    .button.hollow:hover, .button.hollow:focus {
      border-color: #0c4d78;
      color: #0c4d78; }
    .button.hollow.primary {
      border: 1px solid #2199e8;
      color: #2199e8; }
      .button.hollow.primary:hover, .button.hollow.primary:focus {
        border-color: #0c4d78;
        color: #0c4d78; }
    .button.hollow.secondary {
      border: 1px solid #777;
      color: #777; }
      .button.hollow.secondary:hover, .button.hollow.secondary:focus {
        border-color: #3c3c3c;
        color: #3c3c3c; }
    .button.hollow.success {
      border: 1px solid #3adb76;
      color: #3adb76; }
      .button.hollow.success:hover, .button.hollow.success:focus {
        border-color: #157539;
        color: #157539; }
    .button.hollow.warning {
      border: 1px solid #ffae00;
      color: #ffae00; }
      .button.hollow.warning:hover, .button.hollow.warning:focus {
        border-color: #805700;
        color: #805700; }
    .button.hollow.alert {
      border: 1px solid #ec5840;
      color: #ec5840; }
      .button.hollow.alert:hover, .button.hollow.alert:focus {
        border-color: #881f0e;
        color: #881f0e; }
  .button.disabled, .button[disabled] {
    opacity: 0.25;
    cursor: not-allowed; }
    .button.disabled:hover, .button.disabled:focus, .button[disabled]:hover, .button[disabled]:focus {
      background-color: #2199e8;
      color: #fff; }
  .button.dropdown::after {
    content: '';
    display: block;
    width: 0;
    height: 0;
    border: inset 0.4em;
    border-color: #fefefe transparent transparent;
    border-top-style: solid;
    border-bottom-width: 0;
    position: relative;
    top: 0.4em;
    float: right;
    margin-left: 1em;
    display: inline-block; }
  .button.arrow-only::after {
    margin-left: 0;
    float: none;
    top: -0.1em; }

[type='text'], [type='password'], [type='date'], [type='datetime'], [type='datetime-local'], [type='month'], [type='week'], [type='email'], [type='number'], [type='search'], [type='tel'], [type='time'], [type='url'], [type='color'],
textarea {
  display: block;
  box-sizing: border-box;
  width: 100%;
  height: 2.70833rem;
  padding: 0.55556rem;
  border: 1px solid #ECECEC;
  margin: 0 0 1.11111rem;
  font-family: inherit;
  font-size: 1.11111rem;
  color: #0a0a0a;
  background-color: #fefefe;
  box-shadow: inset 0 1px 2px rgba(10, 10, 10, 0.1);
  border-radius: 0;
  transition: box-shadow 0.5s, border-color 0.25s ease-in-out;
  -webkit-appearance: none;
  -moz-appearance: none; }
  [type='text']:focus, [type='password']:focus, [type='date']:focus, [type='datetime']:focus, [type='datetime-local']:focus, [type='month']:focus, [type='week']:focus, [type='email']:focus, [type='number']:focus, [type='search']:focus, [type='tel']:focus, [type='time']:focus, [type='url']:focus, [type='color']:focus,
  textarea:focus {
    border: 1px solid #8a8a8a;
    background-color: #fefefe;
    outline: none;
    box-shadow: 0 0 5px #ECECEC;
    transition: box-shadow 0.5s, border-color 0.25s ease-in-out; }

textarea {
  max-width: 100%; }
  textarea[rows] {
    height: auto; }

input::placeholder,
textarea::placeholder {
  color: #cacaca; }

input:disabled, input[readonly],
textarea:disabled,
textarea[readonly] {
  background-color: #F1F1F1;
  cursor: default; }

[type='submit'],
[type='button'] {
  border-radius: 0;
  -webkit-appearance: none;
  -moz-appearance: none; }

input[type='search'] {
  box-sizing: border-box; }

[type='file'],
[type='checkbox'],
[type='radio'] {
  margin: 0 0 1.11111rem; }

[type='checkbox'] + label,
[type='radio'] + label {
  display: inline-block;
  margin-left: 0.55556rem;
  margin-right: 1.11111rem;
  margin-bottom: 0;
  vertical-align: baseline; }
  [type='checkbox'] + label[for],
  [type='radio'] + label[for] {
    cursor: pointer; }

label > [type='checkbox'],
label > [type='radio'] {
  margin-right: 0.55556rem; }

[type='file'] {
  width: 100%; }

label {
  display: block;
  margin: 0;
  font-size: 0.97222rem;
  font-weight: 300;
  line-height: 1.8;
  color: #0a0a0a; }
  label.middle {
    margin: 0 0 1.11111rem;
    padding: 0.625rem 0; }

.help-text {
  margin-top: -0.55556rem;
  font-size: 0.90278rem;
  font-style: italic;
  color: #333; }

.input-group {
  display: table;
  width: 100%;
  margin-bottom: 1.11111rem; }
  .input-group > :first-child {
    border-radius: 0 0 0 0; }
  .input-group > :last-child > * {
    border-radius: 0 0 0 0; }

.input-group-label, .input-group-field, .input-group-button {
  margin: 0;
  white-space: nowrap;
  display: table-cell;
  vertical-align: middle; }

.input-group-label {
  text-align: center;
  padding: 0 1rem;
  background: #F1F1F1;
  color: #0a0a0a;
  border: 1px solid #ECECEC;
  white-space: nowrap;
  width: 1%;
  height: 100%; }
  .input-group-label:first-child {
    border-right: 0; }
  .input-group-label:last-child {
    border-left: 0; }

.input-group-field {
  border-radius: 0;
  height: 2.77778rem; }

.input-group-button {
  padding-top: 0;
  padding-bottom: 0;
  text-align: center;
  height: 100%;
  width: 1%; }
  .input-group-button a,
  .input-group-button input,
  .input-group-button button {
    margin: 0; }

.input-group .input-group-button {
  display: table-cell; }

fieldset {
  border: 0;
  padding: 0;
  margin: 0; }

legend {
  margin-bottom: 0.55556rem;
  max-width: 100%; }

.fieldset {
  border: 1px solid #ECECEC;
  padding: 1.38889rem;
  margin: 1.25rem 0; }
  .fieldset legend {
    background: #fefefe;
    padding: 0 0.20833rem;
    margin: 0;
    margin-left: -0.20833rem; }

select {
  height: 2.70833rem;
  padding: 0.55556rem;
  border: 1px solid #ECECEC;
  margin: 0 0 1.11111rem;
  font-size: 1.11111rem;
  font-family: inherit;
  line-height: normal;
  color: #0a0a0a;
  background-color: #fefefe;
  border-radius: 0;
  -webkit-appearance: none;
  -moz-appearance: none;
  background-image: url("data:image/svg+xml;utf8,<svg xmlns='http://www.w3.org/2000/svg' version='1.1' width='32' height='24' viewBox='0 0 32 24'><polygon points='0,0 32,0 16,24' style='fill: rgb%2851, 51, 51%29'></polygon></svg>");
  background-size: 9px 6px;
  background-position: right -1.11111rem center;
  background-origin: content-box;
  background-repeat: no-repeat;
  padding-right: 1.66667rem; }
  @media screen and (min-width: 0\0) {
    select {
      background-image: url("data:image/png;base64,iVBORw0KGgoAAAANSUhEUgAAACAAAAAYCAYAAACbU/80AAAAGXRFWHRTb2Z0d2FyZQBBZG9iZSBJbWFnZVJlYWR5ccllPAAAAIpJREFUeNrEkckNgDAMBBfRkEt0ObRBBdsGXUDgmQfK4XhH2m8czQAAy27R3tsw4Qfe2x8uOO6oYLb6GlOor3GF+swURAOmUJ+RwtEJs9WvTGEYxBXqI1MQAZhCfUQKRzDMVj+TwrAIV6jvSUEkYAr1LSkcyTBb/V+KYfX7xAeusq3sLDtGH3kEGACPWIflNZfhRQAAAABJRU5ErkJggg=="); } }
  select:disabled {
    background-color: #F1F1F1;
    cursor: default; }
  select::-ms-expand {
    display: none; }
  select[multiple] {
    height: auto;
    background-image: none; }

.is-invalid-input:not(:focus) {
  background-color: rgba(236, 88, 64, 0.1);
  border-color: #ec5840; }

.is-invalid-label {
  color: #ec5840; }

.form-error {
  display: none;
  margin-top: -0.55556rem;
  margin-bottom: 1.11111rem;
  font-size: 0.83333rem;
  font-weight: bold;
  color: #ec5840; }
  .form-error.is-visible {
    display: block; }

.hide {
  display: none !important; }

.invisible {
  visibility: hidden; }

@media screen and (max-width: 39.9375em) {
  .hide-for-small-only {
    display: none !important; } }

@media screen and (max-width: 0em), screen and (min-width: 40em) {
  .show-for-small-only {
    display: none !important; } }

@media screen and (min-width: 40em) {
  .hide-for-medium {
    display: none !important; } }

@media screen and (max-width: 39.9375em) {
  .show-for-medium {
    display: none !important; } }

@media screen and (min-width: 40em) and (max-width: 63.9375em) {
  .hide-for-medium-only {
    display: none !important; } }

@media screen and (max-width: 39.9375em), screen and (min-width: 64em) {
  .show-for-medium-only {
    display: none !important; } }

@media screen and (min-width: 64em) {
  .hide-for-large {
    display: none !important; } }

@media screen and (max-width: 63.9375em) {
  .show-for-large {
    display: none !important; } }

@media screen and (min-width: 64em) and (max-width: 74.9375em) {
  .hide-for-large-only {
    display: none !important; } }

@media screen and (max-width: 63.9375em), screen and (min-width: 75em) {
  .show-for-large-only {
    display: none !important; } }

.show-for-sr,
.show-on-focus {
  position: absolute !important;
  width: 1px;
  height: 1px;
  overflow: hidden;
  clip: rect(0, 0, 0, 0); }

.show-on-focus:active, .show-on-focus:focus {
  position: static !important;
  height: auto;
  width: auto;
  overflow: visible;
  clip: auto; }

.show-for-landscape,
.hide-for-portrait {
  display: block !important; }
  @media screen and (orientation: landscape) {
    .show-for-landscape,
    .hide-for-portrait {
      display: block !important; } }
  @media screen and (orientation: portrait) {
    .show-for-landscape,
    .hide-for-portrait {
      display: none !important; } }

.hide-for-landscape,
.show-for-portrait {
  display: none !important; }
  @media screen and (orientation: landscape) {
    .hide-for-landscape,
    .show-for-portrait {
      display: none !important; } }
  @media screen and (orientation: portrait) {
    .hide-for-landscape,
    .show-for-portrait {
      display: block !important; } }

.float-left {
  float: left !important; }

.float-right {
  float: right !important; }

.float-center {
  display: block;
  margin-left: auto;
  margin-right: auto; }

.clearfix::before, .clearfix::after {
  content: ' ';
  display: table; }

.clearfix::after {
  clear: both; }

.accordion {
  list-style-type: none;
  background: #fefefe;
  margin-left: 0; }

.accordion-item:first-child > :first-child {
  border-radius: 0 0 0 0; }

.accordion-item:last-child > :last-child {
  border-radius: 0 0 0 0; }

.accordion-title {
  display: block;
  padding: 1.25rem 1rem;
  line-height: 1;
  font-size: 0.83333rem;
  color: #2199e8;
  position: relative;
  border: 1px solid #F1F1F1;
  border-bottom: 0; }
  :last-child:not(.is-active) > .accordion-title {
    border-radius: 0 0 0 0;
    border-bottom: 1px solid #F1F1F1; }
  .accordion-title:hover, .accordion-title:focus {
    background-color: #F1F1F1; }
  .accordion-title::before {
    content: '+';
    position: absolute;
    right: 1rem;
    top: 50%;
    margin-top: -0.5rem; }
  .is-active > .accordion-title::before {
    content: '-'; }

.accordion-content {
  padding: 1rem;
  display: none;
  border: 1px solid #F1F1F1;
  border-bottom: 0;
  background-color: #fefefe;
  color: #2199e8; }
  :last-child > .accordion-content:last-child {
    border-bottom: 1px solid #F1F1F1; }

.is-accordion-submenu-parent > a {
  position: relative; }
  .is-accordion-submenu-parent > a::after {
    content: '';
    display: block;
    width: 0;
    height: 0;
    border: inset 6px;
    border-color: #2199e8 transparent transparent;
    border-top-style: solid;
    border-bottom-width: 0;
    position: absolute;
    top: 50%;
    margin-top: -4px;
    right: 1rem; }

.is-accordion-submenu-parent[aria-expanded='true'] > a::after {
  transform-origin: 50% 50%;
  transform: scaleY(-1); }

.badge {
  display: inline-block;
  padding: 0.3em;
  min-width: 2.1em;
  font-size: 0.6rem;
  text-align: center;
  border-radius: 50%;
  background: #2199e8;
  color: #fefefe; }
  .badge.secondary {
    background: #777;
    color: #fefefe; }
  .badge.success {
    background: #3adb76;
    color: #fefefe; }
  .badge.warning {
    background: #ffae00;
    color: #fefefe; }
  .badge.alert {
    background: #ec5840;
    color: #fefefe; }

.breadcrumbs {
  list-style: none;
  margin: 0 0 1rem 0; }
  .breadcrumbs::before, .breadcrumbs::after {
    content: ' ';
    display: table; }
  .breadcrumbs::after {
    clear: both; }
  .breadcrumbs li {
    float: left;
    color: #0a0a0a;
    font-size: 0.76389rem;
    cursor: default;
    text-transform: uppercase; }
    .breadcrumbs li:not(:last-child)::after {
      color: #ECECEC;
      content: "/";
      margin: 0 0.75rem;
      position: relative;
      top: 1px;
      opacity: 1; }
  .breadcrumbs a {
    color: #2199e8; }
    .breadcrumbs a:hover {
      text-decoration: underline; }
  .breadcrumbs .disabled {
    color: #ECECEC;
    cursor: not-allowed; }

.button-group {
  margin-bottom: 1rem;
  font-size: 0; }
  .button-group::before, .button-group::after {
    content: ' ';
    display: table; }
  .button-group::after {
    clear: both; }
  .button-group .button {
    margin: 0;
    margin-right: 1px;
    margin-bottom: 1px;
    font-size: 0.9rem; }
    .button-group .button:last-child {
      margin-right: 0; }
  .button-group.tiny .button {
    font-size: 0.6rem; }
  .button-group.small .button {
    font-size: 0.75rem; }
  .button-group.large .button {
    font-size: 1.25rem; }
  .button-group.expanded {
    margin-right: -1px; }
    .button-group.expanded::before, .button-group.expanded::after {
      display: none; }
    .button-group.expanded .button:first-child:nth-last-child(2), .button-group.expanded .button:first-child:nth-last-child(2):first-child:nth-last-child(2) ~ .button {
      display: inline-block;
      width: calc(50% - 1px);
      margin-right: 1px; }
      .button-group.expanded .button:first-child:nth-last-child(2):last-child, .button-group.expanded .button:first-child:nth-last-child(2):first-child:nth-last-child(2) ~ .button:last-child {
        margin-right: -6px; }
    .button-group.expanded .button:first-child:nth-last-child(3), .button-group.expanded .button:first-child:nth-last-child(3):first-child:nth-last-child(3) ~ .button {
      display: inline-block;
      width: calc(33.33333% - 1px);
      margin-right: 1px; }
      .button-group.expanded .button:first-child:nth-last-child(3):last-child, .button-group.expanded .button:first-child:nth-last-child(3):first-child:nth-last-child(3) ~ .button:last-child {
        margin-right: -6px; }
    .button-group.expanded .button:first-child:nth-last-child(4), .button-group.expanded .button:first-child:nth-last-child(4):first-child:nth-last-child(4) ~ .button {
      display: inline-block;
      width: calc(25% - 1px);
      margin-right: 1px; }
      .button-group.expanded .button:first-child:nth-last-child(4):last-child, .button-group.expanded .button:first-child:nth-last-child(4):first-child:nth-last-child(4) ~ .button:last-child {
        margin-right: -6px; }
    .button-group.expanded .button:first-child:nth-last-child(5), .button-group.expanded .button:first-child:nth-last-child(5):first-child:nth-last-child(5) ~ .button {
      display: inline-block;
      width: calc(20% - 1px);
      margin-right: 1px; }
      .button-group.expanded .button:first-child:nth-last-child(5):last-child, .button-group.expanded .button:first-child:nth-last-child(5):first-child:nth-last-child(5) ~ .button:last-child {
        margin-right: -6px; }
    .button-group.expanded .button:first-child:nth-last-child(6), .button-group.expanded .button:first-child:nth-last-child(6):first-child:nth-last-child(6) ~ .button {
      display: inline-block;
      width: calc(16.66667% - 1px);
      margin-right: 1px; }
      .button-group.expanded .button:first-child:nth-last-child(6):last-child, .button-group.expanded .button:first-child:nth-last-child(6):first-child:nth-last-child(6) ~ .button:last-child {
        margin-right: -6px; }
  .button-group.primary .button {
    background-color: #2199e8;
    color: #fff; }
    .button-group.primary .button:hover, .button-group.primary .button:focus {
      background-color: #147cc0;
      color: #fff; }
  .button-group.secondary .button {
    background-color: #777;
    color: #fff; }
    .button-group.secondary .button:hover, .button-group.secondary .button:focus {
      background-color: #5f5f5f;
      color: #fff; }
  .button-group.success .button {
    background-color: #3adb76;
    color: #fff; }
    .button-group.success .button:hover, .button-group.success .button:focus {
      background-color: #22bb5b;
      color: #fff; }
  .button-group.warning .button {
    background-color: #ffae00;
    color: #fff; }
    .button-group.warning .button:hover, .button-group.warning .button:focus {
      background-color: #cc8b00;
      color: #fff; }
  .button-group.alert .button {
    background-color: #ec5840;
    color: #fff; }
    .button-group.alert .button:hover, .button-group.alert .button:focus {
      background-color: #da3116;
      color: #fff; }
  .button-group.stacked .button, .button-group.stacked-for-small .button, .button-group.stacked-for-medium .button {
    width: 100%; }
    .button-group.stacked .button:last-child, .button-group.stacked-for-small .button:last-child, .button-group.stacked-for-medium .button:last-child {
      margin-bottom: 0; }
  @media screen and (min-width: 40em) {
    .button-group.stacked-for-small .button {
      width: auto;
      margin-bottom: 0; } }
  @media screen and (min-width: 64em) {
    .button-group.stacked-for-medium .button {
      width: auto;
      margin-bottom: 0; } }
  @media screen and (max-width: 39.9375em) {
    .button-group.stacked-for-small.expanded {
      display: block; }
      .button-group.stacked-for-small.expanded .button {
        display: block;
        margin-right: 0; } }

.callout {
  margin: 0 0 1rem 0;
  padding: 1rem;
  border: 1px solid rgba(10, 10, 10, 0.25);
  border-radius: 0;
  position: relative;
  color: #0a0a0a;
  background-color: white; }
  .callout > :first-child {
    margin-top: 0; }
  .callout > :last-child {
    margin-bottom: 0; }
  .callout.primary {
    background-color: #def0fc; }
  .callout.secondary {
    background-color: #ebebeb; }
  .callout.success {
    background-color: #e1faea; }
  .callout.warning {
    background-color: #fff3d9; }
  .callout.alert {
    background-color: #fce6e2; }
  .callout.small {
    padding-top: 0.5rem;
    padding-right: 0.5rem;
    padding-bottom: 0.5rem;
    padding-left: 0.5rem; }
  .callout.large {
    padding-top: 3rem;
    padding-right: 3rem;
    padding-bottom: 3rem;
    padding-left: 3rem; }

.close-button {
  position: absolute;
  color: #8a8a8a;
  right: 1rem;
  top: 0.5rem;
  font-size: 2em;
  line-height: 1;
  cursor: pointer; }
  [data-whatinput='mouse'] .close-button {
    outline: 0; }
  .close-button:hover, .close-button:focus {
    color: #0a0a0a; }

.is-drilldown {
  position: relative;
  overflow: hidden; }
  .is-drilldown li {
    display: block !important; }

.is-drilldown-submenu {
  position: absolute;
  top: 0;
  left: 100%;
  z-index: -1;
  height: 100%;
  width: 100%;
  background: #fefefe;
  transition: transform 0.15s linear; }
  .is-drilldown-submenu.is-active {
    z-index: 1;
    display: block;
    transform: translateX(-100%); }
  .is-drilldown-submenu.is-closing {
    transform: translateX(100%); }

.is-drilldown-submenu-parent > a {
  position: relative; }
  .is-drilldown-submenu-parent > a::after {
    content: '';
    display: block;
    width: 0;
    height: 0;
    border: inset 6px;
    border-color: transparent transparent transparent #2199e8;
    border-left-style: solid;
    border-right-width: 0;
    position: absolute;
    top: 50%;
    margin-top: -6px;
    right: 1rem; }

.js-drilldown-back > a::before {
  content: '';
  display: block;
  width: 0;
  height: 0;
  border: inset 6px;
  border-color: transparent #2199e8 transparent transparent;
  border-right-style: solid;
  border-left-width: 0;
  border-left-width: 0;
  display: inline-block;
  vertical-align: middle;
  margin-right: 0.75rem; }

.dropdown-pane {
  background-color: #fefefe;
  border: 1px solid #ECECEC;
  border-radius: 0;
  display: block;
  font-size: 0.8rem;
  padding: 1rem;
  position: absolute;
  visibility: hidden;
  width: 300px;
  z-index: 10; }
  .dropdown-pane.is-open {
    visibility: visible; }

.dropdown-pane.tiny {
  width: 100px; }

.dropdown-pane.small {
  width: 200px; }

.dropdown-pane.large {
  width: 400px; }

.dropdown.menu > li.opens-left > .is-dropdown-submenu {
  left: auto;
  right: 0;
  top: 100%; }

.dropdown.menu > li.opens-right > .is-dropdown-submenu {
  right: auto;
  left: 0;
  top: 100%; }

.dropdown.menu > li.is-dropdown-submenu-parent > a {
  padding-right: 1.5rem;
  position: relative; }

.dropdown.menu > li.is-dropdown-submenu-parent > a::after {
  content: '';
  display: block;
  width: 0;
  height: 0;
  border: inset 5px;
  border-color: #2199e8 transparent transparent;
  border-top-style: solid;
  border-bottom-width: 0;
  right: 5px;
  margin-top: -2px; }

[data-whatinput='mouse'] .dropdown.menu a {
  outline: 0; }

.no-js .dropdown.menu ul {
  display: none; }

.dropdown.menu.vertical > li .is-dropdown-submenu {
  top: 0; }

.dropdown.menu.vertical > li.opens-left > .is-dropdown-submenu {
  left: auto;
  right: 100%; }

.dropdown.menu.vertical > li.opens-right > .is-dropdown-submenu {
  right: auto;
  left: 100%; }

.dropdown.menu.vertical > li > a::after {
  right: 14px;
  margin-top: -3px; }

.dropdown.menu.vertical > li.opens-left > a::after {
  content: '';
  display: block;
  width: 0;
  height: 0;
  border: inset 5px;
  border-color: transparent #2199e8 transparent transparent;
  border-right-style: solid;
  border-left-width: 0; }

.dropdown.menu.vertical > li.opens-right > a::after {
  content: '';
  display: block;
  width: 0;
  height: 0;
  border: inset 5px;
  border-color: transparent transparent transparent #2199e8;
  border-left-style: solid;
  border-right-width: 0; }

@media screen and (min-width: 40em) {
  .dropdown.menu.medium-horizontal > li.opens-left > .is-dropdown-submenu {
    left: auto;
    right: 0;
    top: 100%; }
  .dropdown.menu.medium-horizontal > li.opens-right > .is-dropdown-submenu {
    right: auto;
    left: 0;
    top: 100%; }
  .dropdown.menu.medium-horizontal > li.is-dropdown-submenu-parent > a {
    padding-right: 1.5rem;
    position: relative; }
  .dropdown.menu.medium-horizontal > li.is-dropdown-submenu-parent > a::after {
    content: '';
    display: block;
    width: 0;
    height: 0;
    border: inset 5px;
    border-color: #2199e8 transparent transparent;
    border-top-style: solid;
    border-bottom-width: 0;
    right: 5px;
    margin-top: -2px; }
  .dropdown.menu.medium-vertical > li .is-dropdown-submenu {
    top: 0; }
  .dropdown.menu.medium-vertical > li.opens-left > .is-dropdown-submenu {
    left: auto;
    right: 100%; }
  .dropdown.menu.medium-vertical > li.opens-right > .is-dropdown-submenu {
    right: auto;
    left: 100%; }
  .dropdown.menu.medium-vertical > li > a::after {
    right: 14px;
    margin-top: -3px; }
  .dropdown.menu.medium-vertical > li.opens-left > a::after {
    content: '';
    display: block;
    width: 0;
    height: 0;
    border: inset 5px;
    border-color: transparent #2199e8 transparent transparent;
    border-right-style: solid;
    border-left-width: 0; }
  .dropdown.menu.medium-vertical > li.opens-right > a::after {
    content: '';
    display: block;
    width: 0;
    height: 0;
    border: inset 5px;
    border-color: transparent transparent transparent #2199e8;
    border-left-style: solid;
    border-right-width: 0; } }

@media screen and (min-width: 64em) {
  .dropdown.menu.large-horizontal > li.opens-left > .is-dropdown-submenu {
    left: auto;
    right: 0;
    top: 100%; }
  .dropdown.menu.large-horizontal > li.opens-right > .is-dropdown-submenu {
    right: auto;
    left: 0;
    top: 100%; }
  .dropdown.menu.large-horizontal > li.is-dropdown-submenu-parent > a {
    padding-right: 1.5rem;
    position: relative; }
  .dropdown.menu.large-horizontal > li.is-dropdown-submenu-parent > a::after {
    content: '';
    display: block;
    width: 0;
    height: 0;
    border: inset 5px;
    border-color: #2199e8 transparent transparent;
    border-top-style: solid;
    border-bottom-width: 0;
    right: 5px;
    margin-top: -2px; }
  .dropdown.menu.large-vertical > li .is-dropdown-submenu {
    top: 0; }
  .dropdown.menu.large-vertical > li.opens-left > .is-dropdown-submenu {
    left: auto;
    right: 100%; }
  .dropdown.menu.large-vertical > li.opens-right > .is-dropdown-submenu {
    right: auto;
    left: 100%; }
  .dropdown.menu.large-vertical > li > a::after {
    right: 14px;
    margin-top: -3px; }
  .dropdown.menu.large-vertical > li.opens-left > a::after {
    content: '';
    display: block;
    width: 0;
    height: 0;
    border: inset 5px;
    border-color: transparent #2199e8 transparent transparent;
    border-right-style: solid;
    border-left-width: 0; }
  .dropdown.menu.large-vertical > li.opens-right > a::after {
    content: '';
    display: block;
    width: 0;
    height: 0;
    border: inset 5px;
    border-color: transparent transparent transparent #2199e8;
    border-left-style: solid;
    border-right-width: 0; } }

.dropdown.menu.align-right .is-dropdown-submenu.first-sub {
  top: 100%;
  left: auto;
  right: 0; }

.is-dropdown-menu.vertical {
  width: 100px; }
  .is-dropdown-menu.vertical.align-right {
    float: right; }

.is-dropdown-submenu-parent {
  position: relative; }
  .is-dropdown-submenu-parent a::after {
    position: absolute;
    top: 50%;
    right: 5px;
    margin-top: -2px; }
  .is-dropdown-submenu-parent.opens-inner > .is-dropdown-submenu {
    top: 100%;
    left: auto; }
  .is-dropdown-submenu-parent.opens-left > .is-dropdown-submenu {
    left: auto;
    right: 100%; }
  .is-dropdown-submenu-parent.opens-right > .is-dropdown-submenu {
    right: auto;
    left: 100%; }

.is-dropdown-submenu {
  display: none;
  position: absolute;
  top: 0;
  left: 100%;
  min-width: 200px;
  z-index: 1;
  background: #fefefe;
  border: 1px solid #ECECEC; }
  .is-dropdown-submenu .is-dropdown-submenu-parent > a::after {
    right: 14px;
    margin-top: -3px; }
  .is-dropdown-submenu .is-dropdown-submenu-parent.opens-left > a::after {
    content: '';
    display: block;
    width: 0;
    height: 0;
    border: inset 5px;
    border-color: transparent #2199e8 transparent transparent;
    border-right-style: solid;
    border-left-width: 0; }
  .is-dropdown-submenu .is-dropdown-submenu-parent.opens-right > a::after {
    content: '';
    display: block;
    width: 0;
    height: 0;
    border: inset 5px;
    border-color: transparent transparent transparent #2199e8;
    border-left-style: solid;
    border-right-width: 0; }
  .is-dropdown-submenu .is-dropdown-submenu {
    margin-top: -1px; }
  .is-dropdown-submenu > li {
    width: 100%; }
  .is-dropdown-submenu.js-dropdown-active {
    display: block; }

.flex-video {
  position: relative;
  height: 0;
  padding-bottom: 75%;
  margin-bottom: 1.11111rem;
  overflow: hidden; }
  .flex-video iframe,
  .flex-video object,
  .flex-video embed,
  .flex-video video {
    position: absolute;
    top: 0;
    left: 0;
    width: 100%;
    height: 100%; }
  .flex-video.widescreen {
    padding-bottom: 56.25%; }
  .flex-video.vimeo {
    padding-top: 0; }

.label {
  display: inline-block;
  padding: 0.33333rem 0.5rem;
  font-size: 0.8rem;
  line-height: 1;
  white-space: nowrap;
  cursor: default;
  border-radius: 0;
  background: #2199e8;
  color: #fefefe; }
  .label.secondary {
    background: #777;
    color: #fefefe; }
  .label.success {
    background: #3adb76;
    color: #fefefe; }
  .label.warning {
    background: #ffae00;
    color: #fefefe; }
  .label.alert {
    background: #ec5840;
    color: #fefefe; }

.media-object {
  margin-bottom: 1rem;
  display: block; }
  .media-object img {
    max-width: none; }
  @media screen and (max-width: 39.9375em) {
    .media-object.stack-for-small .media-object-section {
      padding: 0;
      padding-bottom: 1rem;
      display: block; }
      .media-object.stack-for-small .media-object-section img {
        width: 100%; } }

.media-object-section {
  display: table-cell;
  vertical-align: top; }
  .media-object-section:first-child {
    padding-right: 1rem; }
  .media-object-section:last-child:not(:nth-child(2)) {
    padding-left: 1rem; }
  .media-object-section > :last-child {
    margin-bottom: 0; }
  .media-object-section.middle {
    vertical-align: middle; }
  .media-object-section.bottom {
    vertical-align: bottom; }

.menu {
  margin: 0;
  list-style-type: none; }
  .menu > li {
    display: table-cell;
    vertical-align: middle; }
    [data-whatinput='mouse'] .menu > li {
      outline: 0; }
  .menu > li > a {
    display: block;
    padding: 0.7rem 1rem;
    line-height: 1; }
  .menu input,
  .menu a,
  .menu button {
    margin-bottom: 0; }
  .menu > li > a img,
  .menu > li > a i,
  .menu > li > a svg {
    vertical-align: middle; }
    .menu > li > a img + span,
    .menu > li > a i + span,
    .menu > li > a svg + span {
      vertical-align: middle; }
  .menu > li > a img,
  .menu > li > a i,
  .menu > li > a svg {
    margin-right: 0.25rem;
    display: inline-block; }
  .menu > li {
    display: table-cell; }
  .menu.vertical > li {
    display: block; }
  @media screen and (min-width: 40em) {
    .menu.medium-horizontal > li {
      display: table-cell; }
    .menu.medium-vertical > li {
      display: block; } }
  @media screen and (min-width: 64em) {
    .menu.large-horizontal > li {
      display: table-cell; }
    .menu.large-vertical > li {
      display: block; } }
  .menu.simple li {
    line-height: 1;
    display: inline-block;
    margin-right: 1rem; }
  .menu.simple a {
    padding: 0; }
  .menu.align-right::before, .menu.align-right::after {
    content: ' ';
    display: table; }
  .menu.align-right::after {
    clear: both; }
  .menu.align-right > li {
    float: right; }
  .menu.expanded {
    width: 100%;
    display: table;
    table-layout: fixed; }
    .menu.expanded > li:first-child:last-child {
      width: 100%; }
  .menu.icon-top > li > a {
    text-align: center; }
    .menu.icon-top > li > a img,
    .menu.icon-top > li > a i,
    .menu.icon-top > li > a svg {
      display: block;
      margin: 0 auto 0.25rem; }
  .menu.nested {
    margin-left: 1rem; }
  .menu .active > a {
    color: #fefefe;
    background: #2199e8; }

.menu-text {
  font-weight: bold;
  color: inherit;
  line-height: 1;
  padding-top: 0;
  padding-bottom: 0;
  padding: 0.7rem 1rem; }

.menu-centered {
  text-align: center; }
  .menu-centered > .menu {
    display: inline-block; }

.no-js [data-responsive-menu] ul {
  display: none; }

.menu-icon {
  position: relative;
  display: inline-block;
  vertical-align: middle;
  cursor: pointer;
  width: 20px;
  height: 16px; }
  .menu-icon::after {
    content: '';
    position: absolute;
    display: block;
    width: 100%;
    height: 2px;
    background: #2199e8;
    top: 0;
    left: 0;
    box-shadow: 0 7px 0 #2199e8, 0 14px 0 #2199e8; }
  .menu-icon:hover::after {
    background: #062657;
    box-shadow: 0 7px 0 #062657, 0 14px 0 #062657; }

.menu-icon.dark {
  position: relative;
  display: inline-block;
  vertical-align: middle;
  cursor: pointer;
  width: 20px;
  height: 16px; }
  .menu-icon.dark::after {
    content: '';
    position: absolute;
    display: block;
    width: 100%;
    height: 2px;
    background: #0a0a0a;
    top: 0;
    left: 0;
    box-shadow: 0 7px 0 #0a0a0a, 0 14px 0 #0a0a0a; }
  .menu-icon.dark:hover::after {
    background: #8a8a8a;
    box-shadow: 0 7px 0 #8a8a8a, 0 14px 0 #8a8a8a; }

html,
body {
  height: 100%; }

.off-canvas-wrapper {
  width: 100%;
  overflow-x: hidden;
  position: relative;
  backface-visibility: hidden;
  -webkit-overflow-scrolling: auto; }

.off-canvas-wrapper-inner {
  position: relative;
  width: 100%;
  transition: transform 0.5s ease; }
  .off-canvas-wrapper-inner::before, .off-canvas-wrapper-inner::after {
    content: ' ';
    display: table; }
  .off-canvas-wrapper-inner::after {
    clear: both; }

.off-canvas-content,
.off-canvas-content {
  min-height: 100%;
  background: #fefefe;
  transition: transform 0.5s ease;
  backface-visibility: hidden;
  z-index: 1;
  padding-bottom: 0.1px;
  box-shadow: 0 0 10px rgba(10, 10, 10, 0.5); }

.js-off-canvas-exit {
  display: none;
  position: absolute;
  top: 0;
  left: 0;
  width: 100%;
  height: 100%;
  background: rgba(254, 254, 254, 0.25);
  cursor: pointer;
  transition: background 0.5s ease; }

.off-canvas {
  position: absolute;
  background: #F1F1F1;
  z-index: -1;
  max-height: 100%;
  overflow-y: auto;
  transform: translateX(0); }
  [data-whatinput='mouse'] .off-canvas {
    outline: 0; }
  .off-canvas.position-left {
    left: -250px;
    top: 0;
    width: 250px; }
    .is-open-left {
      transform: translateX(250px); }
  .off-canvas.position-right {
    right: -250px;
    top: 0;
    width: 250px; }
    .is-open-right {
      transform: translateX(-250px); }

@media screen and (min-width: 40em) {
  .position-left.reveal-for-medium {
    left: 0;
    z-index: auto;
    position: fixed; }
    .position-left.reveal-for-medium ~ .off-canvas-content {
      margin-left: 250px; }
  .position-right.reveal-for-medium {
    right: 0;
    z-index: auto;
    position: fixed; }
    .position-right.reveal-for-medium ~ .off-canvas-content {
      margin-right: 250px; } }

@media screen and (min-width: 64em) {
  .position-left.reveal-for-large {
    left: 0;
    z-index: auto;
    position: fixed; }
    .position-left.reveal-for-large ~ .off-canvas-content {
      margin-left: 250px; }
  .position-right.reveal-for-large {
    right: 0;
    z-index: auto;
    position: fixed; }
    .position-right.reveal-for-large ~ .off-canvas-content {
      margin-right: 250px; } }

.orbit {
  position: relative; }

.orbit-container {
  position: relative;
  margin: 0;
  overflow: hidden;
  list-style: none; }

.orbit-container {
  max-height: 500px; }

.orbit-slide {
  width: 100%;
  max-height: 100%; }
  .orbit-slide.no-motionui.is-active {
    top: 0;
    left: 0; }

.orbit-figure {
  margin: 0; }

.orbit-image {
  margin: 0;
  width: 100%;
  max-width: 100%; }

.orbit-caption {
  position: absolute;
  bottom: 0;
  width: 100%;
  padding: 1rem;
  margin-bottom: 0;
  color: #0a0a0a;
  background-color: transparent; }

.orbit-previous, .orbit-next {
  position: absolute;
  top: 50%;
  transform: translateY(-50%);
  z-index: 10;
  padding: 1rem;
  color: #fefefe; }
  [data-whatinput='mouse'] .orbit-previous, [data-whatinput='mouse'] .orbit-next {
    outline: 0; }
  .orbit-previous:hover, .orbit-next:hover, .orbit-previous:active, .orbit-next:active, .orbit-previous:focus, .orbit-next:focus {
    background-color: transparent; }

.orbit-previous {
  left: 0; }

.orbit-next {
  left: auto;
  right: 0; }

.orbit-bullets {
  position: relative;
  margin-top: 0.8rem;
  margin-bottom: 0.8rem;
  text-align: center; }
  [data-whatinput='mouse'] .orbit-bullets {
    outline: 0; }
  .orbit-bullets button {
    width: 1.2rem;
    height: 1.2rem;
    margin: 0.1rem;
    background-color: #ECECEC;
    border-radius: 50%; }
    .orbit-bullets button:hover {
      background-color: #8a8a8a; }
    .orbit-bullets button.is-active {
      background-color: #8a8a8a; }

.pagination {
  margin-left: 0;
  margin-bottom: 1rem; }
  .pagination::before, .pagination::after {
    content: ' ';
    display: table; }
  .pagination::after {
    clear: both; }
  .pagination li {
    font-size: 0.97222rem;
    margin-right: 0.06944rem;
    border-radius: 0;
    display: none; }
    .pagination li:last-child, .pagination li:first-child {
      display: inline-block; }
    @media screen and (min-width: 40em) {
      .pagination li {
        display: inline-block; } }
  .pagination a,
  .pagination button {
    color: #0a0a0a;
    display: block;
    padding: 0.20833rem 0.69444rem;
    border-radius: 0; }
    .pagination a:hover,
    .pagination button:hover {
      background: #F1F1F1; }
  .pagination .current {
    padding: 0.20833rem 0.69444rem;
    background: #2199e8;
    color: #fefefe;
    cursor: default; }
  .pagination .disabled {
    padding: 0.20833rem 0.69444rem;
    color: #ECECEC;
    cursor: not-allowed; }
    .pagination .disabled:hover {
      background: transparent; }
  .pagination .ellipsis::after {
    content: '\2026';
    padding: 0.20833rem 0.69444rem;
    color: #0a0a0a; }

.pagination-previous a::before,
.pagination-previous.disabled::before {
  content: '\00ab';
  display: inline-block;
  margin-right: 0.5rem; }

.pagination-next a::after,
.pagination-next.disabled::after {
  content: '\00bb';
  display: inline-block;
  margin-left: 0.5rem; }

.progress {
  background-color: #ECECEC;
  height: 1rem;
  margin-bottom: 1rem;
  border-radius: 0; }
  .progress.primary .progress-meter {
    background-color: #2199e8; }
  .progress.secondary .progress-meter {
    background-color: #777; }
  .progress.success .progress-meter {
    background-color: #3adb76; }
  .progress.warning .progress-meter {
    background-color: #ffae00; }
  .progress.alert .progress-meter {
    background-color: #ec5840; }

.progress-meter {
  position: relative;
  display: block;
  width: 0%;
  height: 100%;
  background-color: #2199e8; }

.progress-meter-text {
  position: absolute;
  top: 50%;
  left: 50%;
  transform: translate(-50%, -50%);
  position: absolute;
  margin: 0;
  font-size: 0.75rem;
  font-weight: bold;
  color: #fefefe;
  white-space: nowrap; }

.slider {
  position: relative;
  height: 0.5rem;
  margin-top: 1.25rem;
  margin-bottom: 2.25rem;
  background-color: #F1F1F1;
  cursor: pointer;
  user-select: none;
  touch-action: none; }

.slider-fill {
  position: absolute;
  top: 0;
  left: 0;
  display: inline-block;
  max-width: 100%;
  height: 0.5rem;
  background-color: #ECECEC;
  transition: all 0.2s ease-in-out; }
  .slider-fill.is-dragging {
    transition: all 0s linear; }

.slider-handle {
  position: absolute;
  top: 50%;
  transform: translateY(-50%);
  position: absolute;
  left: 0;
  z-index: 1;
  display: inline-block;
  width: 1.4rem;
  height: 1.4rem;
  background-color: #2199e8;
  transition: all 0.2s ease-in-out;
  touch-action: manipulation;
  border-radius: 0; }
  [data-whatinput='mouse'] .slider-handle {
    outline: 0; }
  .slider-handle:hover {
    background-color: #1583cc; }
  .slider-handle.is-dragging {
    transition: all 0s linear; }

.slider.disabled,
.slider[disabled] {
  opacity: 0.25;
  cursor: not-allowed; }

.slider.vertical {
  display: inline-block;
  width: 0.5rem;
  height: 12.5rem;
  margin: 0 1.25rem;
  transform: scale(1, -1); }
  .slider.vertical .slider-fill {
    top: 0;
    width: 0.5rem;
    max-height: 100%; }
  .slider.vertical .slider-handle {
    position: absolute;
    top: 0;
    left: 50%;
    width: 1.4rem;
    height: 1.4rem;
    transform: translateX(-50%); }

.sticky-container {
  position: relative; }

.sticky {
  position: absolute;
  z-index: 0;
  transform: translate3d(0, 0, 0); }

.sticky.is-stuck {
  position: fixed;
  z-index: 5; }
  .sticky.is-stuck.is-at-top {
    top: 0; }
  .sticky.is-stuck.is-at-bottom {
    bottom: 0; }

.sticky.is-anchored {
  position: absolute;
  left: auto;
  right: auto; }
  .sticky.is-anchored.is-at-bottom {
    bottom: 0; }

body.is-reveal-open {
  overflow: hidden; }

html.is-reveal-open,
html.is-reveal-open body {
  height: 100%;
  overflow: hidden;
  user-select: none; }

.reveal-overlay {
  display: none;
  position: fixed;
  top: 0;
  bottom: 0;
  left: 0;
  right: 0;
  z-index: 1005;
  background-color: rgba(10, 10, 10, 0.45);
  overflow-y: scroll; }

.reveal {
  display: none;
  z-index: 1006;
  padding: 1rem;
  border: 1px solid #ECECEC;
  background-color: #fefefe;
  border-radius: 0;
  position: relative;
  top: 100px;
  margin-left: auto;
  margin-right: auto;
  overflow-y: auto; }
  [data-whatinput='mouse'] .reveal {
    outline: 0; }
  @media screen and (min-width: 40em) {
    .reveal {
      min-height: 0; } }
  .reveal .column, .reveal .columns,
  .reveal .columns {
    min-width: 0; }
  .reveal > :last-child {
    margin-bottom: 0; }
  @media screen and (min-width: 40em) {
    .reveal {
      width: 600px;
      max-width: 83.33333rem; } }
  @media screen and (min-width: 40em) {
    .reveal .reveal {
      left: auto;
      right: auto;
      margin: 0 auto; } }
  .reveal.collapse {
    padding: 0; }
  @media screen and (min-width: 40em) {
    .reveal.tiny {
      width: 30%;
      max-width: 83.33333rem; } }
  @media screen and (min-width: 40em) {
    .reveal.small {
      width: 50%;
      max-width: 83.33333rem; } }
  @media screen and (min-width: 40em) {
    .reveal.large {
      width: 90%;
      max-width: 83.33333rem; } }
  .reveal.full {
    top: 0;
    left: 0;
    width: 100%;
    height: 100%;
    height: 100vh;
    min-height: 100vh;
    max-width: none;
    margin-left: 0;
    border: 0;
    border-radius: 0; }
  @media screen and (max-width: 39.9375em) {
    .reveal {
      top: 0;
      left: 0;
      width: 100%;
      height: 100%;
      height: 100vh;
      min-height: 100vh;
      max-width: none;
      margin-left: 0;
      border: 0;
      border-radius: 0; } }
  .reveal.without-overlay {
    position: fixed; }

.switch {
  margin-bottom: 1rem;
  outline: 0;
  position: relative;
  user-select: none;
  color: #fefefe;
  font-weight: bold;
  font-size: 0.97222rem; }

.switch-input {
  opacity: 0;
  position: absolute; }

.switch-paddle {
  background: #ECECEC;
  cursor: pointer;
  display: block;
  position: relative;
  width: 4rem;
  height: 2rem;
  transition: all 0.25s ease-out;
  border-radius: 0;
  color: inherit;
  font-weight: inherit; }
  input + .switch-paddle {
    margin: 0; }
  .switch-paddle::after {
    background: #fefefe;
    content: '';
    display: block;
    position: absolute;
    height: 1.5rem;
    left: 0.25rem;
    top: 0.25rem;
    width: 1.5rem;
    transition: all 0.25s ease-out;
    transform: translate3d(0, 0, 0);
    border-radius: 0; }
  input:checked ~ .switch-paddle {
    background: #2199e8; }
    input:checked ~ .switch-paddle::after {
      left: 2.25rem; }
  [data-whatinput='mouse'] input:focus ~ .switch-paddle {
    outline: 0; }

.switch-active, .switch-inactive {
  position: absolute;
  top: 50%;
  transform: translateY(-50%); }

.switch-active {
  left: 8%;
  display: none; }
  input:checked + label > .switch-active {
    display: block; }

.switch-inactive {
  right: 15%; }
  input:checked + label > .switch-inactive {
    display: none; }

.switch.tiny .switch-paddle {
  width: 3rem;
  height: 1.5rem;
  font-size: 0.69444rem; }

.switch.tiny .switch-paddle::after {
  width: 1rem;
  height: 1rem; }

.switch.tiny input:checked ~ .switch-paddle::after {
  left: 1.75rem; }

.switch.small .switch-paddle {
  width: 3.5rem;
  height: 1.75rem;
  font-size: 0.83333rem; }

.switch.small .switch-paddle::after {
  width: 1.25rem;
  height: 1.25rem; }

.switch.small input:checked ~ .switch-paddle::after {
  left: 2rem; }

.switch.large .switch-paddle {
  width: 5rem;
  height: 2.5rem;
  font-size: 1.11111rem; }

.switch.large .switch-paddle::after {
  width: 2rem;
  height: 2rem; }

.switch.large input:checked ~ .switch-paddle::after {
  left: 2.75rem; }

table {
  width: 100%;
  margin-bottom: 1rem;
  border-radius: 0; }
  table thead,
  table tbody,
  table tfoot {
    border: 1px solid #f1f1f1;
    background-color: #fefefe; }
  table caption {
    font-weight: bold;
    padding: 0.55556rem 0.69444rem 0.69444rem; }
  table thead,
  table tfoot {
    background: #f8f8f8;
    color: #0a0a0a; }
    table thead tr,
    table tfoot tr {
      background: transparent; }
    table thead th,
    table thead td,
    table tfoot th,
    table tfoot td {
      padding: 0.55556rem 0.69444rem 0.69444rem;
      font-weight: bold;
      text-align: left; }
  table tbody tr:nth-child(even) {
    background-color: #f1f1f1; }
  table tbody th,
  table tbody td {
    padding: 0.55556rem 0.69444rem 0.69444rem; }

@media screen and (max-width: 63.9375em) {
  table.stack thead {
    display: none; }
  table.stack tfoot {
    display: none; }
  table.stack tr,
  table.stack th,
  table.stack td {
    display: block; }
  table.stack td {
    border-top: 0; } }

table.scroll {
  display: block;
  width: 100%;
  overflow-x: auto; }

table.hover tr:hover {
  background-color: #f9f9f9; }

table.hover tr:nth-of-type(even):hover {
  background-color: #ececec; }

.table-scroll {
  overflow-x: auto; }
  .table-scroll table {
    width: auto; }

.tabs {
  margin: 0;
  list-style-type: none;
  background: #fefefe;
  border: 1px solid #F1F1F1; }
  .tabs::before, .tabs::after {
    content: ' ';
    display: table; }
  .tabs::after {
    clear: both; }

.tabs.vertical > li {
  width: auto;
  float: none;
  display: block; }

.tabs.simple > li > a {
  padding: 0; }
  .tabs.simple > li > a:hover {
    background: transparent; }

.tabs.primary {
  background: #2199e8; }
  .tabs.primary > li > a {
    color: #fefefe; }
    .tabs.primary > li > a:hover, .tabs.primary > li > a:focus {
      background: #1893e4; }

.tabs-title {
  float: left; }
  .tabs-title > a {
    display: block;
    padding: 1.25rem 1.5rem;
    line-height: 1;
    font-size: 0.75rem; }
    .tabs-title > a:hover {
      background: #fefefe; }
    .tabs-title > a:focus, .tabs-title > a[aria-selected='true'] {
      background: #F1F1F1; }

.tabs-content {
  background: #fefefe;
  transition: all 0.5s ease;
  border: 1px solid #F1F1F1;
  border-top: 0; }

.tabs-content.vertical {
  border: 1px solid #F1F1F1;
  border-left: 0; }

.tabs-panel {
  display: none;
  padding: 1rem; }
  .tabs-panel.is-active {
    display: block; }

.thumbnail {
  border: solid 4px #fefefe;
  box-shadow: 0 0 0 1px rgba(10, 10, 10, 0.2);
  display: inline-block;
  line-height: 0;
  max-width: 100%;
  transition: box-shadow 200ms ease-out;
  border-radius: 0;
  margin-bottom: 1rem; }
  .thumbnail:hover, .thumbnail:focus {
    box-shadow: 0 0 6px 1px rgba(33, 153, 232, 0.5); }

.title-bar {
  background: transparent;
  color: #2199e8;
  padding: 0.5rem; }
  .title-bar::before, .title-bar::after {
    content: ' ';
    display: table; }
  .title-bar::after {
    clear: both; }
  .title-bar .menu-icon {
    margin-left: 0.25rem;
    margin-right: 0.25rem; }

.title-bar-left {
  float: left; }

.title-bar-right {
  float: right;
  text-align: right; }

.title-bar-title {
  font-weight: bold;
  vertical-align: middle;
  display: inline-block; }

.menu-icon.dark {
  position: relative;
  display: inline-block;
  vertical-align: middle;
  cursor: pointer;
  width: 20px;
  height: 16px; }
  .menu-icon.dark::after {
    content: '';
    position: absolute;
    display: block;
    width: 100%;
    height: 2px;
    background: #0a0a0a;
    top: 0;
    left: 0;
    box-shadow: 0 7px 0 #0a0a0a, 0 14px 0 #0a0a0a; }
  .menu-icon.dark:hover::after {
    background: #8a8a8a;
    box-shadow: 0 7px 0 #8a8a8a, 0 14px 0 #8a8a8a; }

.has-tip {
  border-bottom: dotted 1px #8a8a8a;
  font-weight: bold;
  position: relative;
  display: inline-block;
  cursor: help; }

.tooltip {
  background-color: #0a0a0a;
  color: #fefefe;
  font-size: 80%;
  padding: 0.75rem;
  position: absolute;
  z-index: 10;
  top: calc(100% + 0.6495rem);
  max-width: 50% !important;
  border-radius: 0; }
  .tooltip::before {
    content: '';
    display: block;
    width: 0;
    height: 0;
    border: inset 0.75rem;
    border-color: transparent transparent #0a0a0a;
    border-bottom-style: solid;
    border-top-width: 0;
    bottom: 100%;
    position: absolute;
    left: 50%;
    transform: translateX(-50%); }
  .tooltip.top::before {
    content: '';
    display: block;
    width: 0;
    height: 0;
    border: inset 0.75rem;
    border-color: #0a0a0a transparent transparent;
    border-top-style: solid;
    border-bottom-width: 0;
    top: 100%;
    bottom: auto; }
  .tooltip.left::before {
    content: '';
    display: block;
    width: 0;
    height: 0;
    border: inset 0.75rem;
    border-color: transparent transparent transparent #0a0a0a;
    border-left-style: solid;
    border-right-width: 0;
    bottom: auto;
    left: 100%;
    top: 50%;
    transform: translateY(-50%); }
  .tooltip.right::before {
    content: '';
    display: block;
    width: 0;
    height: 0;
    border: inset 0.75rem;
    border-color: transparent #0a0a0a transparent transparent;
    border-right-style: solid;
    border-left-width: 0;
    bottom: auto;
    left: auto;
    right: 100%;
    top: 50%;
    transform: translateY(-50%); }

.top-bar {
  padding: 0; }
  .top-bar::before, .top-bar::after {
    content: ' ';
    display: table; }
  .top-bar::after {
    clear: both; }
  .top-bar ul ul {
    background-color: #e6e6e6; }
  .top-bar input {
    max-width: 500px;
    margin-right: 1rem; }
  .top-bar .input-group-field {
    width: 100%;
    margin-right: 0; }
  .top-bar input.button {
    width: auto; }
  .top-bar .top-bar-left,
  .top-bar .top-bar-right {
    width: 100%; }
  @media screen and (min-width: 40em) {
    .top-bar .top-bar-left,
    .top-bar .top-bar-right {
      width: auto; } }
  @media screen and (max-width: 63.9375em) {
    .top-bar.stacked-for-medium .top-bar-left,
    .top-bar.stacked-for-medium .top-bar-right {
      width: 100%; } }
  @media screen and (max-width: 74.9375em) {
    .top-bar.stacked-for-large .top-bar-left,
    .top-bar.stacked-for-large .top-bar-right {
      width: 100%; } }

.top-bar-title {
  float: left;
  margin-right: 1rem; }

.top-bar-left {
  float: left; }

.top-bar-right {
  float: right; }

.slide-in-down.mui-enter {
  transition-duration: 500ms;
  transition-timing-function: linear;
  transform: translateY(-100%);
  transition-property: transform, opacity;
  backface-visibility: hidden; }

.slide-in-down.mui-enter.mui-enter-active {
  transform: translateY(0); }

.slide-in-left.mui-enter {
  transition-duration: 500ms;
  transition-timing-function: linear;
  transform: translateX(-100%);
  transition-property: transform, opacity;
  backface-visibility: hidden; }

.slide-in-left.mui-enter.mui-enter-active {
  transform: translateX(0); }

.slide-in-up.mui-enter {
  transition-duration: 500ms;
  transition-timing-function: linear;
  transform: translateY(100%);
  transition-property: transform, opacity;
  backface-visibility: hidden; }

.slide-in-up.mui-enter.mui-enter-active {
  transform: translateY(0); }

.slide-in-right.mui-enter {
  transition-duration: 500ms;
  transition-timing-function: linear;
  transform: translateX(100%);
  transition-property: transform, opacity;
  backface-visibility: hidden; }

.slide-in-right.mui-enter.mui-enter-active {
  transform: translateX(0); }

.slide-out-down.mui-leave {
  transition-duration: 500ms;
  transition-timing-function: linear;
  transform: translateY(0);
  transition-property: transform, opacity;
  backface-visibility: hidden; }

.slide-out-down.mui-leave.mui-leave-active {
  transform: translateY(100%); }

.slide-out-right.mui-leave {
  transition-duration: 500ms;
  transition-timing-function: linear;
  transform: translateX(0);
  transition-property: transform, opacity;
  backface-visibility: hidden; }

.slide-out-right.mui-leave.mui-leave-active {
  transform: translateX(100%); }

.slide-out-up.mui-leave {
  transition-duration: 500ms;
  transition-timing-function: linear;
  transform: translateY(0);
  transition-property: transform, opacity;
  backface-visibility: hidden; }

.slide-out-up.mui-leave.mui-leave-active {
  transform: translateY(-100%); }

.slide-out-left.mui-leave {
  transition-duration: 500ms;
  transition-timing-function: linear;
  transform: translateX(0);
  transition-property: transform, opacity;
  backface-visibility: hidden; }

.slide-out-left.mui-leave.mui-leave-active {
  transform: translateX(-100%); }

.fade-in.mui-enter {
  transition-duration: 500ms;
  transition-timing-function: linear;
  opacity: 0;
  transition-property: opacity; }

.fade-in.mui-enter.mui-enter-active {
  opacity: 1; }

.fade-out.mui-leave {
  transition-duration: 500ms;
  transition-timing-function: linear;
  opacity: 1;
  transition-property: opacity; }

.fade-out.mui-leave.mui-leave-active {
  opacity: 0; }

.hinge-in-from-top.mui-enter {
  transition-duration: 500ms;
  transition-timing-function: linear;
  transform: perspective(2000px) rotateX(-90deg);
  transform-origin: top;
  transition-property: transform, opacity;
  opacity: 0; }

.hinge-in-from-top.mui-enter.mui-enter-active {
  transform: perspective(2000px) rotate(0deg);
  opacity: 1; }

.hinge-in-from-right.mui-enter {
  transition-duration: 500ms;
  transition-timing-function: linear;
  transform: perspective(2000px) rotateY(-90deg);
  transform-origin: right;
  transition-property: transform, opacity;
  opacity: 0; }

.hinge-in-from-right.mui-enter.mui-enter-active {
  transform: perspective(2000px) rotate(0deg);
  opacity: 1; }

.hinge-in-from-bottom.mui-enter {
  transition-duration: 500ms;
  transition-timing-function: linear;
  transform: perspective(2000px) rotateX(90deg);
  transform-origin: bottom;
  transition-property: transform, opacity;
  opacity: 0; }

.hinge-in-from-bottom.mui-enter.mui-enter-active {
  transform: perspective(2000px) rotate(0deg);
  opacity: 1; }

.hinge-in-from-left.mui-enter {
  transition-duration: 500ms;
  transition-timing-function: linear;
  transform: perspective(2000px) rotateY(90deg);
  transform-origin: left;
  transition-property: transform, opacity;
  opacity: 0; }

.hinge-in-from-left.mui-enter.mui-enter-active {
  transform: perspective(2000px) rotate(0deg);
  opacity: 1; }

.hinge-in-from-middle-x.mui-enter {
  transition-duration: 500ms;
  transition-timing-function: linear;
  transform: perspective(2000px) rotateX(-90deg);
  transform-origin: center;
  transition-property: transform, opacity;
  opacity: 0; }

.hinge-in-from-middle-x.mui-enter.mui-enter-active {
  transform: perspective(2000px) rotate(0deg);
  opacity: 1; }

.hinge-in-from-middle-y.mui-enter {
  transition-duration: 500ms;
  transition-timing-function: linear;
  transform: perspective(2000px) rotateY(-90deg);
  transform-origin: center;
  transition-property: transform, opacity;
  opacity: 0; }

.hinge-in-from-middle-y.mui-enter.mui-enter-active {
  transform: perspective(2000px) rotate(0deg);
  opacity: 1; }

.hinge-out-from-top.mui-leave {
  transition-duration: 500ms;
  transition-timing-function: linear;
  transform: perspective(2000px) rotate(0deg);
  transform-origin: top;
  transition-property: transform, opacity;
  opacity: 1; }

.hinge-out-from-top.mui-leave.mui-leave-active {
  transform: perspective(2000px) rotateX(-90deg);
  opacity: 0; }

.hinge-out-from-right.mui-leave {
  transition-duration: 500ms;
  transition-timing-function: linear;
  transform: perspective(2000px) rotate(0deg);
  transform-origin: right;
  transition-property: transform, opacity;
  opacity: 1; }

.hinge-out-from-right.mui-leave.mui-leave-active {
  transform: perspective(2000px) rotateY(-90deg);
  opacity: 0; }

.hinge-out-from-bottom.mui-leave {
  transition-duration: 500ms;
  transition-timing-function: linear;
  transform: perspective(2000px) rotate(0deg);
  transform-origin: bottom;
  transition-property: transform, opacity;
  opacity: 1; }

.hinge-out-from-bottom.mui-leave.mui-leave-active {
  transform: perspective(2000px) rotateX(90deg);
  opacity: 0; }

.hinge-out-from-left.mui-leave {
  transition-duration: 500ms;
  transition-timing-function: linear;
  transform: perspective(2000px) rotate(0deg);
  transform-origin: left;
  transition-property: transform, opacity;
  opacity: 1; }

.hinge-out-from-left.mui-leave.mui-leave-active {
  transform: perspective(2000px) rotateY(90deg);
  opacity: 0; }

.hinge-out-from-middle-x.mui-leave {
  transition-duration: 500ms;
  transition-timing-function: linear;
  transform: perspective(2000px) rotate(0deg);
  transform-origin: center;
  transition-property: transform, opacity;
  opacity: 1; }

.hinge-out-from-middle-x.mui-leave.mui-leave-active {
  transform: perspective(2000px) rotateX(-90deg);
  opacity: 0; }

.hinge-out-from-middle-y.mui-leave {
  transition-duration: 500ms;
  transition-timing-function: linear;
  transform: perspective(2000px) rotate(0deg);
  transform-origin: center;
  transition-property: transform, opacity;
  opacity: 1; }

.hinge-out-from-middle-y.mui-leave.mui-leave-active {
  transform: perspective(2000px) rotateY(-90deg);
  opacity: 0; }

.scale-in-up.mui-enter {
  transition-duration: 500ms;
  transition-timing-function: linear;
  transform: scale(0.5);
  transition-property: transform, opacity;
  opacity: 0; }

.scale-in-up.mui-enter.mui-enter-active {
  transform: scale(1);
  opacity: 1; }

.scale-in-down.mui-enter {
  transition-duration: 500ms;
  transition-timing-function: linear;
  transform: scale(1.5);
  transition-property: transform, opacity;
  opacity: 0; }

.scale-in-down.mui-enter.mui-enter-active {
  transform: scale(1);
  opacity: 1; }

.scale-out-up.mui-leave {
  transition-duration: 500ms;
  transition-timing-function: linear;
  transform: scale(1);
  transition-property: transform, opacity;
  opacity: 1; }

.scale-out-up.mui-leave.mui-leave-active {
  transform: scale(1.5);
  opacity: 0; }

.scale-out-down.mui-leave {
  transition-duration: 500ms;
  transition-timing-function: linear;
  transform: scale(1);
  transition-property: transform, opacity;
  opacity: 1; }

.scale-out-down.mui-leave.mui-leave-active {
  transform: scale(0.5);
  opacity: 0; }

.spin-in.mui-enter {
  transition-duration: 500ms;
  transition-timing-function: linear;
  transform: rotate(-0.75turn);
  transition-property: transform, opacity;
  opacity: 0; }

.spin-in.mui-enter.mui-enter-active {
  transform: rotate(0);
  opacity: 1; }

.spin-out.mui-leave {
  transition-duration: 500ms;
  transition-timing-function: linear;
  transform: rotate(0);
  transition-property: transform, opacity;
  opacity: 1; }

.spin-out.mui-leave.mui-leave-active {
  transform: rotate(0.75turn);
  opacity: 0; }

.spin-in-ccw.mui-enter {
  transition-duration: 500ms;
  transition-timing-function: linear;
  transform: rotate(0.75turn);
  transition-property: transform, opacity;
  opacity: 0; }

.spin-in-ccw.mui-enter.mui-enter-active {
  transform: rotate(0);
  opacity: 1; }

.spin-out-ccw.mui-leave {
  transition-duration: 500ms;
  transition-timing-function: linear;
  transform: rotate(0);
  transition-property: transform, opacity;
  opacity: 1; }

.spin-out-ccw.mui-leave.mui-leave-active {
  transform: rotate(-0.75turn);
  opacity: 0; }

.slow {
  transition-duration: 750ms !important; }

.fast {
  transition-duration: 250ms !important; }

.linear {
  transition-timing-function: linear !important; }

.ease {
  transition-timing-function: ease !important; }

.ease-in {
  transition-timing-function: ease-in !important; }

.ease-out {
  transition-timing-function: ease-out !important; }

.ease-in-out {
  transition-timing-function: ease-in-out !important; }

.bounce-in {
  transition-timing-function: cubic-bezier(0.485, 0.155, 0.24, 1.245) !important; }

.bounce-out {
  transition-timing-function: cubic-bezier(0.485, 0.155, 0.515, 0.845) !important; }

.bounce-in-out {
  transition-timing-function: cubic-bezier(0.76, -0.245, 0.24, 1.245) !important; }

.short-delay {
  transition-delay: 300ms !important; }

.long-delay {
  transition-delay: 700ms !important; }

.shake {
  animation-name: shake-7; }

@keyframes shake-7 {
  0%, 10%, 20%, 30%, 40%, 50%, 60%, 70%, 80%, 90% {
    transform: translateX(7%); }
  5%, 15%, 25%, 35%, 45%, 55%, 65%, 75%, 85%, 95% {
    transform: translateX(-7%); } }

.spin-cw {
  animation-name: spin-cw-1turn; }

@keyframes spin-cw-1turn {
  0% {
    transform: rotate(-1turn); }
  100% {
    transform: rotate(0); } }

.spin-ccw {
  animation-name: spin-cw-1turn; }

@keyframes spin-cw-1turn {
  0% {
    transform: rotate(0); }
  100% {
    transform: rotate(1turn); } }

.wiggle {
  animation-name: wiggle-7deg; }

@keyframes wiggle-7deg {
  40%, 50%, 60% {
    transform: rotate(7deg); }
  35%, 45%, 55%, 65% {
    transform: rotate(-7deg); }
  0%, 30%, 70%, 100% {
    transform: rotate(0); } }

.shake,
.spin-cw,
.spin-ccw,
.wiggle {
  animation-duration: 500ms; }

.infinite {
  animation-iteration-count: infinite; }

.slow {
  animation-duration: 750ms !important; }

.fast {
  animation-duration: 250ms !important; }

.linear {
  animation-timing-function: linear !important; }

.ease {
  animation-timing-function: ease !important; }

.ease-in {
  animation-timing-function: ease-in !important; }

.ease-out {
  animation-timing-function: ease-out !important; }

.ease-in-out {
  animation-timing-function: ease-in-out !important; }

.bounce-in {
  animation-timing-function: cubic-bezier(0.485, 0.155, 0.24, 1.245) !important; }

.bounce-out {
  animation-timing-function: cubic-bezier(0.485, 0.155, 0.515, 0.845) !important; }

.bounce-in-out {
  animation-timing-function: cubic-bezier(0.76, -0.245, 0.24, 1.245) !important; }

.short-delay {
  animation-delay: 300ms !important; }

.long-delay {
  animation-delay: 700ms !important; }

.timeline {
  margin-top: 40px;
  list-style-type: none;
  display: flex;
  align-items: right; }

.li {
  transition: all 200ms ease-in;
  min-width: 19.6%; }

.timestamp {
  margin-bottom: 20px;
  padding: 0px 40px;
  display: flex;
  flex-direction: column;
  align-items: center;
  font-weight: 100; }

.status {
  padding: 0px 40px;
  display: flex;
  justify-content: center;
  border-top: 2px solid #D6DCE0;
  position: relative;
  transition: all 200ms ease-in;
  text-align: center; }

.status h4 {
  font-weight: 600;
  font-size: 12px;
  margin-top: 10px; }

.status:before {
  content: "";
  width: 25px;
  height: 25px;
  background-color: white;
  border-radius: 25px;
  border: 1px solid #ddd;
  position: absolute;
  top: -15px;
  left: 42%;
  transition: all 200ms ease-in; }

.li.complete .status {
  border-top: 2px solid #384452; }

.li.complete .status:before {
  background-color: #384452;
  border: none;
  transition: all 200ms ease-in; }

.li.complete .status h4 {
  color: #384452; }

@media (min-device-width: 320px) and (max-device-width: 700px) {
  .timeline {
    list-style-type: none;
    display: block; }
  .li {
    transition: all 200ms ease-in;
    display: flex;
    width: inherit; }
  .timestamp {
    width: 100px; }
  .status:before {
    left: -8%;
    top: 30%;
    transition: all 200ms ease-in; } }

.error {
  color: red; }

.toast-title {
  font-weight: 700; }

.toast-message {
  -ms-word-wrap: break-word;
  word-wrap: break-word; }

.toast-message a, .toast-message label {
  color: #fff; }

.toast-message a:hover {
  color: #ccc;
  text-decoration: none; }

.toast-close-button {
  position: relative;
  right: -.3em;
  top: -.3em;
  float: right;
  font-size: 20px;
  font-weight: 700;
  color: #fff;
  -webkit-text-shadow: 0 1px 0 #fff;
  text-shadow: 0 1px 0 #fff;
  opacity: .8;
  -ms-filter: alpha(Opacity=80);
  filter: alpha(opacity=80); }

.toast-close-button:focus, .toast-close-button:hover {
  color: #000;
  text-decoration: none;
  cursor: pointer;
  opacity: .4;
  -ms-filter: alpha(Opacity=40);
  filter: alpha(opacity=40); }

button.toast-close-button {
  padding: 0;
  cursor: pointer;
  background: 0 0;
  border: 0;
  -webkit-appearance: none; }

.toast-top-center {
  top: 0;
  right: 0;
  width: 100%; }

.toast-bottom-center {
  bottom: 0;
  right: 0;
  width: 100%; }

.toast-top-full-width {
  top: 0;
  right: 0;
  width: 100%; }

.toast-bottom-full-width {
  bottom: 0;
  right: 0;
  width: 100%; }

.toast-top-left {
  top: 12px;
  left: 12px; }

.toast-top-right {
  top: 12px;
  right: 12px; }

.toast-bottom-right {
  right: 12px;
  bottom: 12px; }

.toast-bottom-left {
  bottom: 12px;
  left: 12px; }

#toast-container {
  position: fixed;
  z-index: 999999; }

#toast-container * {
  -moz-box-sizing: border-box;
  -webkit-box-sizing: border-box;
  box-sizing: border-box; }

#toast-container > div {
  position: relative;
  overflow: hidden;
  margin: 0 0 6px;
  padding: 15px 15px 15px 50px;
  width: 300px;
  -moz-border-radius: 3px;
  -webkit-border-radius: 3px;
  border-radius: 3px;
  background-position: 15px center;
  background-repeat: no-repeat;
  -moz-box-shadow: 0 0 12px #999;
  -webkit-box-shadow: 0 0 12px #999;
  box-shadow: 0 0 12px #999;
  color: #fff;
  opacity: .8;
  -ms-filter: alpha(Opacity=80);
  filter: alpha(opacity=80); }

#toast-container > :hover {
  -moz-box-shadow: 0 0 12px #000;
  -webkit-box-shadow: 0 0 12px #000;
  box-shadow: 0 0 12px #000;
  opacity: 1;
  -ms-filter: alpha(Opacity=100);
  filter: alpha(opacity=100);
  cursor: pointer; }

#toast-container > .toast-info {
  background-image: url(data:image/png;base64,iVBORw0KGgoAAAANSUhEUgAAABgAAAAYCAYAAADgdz34AAAAAXNSR0IArs4c6QAAAARnQU1BAACxjwv8YQUAAAAJcEhZcwAADsMAAA7DAcdvqGQAAAGwSURBVEhLtZa9SgNBEMc9sUxxRcoUKSzSWIhXpFMhhYWFhaBg4yPYiWCXZxBLERsLRS3EQkEfwCKdjWJAwSKCgoKCcudv4O5YLrt7EzgXhiU3/4+b2ckmwVjJSpKkQ6wAi4gwhT+z3wRBcEz0yjSseUTrcRyfsHsXmD0AmbHOC9Ii8VImnuXBPglHpQ5wwSVM7sNnTG7Za4JwDdCjxyAiH3nyA2mtaTJufiDZ5dCaqlItILh1NHatfN5skvjx9Z38m69CgzuXmZgVrPIGE763Jx9qKsRozWYw6xOHdER+nn2KkO+Bb+UV5CBN6WC6QtBgbRVozrahAbmm6HtUsgtPC19tFdxXZYBOfkbmFJ1VaHA1VAHjd0pp70oTZzvR+EVrx2Ygfdsq6eu55BHYR8hlcki+n+kERUFG8BrA0BwjeAv2M8WLQBtcy+SD6fNsmnB3AlBLrgTtVW1c2QN4bVWLATaIS60J2Du5y1TiJgjSBvFVZgTmwCU+dAZFoPxGEEs8nyHC9Bwe2GvEJv2WXZb0vjdyFT4Cxk3e/kIqlOGoVLwwPevpYHT+00T+hWwXDf4AJAOUqWcDhbwAAAAASUVORK5CYII=) !important; }

#toast-container > .toast-error {
  background-image: url(data:image/png;base64,iVBORw0KGgoAAAANSUhEUgAAABgAAAAYCAYAAADgdz34AAAAAXNSR0IArs4c6QAAAARnQU1BAACxjwv8YQUAAAAJcEhZcwAADsMAAA7DAcdvqGQAAAHOSURBVEhLrZa/SgNBEMZzh0WKCClSCKaIYOED+AAKeQQLG8HWztLCImBrYadgIdY+gIKNYkBFSwu7CAoqCgkkoGBI/E28PdbLZmeDLgzZzcx83/zZ2SSXC1j9fr+I1Hq93g2yxH4iwM1vkoBWAdxCmpzTxfkN2RcyZNaHFIkSo10+8kgxkXIURV5HGxTmFuc75B2RfQkpxHG8aAgaAFa0tAHqYFfQ7Iwe2yhODk8+J4C7yAoRTWI3w/4klGRgR4lO7Rpn9+gvMyWp+uxFh8+H+ARlgN1nJuJuQAYvNkEnwGFck18Er4q3egEc/oO+mhLdKgRyhdNFiacC0rlOCbhNVz4H9FnAYgDBvU3QIioZlJFLJtsoHYRDfiZoUyIxqCtRpVlANq0EU4dApjrtgezPFad5S19Wgjkc0hNVnuF4HjVA6C7QrSIbylB+oZe3aHgBsqlNqKYH48jXyJKMuAbiyVJ8KzaB3eRc0pg9VwQ4niFryI68qiOi3AbjwdsfnAtk0bCjTLJKr6mrD9g8iq/S/B81hguOMlQTnVyG40wAcjnmgsCNESDrjme7wfftP4P7SP4N3CJZdvzoNyGq2c/HWOXJGsvVg+RA/k2MC/wN6I2YA2Pt8GkAAAAASUVORK5CYII=) !important; }

#toast-container > .toast-success {
  background-image: url(data:image/png;base64,iVBORw0KGgoAAAANSUhEUgAAABgAAAAYCAYAAADgdz34AAAAAXNSR0IArs4c6QAAAARnQU1BAACxjwv8YQUAAAAJcEhZcwAADsMAAA7DAcdvqGQAAADsSURBVEhLY2AYBfQMgf///3P8+/evAIgvA/FsIF+BavYDDWMBGroaSMMBiE8VC7AZDrIFaMFnii3AZTjUgsUUWUDA8OdAH6iQbQEhw4HyGsPEcKBXBIC4ARhex4G4BsjmweU1soIFaGg/WtoFZRIZdEvIMhxkCCjXIVsATV6gFGACs4Rsw0EGgIIH3QJYJgHSARQZDrWAB+jawzgs+Q2UO49D7jnRSRGoEFRILcdmEMWGI0cm0JJ2QpYA1RDvcmzJEWhABhD/pqrL0S0CWuABKgnRki9lLseS7g2AlqwHWQSKH4oKLrILpRGhEQCw2LiRUIa4lwAAAABJRU5ErkJggg==) !important; }

#toast-container > .toast-warning {
  background-image: url(data:image/png;base64,iVBORw0KGgoAAAANSUhEUgAAABgAAAAYCAYAAADgdz34AAAAAXNSR0IArs4c6QAAAARnQU1BAACxjwv8YQUAAAAJcEhZcwAADsMAAA7DAcdvqGQAAAGYSURBVEhL5ZSvTsNQFMbXZGICMYGYmJhAQIJAICYQPAACiSDB8AiICQQJT4CqQEwgJvYASAQCiZiYmJhAIBATCARJy+9rTsldd8sKu1M0+dLb057v6/lbq/2rK0mS/TRNj9cWNAKPYIJII7gIxCcQ51cvqID+GIEX8ASG4B1bK5gIZFeQfoJdEXOfgX4QAQg7kH2A65yQ87lyxb27sggkAzAuFhbbg1K2kgCkB1bVwyIR9m2L7PRPIhDUIXgGtyKw575yz3lTNs6X4JXnjV+LKM/m3MydnTbtOKIjtz6VhCBq4vSm3ncdrD2lk0VgUXSVKjVDJXJzijW1RQdsU7F77He8u68koNZTz8Oz5yGa6J3H3lZ0xYgXBK2QymlWWA+RWnYhskLBv2vmE+hBMCtbA7KX5drWyRT/2JsqZ2IvfB9Y4bWDNMFbJRFmC9E74SoS0CqulwjkC0+5bpcV1CZ8NMej4pjy0U+doDQsGyo1hzVJttIjhQ7GnBtRFN1UarUlH8F3xict+HY07rEzoUGPlWcjRFRr4/gChZgc3ZL2d8oAAAAASUVORK5CYII=) !important; }

#toast-container.toast-bottom-center > div, #toast-container.toast-top-center > div {
  width: 300px;
  margin: auto; }

#toast-container.toast-bottom-full-width > div, #toast-container.toast-top-full-width > div {
  width: 96%;
  margin: auto; }

.toast {
  background-color: #030303; }

.toast-success {
  background-color: #51a351; }

.toast-error {
  background-color: #bd362f; }

.toast-info {
  background-color: #2f96b4; }

.toast-warning {
  background-color: #f89406; }

.toast-progress {
  position: absolute;
  left: 0;
  bottom: 0;
  height: 4px;
  background-color: #000;
  opacity: .4;
  -ms-filter: alpha(Opacity=40);
  filter: alpha(opacity=40); }

@media all and (max-width: 240px) {
  #toast-container > div {
    padding: 8px 8px 8px 50px;
    width: 11em; }
  #toast-container .toast-close-button {
    right: -.2em;
    top: -.2em; } }

@media all and (min-width: 241px) and (max-width: 480px) {
  #toast-container > div {
    padding: 8px 8px 8px 50px;
    width: 18em; }
  #toast-container .toast-close-button {
    right: -.2em;
    top: -.2em; } }

@media all and (min-width: 481px) and (max-width: 768px) {
  #toast-container > div {
    padding: 15px 15px 15px 50px;
    width: 25em; } }

.issue-articles {
  margin: 0px;
  padding-left: 0px; }

.issue-articles li {
  list-style: none;
  min-height: 102px;
  border-bottom: 1px dashed #384452;
  border-style: solid;
  border-width: 1px;
  border-color: grey;
  border-left-width: 2px;
  border-left-color: 00b3fe;
  margin-top: 20px;
  position: relative;
  padding-right: 10px; }

.issue-articles li a {
  color: #2f2f2f;
  text-decoration: none; }

.issue-articles li a:hover p, .issue-articles li a:hover pre {
  color: #00b3fe;
  text-decoration: none; }

.issue-articles li img {
  float: left;
  margin-right: 20px; }

.issue-articles li em {
  font-family: 'Lato', sans-serif;
  font-size: 12px;
  color: #b3b3b3; }

.issue-articles p, .issue-articles pre {
  line-height: normal;
  margin-bottom: auto; }

.view_link_with_pdf {
  padding: 0px;
  position: absolute;
  bottom: 0;
  right: 30;
  display: inline-block;
  text-align: right;
  height: 28px;
  width: 28px; }

.view_image_with_pdf {
  height: 28px; }

.view_link_no_pdf {
  padding: 0px;
  position: absolute;
  bottom: 0;
  right: 0;
  display: inline-block;
  text-align: right;
  height: 28px;
  width: 28px; }

.view_image_no_pdf {
  height: 30px;
  width: 30px; }

.pdf_download_link {
  padding: 0px;
  position: absolute;
  bottom: 0;
  right: 0;
  display: inline-block;
  text-align: right;
  height: 30px;
  width: 30px; }

.pdf_download_image {
  height: 30px;
  width: 30px; }

h4.section-name {
  margin-top: 30px; }

.c-tabs-nav {
  display: -webkit-box;
  display: -webkit-flex;
  display: -ms-flexbox;
  display: flex;
  list-style: none;
  margin: 0;
  padding: 0; }

.c-tabs-nav__link {
  -webkit-box-flex: 1;
  -webkit-flex: 1;
  -ms-flex: 1;
  flex: 1;
  margin-right: 4px;
  padding: 12px;
  color: #fff;
  background-color: #b3b3b3;
  text-align: center;
  -webkit-transition: color 0.3s;
  transition: color 0.3s; }

.c-tabs-nav__link:last-child {
  margin-right: 0; }

.c-tabs-nav__link:hover {
  color: #6d6d6d; }

.c-tabs-nav__link.is-active {
  color: #dc446e;
  background-color: #e7e7e7; }

.c-tabs-nav__link i,
.c-tabs-nav__link span {
  margin: 0;
  padding: 0;
  line-height: 1; }

.c-tabs-nav__link i {
  font-size: 18px; }

.c-tabs-nav__link span {
  display: none;
  font-size: 18px; }

@media all and (min-width: 720px) {
  .c-tabs-nav__link i {
    margin-bottom: 12px;
    font-size: 22px; }
  .c-tabs-nav__link span {
    display: block; } }

/**
 * Tab
 */
.c-tab {
  display: none;
  background-color: #e7e7e7; }

.c-tab.is-active {
  display: block; }

.c-tab__content {
  padding: 1.5rem; }

/**
 * Tabs no-js fallback
 */
.c-tabs.no-js .c-tabs-nav {
  display: none; }

.c-tabs.no-js .c-tab {
  display: block;
  margin-bottom: 1.5rem; }

.c-tabs.no-js .c-tab:last-child {
  margin-bottom: 0; }

ul.tagit {
  padding: 1px 5px;
  overflow: auto;
  margin-left: inherit;
  /* usually we don't want the regular ul margins. */
  margin-right: inherit; }

ul.tagit li {
  display: block;
  float: left;
  margin: 2px 5px 2px 0; }

ul.tagit li.tagit-choice {
  position: relative;
  line-height: inherit; }

input.tagit-hidden-field {
  display: none; }

ul.tagit li.tagit-choice-read-only {
  padding: .2em .5em .2em .5em; }

ul.tagit li.tagit-choice-editable {
  padding: .2em 18px .2em .5em; }

ul.tagit li.tagit-new {
  padding: .25em 4px .25em 0; }

ul.tagit li.tagit-choice a.tagit-label {
  cursor: pointer;
  text-decoration: none; }

ul.tagit li.tagit-choice .tagit-close {
  cursor: pointer;
  position: absolute;
  right: .1em;
  top: 50%;
  margin-top: -8px;
  line-height: 17px; }

/* used for some custom themes that don't need image icons */
ul.tagit li.tagit-choice .tagit-close .text-icon {
  display: none; }

ul.tagit li.tagit-choice input {
  display: block;
  float: left;
  margin: 2px 5px 2px 0; }

ul.tagit input[type="text"] {
  -moz-box-sizing: border-box;
  -webkit-box-sizing: border-box;
  box-sizing: border-box;
  -moz-box-shadow: none;
  -webkit-box-shadow: none;
  box-shadow: none;
  border: none;
  margin: 0;
  padding: 0;
  width: inherit;
  background-color: inherit;
  outline: none; }

:root {
  --primary-dark-color: #062657;
  --very-dark-primary-color: #06152D;
  --primary-light-color: #2199e8;
  --topbar-background-color: #FFFFFF;
  --menu-background-color: #FFFFFF;
  --menu-alternative-background-color: #FFFFFF;
  --menu-foreground-color: #000000;
  --link-color: #2199e8;
  --toc-link-color: #2199e8;
  --figure-caption-background-color: #2199e8;
  --figure-caption-color: #FFFFFF; }

a {
  color: var(--link-color); }

#toc a, aside a {
  color: var(--toc-link-color); }

html, body {
  height: 100%; }

.wrapper {
  min-height: 100%;
  margin-bottom: -76px;
  position: relative;
  z-index: 0; }
  .wrapper:after {
    content: "";
    display: block;
    height: 76px; }

.main-footer {
  height: 76px;
  position: relative;
  z-index: 0; }

header .top-bar ul.dropdown ul {
  background-color: #FFFFFF; }

header .top-bar ul.dropdown ul a:hover {
  background-color: #EBEBEB; }

header li.divider {
  border-top: solid 1px #F1F1F1;
  clear: both;
  height: 1px;
  width: 100%; }

header .top-bar {
  border-bottom: 1px solid #F1F1F1; }
  header .top-bar input {
    background: #fafafa;
    border: 1px solid #ECECEC;
    box-shadow: none; }
  header .top-bar .global-search form {
    max-width: 500px; }
  header .top-bar .global-search .input-group {
    margin: 0; }
  header .top-bar .global-search .input-group-label {
    background: #fafafa;
    border-right: none !important; }
  header .top-bar .global-search .input-group-field {
    border-left: none !important;
    box-shadow: none;
    -webkit-appearance: none; }
    header .top-bar .global-search .input-group-field:focus {
      background: #fafafa;
      box-shadow: none;
      border: 1px solid #ECECEC; }
  @media screen and (max-width: 39.9375em) {
    header .top-bar .global-search li, header .top-bar .global-search form {
      width: 100%; } }

header .title-bar div {
  float: left; }

@media screen and (min-width: 40em) {
  header .top-bar-left, header .top-bar-right {
    height: 100%;
    padding: 1.38889rem; } }

header .page-title {
  line-height: 50px; }
  header .page-title p, header .page-title pre, header .page-title h4 {
    display: inline-block;
    margin: 0; }
  header .page-title h4 {
    font-size: 1.11111rem; }
  header .page-title p, header .page-title pre {
    font-size: 0.83333rem;
    color: #2199e8;
    font-family: "Proxima Nova", Montserrat, Helvetica, Roboto, Arial, sans-serif; }

header #main-menu {
  text-align: center;
  clear: both;
  background-color: var(--menu-background-color); }
  header #main-menu ul {
    background-color: var(--menu-background-color); }
  header #main-menu li {
    display: inline-block;
    text-align: justify; }
    header #main-menu li a {
      font-weight: 300;
      color: var(--menu-foreground-color);
      font-size: 0.97222rem; }
    header #main-menu li a.button {
      background-color: var(--menu-alternative-background-color);
      color: var(--menu-foreground-color); }

@media screen and (min-width: 40em) {
  header .main.top-bar {
    height: 90px;
    background-color: var(--topbar-background-color); }
  header .top-bar-image {
    max-height: 90px;
    min-height: 90px;
    max-width: 330px;
    padding: 5px;
    margin-top: -20px; } }

@media screen and (max-width: 39.9375em) {
  header .main.top-bar {
    padding: 1.38889rem 0; }
  header .top-bar-left {
    position: relative; }
  header #main-menu a {
    padding: 1.38889rem 1.11111rem; }
  header .toggle {
    position: absolute;
    top: 50%;
    margin-top: -13px;
    right: 20px;
    padding: 0; }
    header .toggle a {
      padding: 0.69444rem; }
  header img, header svg {
    padding-left: 0.69444rem;
    max-height: 90px;
    max-width: 70%; }
  header .title-bar-left {
    width: 80%; } }

.border-right {
  border-right: 1px solid #F1F1F1; }

.border-left {
  border-left: 1px solid #F1F1F1; }

.uppercase, .summary h4 span, .summary h5, footer ul li a {
  text-transform: uppercase;
  letter-spacing: .1em;
  font-family: "Proxima Nova", Montserrat, Helvetica, Roboto, Arial, sans-serif; }

.white-text h1, .orbit .orbit-caption h1, .dark-primary-bg h1, .gradient-primary-bg h1, .summary h1, .white-text h2, .orbit .orbit-caption h2, .dark-primary-bg h2, .gradient-primary-bg h2, .summary h2, .white-text h3, .orbit .orbit-caption h3, .dark-primary-bg h3, .gradient-primary-bg h3, .summary h3, .white-text h4, .orbit .orbit-caption h4, .dark-primary-bg h4, .gradient-primary-bg h4, .summary h4, .white-text h5, .orbit .orbit-caption h5, .dark-primary-bg h5, .gradient-primary-bg h5, .summary h5, .white-text p, .orbit .orbit-caption p, .dark-primary-bg p, .gradient-primary-bg p, .summary p, .white-text pre, .orbit .orbit-caption pre, .dark-primary-bg pre, .gradient-primary-bg pre, .summary pre, .white-text ul, .orbit .orbit-caption ul, .dark-primary-bg ul, .gradient-primary-bg ul, .summary ul {
  color: #fefefe; }

.title, .orbit .orbit-title {
  font-size: 1.66667rem;
  margin-bottom: 2.77778rem; }

@media screen and (max-width: 39.9375em) {
  .orbit {
    background-color: var(--primary-dark-color); } }

.orbit .orbit-title {
  position: absolute;
  z-index: 10;
  top: 2.77778rem;
  left: 0;
  width: 100%;
  text-align: center;
  color: #fff; }

.orbit .orbit-caption h3 {
  font-size: 1.94444rem;
  width: 100%; }

.orbit .orbit-caption p, .orbit .orbit-caption pre {
  margin: 0;
  width: 100%; }

.orbit .orbit-caption a {
  color: #fefefe;
  padding-bottom: 0.34722rem;
  border-bottom: 1px solid #fefefe; }

.orbit .orbit-caption .uppercase, .orbit .orbit-caption .summary h4 span, .summary h4 .orbit .orbit-caption span, .orbit .orbit-caption .summary h5, .summary .orbit .orbit-caption h5, .orbit .orbit-caption footer ul li a, footer ul li .orbit .orbit-caption a {
  font-weight: 300; }

@media screen and (max-width: 39.9375em) {
  .orbit .orbit-caption {
    position: relative;
    bottom: auto;
    background-color: var(--primary-dark-color); }
    .orbit .orbit-caption h3 {
      font-size: 1.11111rem; } }

.orbit .orbit-previous, .orbit .orbit-next {
  color: #ECECEC; }

.orbit-image {
  background-size: cover; }

.meta {
  position: relative;
  z-index: 10; }

.email-link {
  position: relative;
  z-index: 11; }

.author-name {
  position: relative;
  z-index: 11; }

.box-link {
  position: absolute;
  z-index: 11;
  top: 0;
  left: 0;
  width: 100%;
  height: 100%; }

.overlay:before {
  content: '';
  position: absolute;
  top: 0;
  left: 0;
  width: 100%;
  height: 100%;
  background: rgba(0, 0, 0, 0.3); }

.inline-list {
  list-style-type: none; }
  @media screen and (min-width: 40em) {
    .inline-list li {
      display: inline-block;
      margin-left: 0.69444rem; } }

body, main, #orbiter, #orbitsection {
  position: relative;
  z-index: 0; }

main section {
  position: relative;
  padding: 3.47222rem 0; }
  main section.no-padding {
    padding: 0; }

#article {
  word-wrap: break-word; }

.dark-primary-bg {
  background: var(--primary-dark-color); }

.gradient-primary-bg {
  background-image: -webkit-linear-gradient(left, #062657 0%, #2199e8 100%);
  background-image: -o-linear-gradient(left, #062657 0%, #2199e8 100%);
  background-image: linear-gradient(to right, #062657 0%, #2199e8 100%);
  background-repeat: repeat-x;
  filter: progid:DXImageTransform.Microsoft.gradient(startColorstr='#FF062657', endColorstr='#FF2199E8', GradientType=1); }

.very-dark-primary-color {
  background: var(--very-dark-primary-color); }

.button.success {
  background-color: var(--primary-dark-color); }

h3 small {
  font-size: 0.83333rem; }

.figure {
  position: absolute;
  top: 0%;
  right: 0;
  width: 60%;
  height: 100%; }
  .figure svg {
    position: absolute;
    top: 50%;
    transform: translateY(-50%);
    width: 100%;
    height: 100%; }
    .figure svg path {
      fill: rgba(255, 255, 255, 0.02); }

div.caption span.label {
  background-color: var(--figure-caption-background-color);
  color: var(--figure-caption-color); }

.box {
  margin-bottom: 30px;
  position: relative; }
  .box .button {
    background-color: var(--primary-dark-color);
    color: #FFF; }
  .box .button:hover {
    background-color: var(--very-dark-primary-color);
    color: #FFF; }
  .box img {
    width: 100%; }
    .box img.article-thumbnail {
      width: auto; }
  .box .content {
    padding: 1.38889rem; }
  .box h2 {
    font-size: 1.66667rem; }
  .box h3 {
    font-size: 1.11111rem; }
  .box p, .box pre {
    line-height: 1.6; }
  .box.article {
    background: none; }
    .box.article h5 {
      font-size: 0.90278rem;
      margin-top: 1.38889rem; }
    .box.article .date {
      margin-right: 0.69444rem; }
  .box.journal .content {
    padding: 1.38889rem 0; }
  .box.journal h2 {
    font-size: 1.38889rem; }
  .box.journal p, .box.journal pre {
    font-size: 0.90278rem; }
  .box.journal .columns {
    padding-top: 0 !important;
    padding-bottom: 0 !important; }
  .box.journal .button-group {
    margin: 0; }
    .box.journal .button-group .button {
      display: table;
      height: 33.3333333%; }
      .box.journal .button-group .button span {
        display: table-cell;
        vertical-align: middle; }
  .box.journal-list {
    background: none; }
    .box.journal-list .content {
      padding: 0.69444rem 0; }
  .box.issue .info-bar {
    position: relative;
    bottom: 0;
    left: 0;
    width: 100%;
    background: #F1F1F1;
    z-index: 1;
    padding: 0.69444rem 1.38889rem; }
    .box.issue .info-bar h2 {
      font-size: 1.66667rem; }
    .box.issue .info-bar p, .box.issue .info-bar pre {
      margin: 0; }
  .box.issue .volume-number {
    position: absolute;
    right: -20px;
    bottom: -20px;
    background: #F1F1F1;
    border-radius: 9999px;
    width: 80px;
    height: 80px;
    font-size: 2.5rem;
    text-align: center;
    border: 5px solid #fefefe;
    line-height: 0.8;
    z-index: 2; }
    .box.issue .volume-number span {
      display: block;
      margin-top: 17px;
      font-size: 0.83333rem; }

.mini-bar {
  width: 100%;
  background: #F1F1F1;
  z-index: 999 !important; }
  .mini-bar ul.menu {
    margin: 0; }
    .mini-bar ul.menu li a {
      color: #8a8a8a; }
    .mini-bar ul.menu li:hover {
      background: #ECECEC; }
    .mini-bar ul.menu li i {
      margin-top: -0.34722rem; }

#content .columns {
  padding-top: 1.38889rem;
  padding-bottom: 1.38889rem; }

#content aside .sticky {
  width: 100%; }

#content aside .sticky.is-stuck {
  overflow: auto;
  max-height: 100%; }

#content aside .section {
  border-bottom: 1px solid #F1F1F1;
  padding: 2.77778rem 2.77778rem; }

#content aside h3 {
  text-transform: uppercase;
  font-size: 1.25rem;
  color: var(--primary-dark-color); }

#content aside ul {
  list-style-type: none;
  margin: 0; }
  #content aside ul li {
    position: relative;
    margin-bottom: 10px;
    line-height: 1.3em; }
    #content aside ul li:before {
      content: '';
      position: absolute;
      top: 50%;
      left: -56px;
      width: 30px;
      height: 2px;
      background: #F1F1F1; }

.summary {
  text-align: center;
  margin-bottom: 2.77778rem; }
  .summary .columns {
    border-right: 1px solid rgba(255, 255, 255, 0.1); }
  .summary h4 {
    font-size: 2.5rem; }
    .summary h4 span {
      display: block;
      font-size: 0.97222rem; }
  .summary h5 {
    font-size: 0.97222rem; }
  .summary .top {
    background: var(--primary-dark-color); }
  .summary .bottom {
    background: var(--primary-light-color); }

footer .columns {
  padding-top: 1.38889rem;
  padding-bottom: 1.38889rem; }

footer p, footer pre {
  font-family: "Proxima Nova", Montserrat, Helvetica, Roboto, Arial, sans-serif;
  font-size: 0.83333rem;
  color: #333;
  margin: 0; }

footer svg {
  height: 30px;
  width: 100px; }
  footer svg path {
    fill: #fefefe; }

footer ul {
  margin: 0; }
  footer ul li a {
    font-weight: bold;
    font-family: "Proxima Nova", Montserrat, Helvetica, Roboto, Arial, sans-serif;
    font-size: 0.83333rem;
    color: #333; }

.author-info {
  font-size: 0.83333rem;
  max-width: 50%;
  z-index: 1000; }

ul .inline {
  display: inline; }

table tr th {
  text-align: left; }

table tr.active td {
  background-color: var(--primary-dark-color);
  color: var(--primary-light-color); }

.orbit {
  position: relative;
  z-index: -10; }

.small-dropdown {
  width: initial;
  min-width: 150px; }

.pub-button {
  min-width: 150px; }

.ui-sortable-handle {
  cursor: move; }

.bs-callout {
  padding: 20px;
  margin: 20px 0;
  border: 1px solid #eee;
  border-left-width: 5px;
  border-radius: 3px; }

.bs-callout h4 {
  margin-top: 0;
  margin-bottom: 5px; }

.bs-callout p:last-child, .bs-callout pre:last-child {
  margin-bottom: 0; }

.bs-callout code {
  border-radius: 3px; }

.bs-callout + .bs-callout {
  margin-top: -5px; }

.bs-callout-default {
  border-left-color: #777; }

.bs-callout-default h4 {
  color: #777; }

.bs-callout-primary {
  border-left-color: #428bca; }

.bs-callout-primary h4 {
  color: #428bca; }

.bs-callout-success {
  border-left-color: #5cb85c; }

.bs-callout-success h4 {
  color: #5cb85c; }

.bs-callout-danger {
  border-left-color: #d9534f; }

.bs-callout-danger h4 {
  color: #d9534f; }

.bs-callout-warning {
  border-left-color: #f0ad4e; }

.bs-callout-warning h4 {
  color: #f0ad4e; }

.bs-callout-info {
  border-left-color: #5bc0de; }

.bs-callout-info h4 {
  color: #5bc0de; }

.equilibrium {
  float: left !important;
  height: 330px !important; }

.list-group {
  margin-bottom: 20px;
  padding-left: 0;
  margin-left: 0 !important; }

.list-group-item {
  position: relative;
  display: block;
  padding: 10px 15px;
  margin-bottom: -1px;
  background-color: #ffffff;
  border: 1px solid #dddddd; }

.list-group-item:first-child {
  border-top-right-radius: 4px;
  border-top-left-radius: 4px; }

.list-group-item:last-child {
  margin-bottom: 0;
  border-bottom-right-radius: 4px;
  border-bottom-left-radius: 4px; }

a.list-group-item,
button.list-group-item {
  color: #555555; }

a.list-group-item .list-group-item-heading,
button.list-group-item .list-group-item-heading {
  color: #333333; }

a.list-group-item:hover,
button.list-group-item:hover,
a.list-group-item:focus,
button.list-group-item:focus {
  text-decoration: none;
  color: #555555;
  background-color: #f5f5f5; }

button.list-group-item {
  width: 100%;
  text-align: left; }

.list-group-item.disabled,
.list-group-item.disabled:hover,
.list-group-item.disabled:focus {
  background-color: #eeeeee;
  color: #777777;
  cursor: not-allowed; }

.list-group-item.disabled .list-group-item-heading,
.list-group-item.disabled:hover .list-group-item-heading,
.list-group-item.disabled:focus .list-group-item-heading {
  color: inherit; }

.list-group-item.disabled .list-group-item-text,
.list-group-item.disabled:hover .list-group-item-text,
.list-group-item.disabled:focus .list-group-item-text {
  color: #777777; }

.list-group-item.active,
.list-group-item.active:hover,
.list-group-item.active:focus {
  z-index: 2;
  color: #ffffff;
  background-color: #337ab7;
  border-color: #337ab7; }

.list-group-item.active .list-group-item-heading,
.list-group-item.active:hover .list-group-item-heading,
.list-group-item.active:focus .list-group-item-heading,
.list-group-item.active .list-group-item-heading > small,
.list-group-item.active:hover .list-group-item-heading > small,
.list-group-item.active:focus .list-group-item-heading > small,
.list-group-item.active .list-group-item-heading > .small,
.list-group-item.active:hover .list-group-item-heading > .small,
.list-group-item.active:focus .list-group-item-heading > .small {
  color: inherit; }

.list-group-item.active .list-group-item-text,
.list-group-item.active:hover .list-group-item-text,
.list-group-item.active:focus .list-group-item-text {
  color: #c7ddef; }

.list-group-item-success {
  color: #3c763d;
  background-color: #dff0d8; }

a.list-group-item-success,
button.list-group-item-success {
  color: #3c763d; }

a.list-group-item-success .list-group-item-heading,
button.list-group-item-success .list-group-item-heading {
  color: inherit; }

a.list-group-item-success:hover,
button.list-group-item-success:hover,
a.list-group-item-success:focus,
button.list-group-item-success:focus {
  color: #3c763d;
  background-color: #d0e9c6; }

a.list-group-item-success.active,
button.list-group-item-success.active,
a.list-group-item-success.active:hover,
button.list-group-item-success.active:hover,
a.list-group-item-success.active:focus,
button.list-group-item-success.active:focus {
  color: #fff;
  background-color: #3c763d;
  border-color: #3c763d; }

.list-group-item-info {
  color: #31708f;
  background-color: #d9edf7; }

a.list-group-item-info,
button.list-group-item-info {
  color: #31708f; }

a.list-group-item-info .list-group-item-heading,
button.list-group-item-info .list-group-item-heading {
  color: inherit; }

a.list-group-item-info:hover,
button.list-group-item-info:hover,
a.list-group-item-info:focus,
button.list-group-item-info:focus {
  color: #31708f;
  background-color: #c4e3f3; }

a.list-group-item-info.active,
button.list-group-item-info.active,
a.list-group-item-info.active:hover,
button.list-group-item-info.active:hover,
a.list-group-item-info.active:focus,
button.list-group-item-info.active:focus {
  color: #fff;
  background-color: #31708f;
  border-color: #31708f; }

.list-group-item-warning {
  color: #8a6d3b;
  background-color: #fcf8e3; }

a.list-group-item-warning,
button.list-group-item-warning {
  color: #8a6d3b; }

a.list-group-item-warning .list-group-item-heading,
button.list-group-item-warning .list-group-item-heading {
  color: inherit; }

a.list-group-item-warning:hover,
button.list-group-item-warning:hover,
a.list-group-item-warning:focus,
button.list-group-item-warning:focus {
  color: #8a6d3b;
  background-color: #faf2cc; }

a.list-group-item-warning.active,
button.list-group-item-warning.active,
a.list-group-item-warning.active:hover,
button.list-group-item-warning.active:hover,
a.list-group-item-warning.active:focus,
button.list-group-item-warning.active:focus {
  color: #fff;
  background-color: #8a6d3b;
  border-color: #8a6d3b; }

.list-group-item-danger {
  color: #a94442;
  background-color: #f2dede; }

a.list-group-item-danger,
button.list-group-item-danger {
  color: #a94442; }

a.list-group-item-danger .list-group-item-heading,
button.list-group-item-danger .list-group-item-heading {
  color: inherit; }

a.list-group-item-danger:hover,
button.list-group-item-danger:hover,
a.list-group-item-danger:focus,
button.list-group-item-danger:focus {
  color: #a94442;
  background-color: #ebcccc; }

a.list-group-item-danger.active,
button.list-group-item-danger.active,
a.list-group-item-danger.active:hover,
button.list-group-item-danger.active:hover,
a.list-group-item-danger.active:focus,
button.list-group-item-danger.active:focus {
  color: #fff;
  background-color: #a94442;
  border-color: #a94442; }

.list-group-item-heading {
  margin-top: 0;
  margin-bottom: 5px; }

.list-group-item-text {
  margin-bottom: 0;
  line-height: 1.3; }

.contact h5 {
  margin-bottom: 0px !important; }

.admin ul {
  background-color: #2199e8 !important; }

.editorial-image {
  object-fit: cover;
  width: 100%;
  height: 220px; }

.article-orbit {
  max-height: 400px !important; }

.orbit-no-padding {
  padding: 0 !important; }

.dyslexia-friendly {
  font-family: Verdana !important;
  color: #4c4c4c;
  font-size: 14px;
  background-color: #F5F5DC; }
  .dyslexia-friendly h1,
  .dyslexia-friendly h2,
  .dyslexia-friendly h3,
  .dyslexia-friendly h4,
  .dyslexia-friendly h5,
  .dyslexia-friendly h6 {
    font-family: Verdana !important;
    color: #4c4c4c; }
  .dyslexia-friendly i, .dyslexia-friendly em {
    font-style: normal;
    background-color: #FAFAC8; }
  .dyslexia-friendly .summary .top {
    background-color: #F5F5DC; }
  .dyslexia-friendly .summary .bottom {
    background-color: #F5F5DC; }

.pagination-block {
  margin: 1.38889rem 0;
  text-align: center; }

.download-button-group {
  margin-left: 0px;
  margin-top: 10px; }

.header-image {
  max-height: 120px; }

.journal-description-box {
  min-height: 258px;
  padding-bottom: 10px; }

.top-bar-left svg {
  max-width: 100px;
  max-height: 49px;
  fill: var(--primary-dark-color); }

.title-area {
  margin-top: 15px; }

.subjectbutton {
  padding-top: 0 !important;
  padding-bottom: 0 !important; }

.small-icon-text {
  font-size: 17px; }

.news-image {
  object-fit: cover;
  width: 100%;
  max-height: 100%;
  height: 200px; }

.news-item-block {
  border-bottom: 0.0625rem solid #cacaca;
  padding-bottom: 1rem;
  margin: 1rem 0 0; }

.articleBody a {
  word-wrap: break-word; }

.footnotes li a {
  word-wrap: break-word; }

#reflist p, #reflist pre {
  word-wrap: break-word; }

.sidebar-item a sup {
  display: none; }

.issue-link {
  color: inherit; }

.issue-link:hover {
  text-decoration: underline; }

.feature-article-image {
  object-fit: cover; }

.alignright {
  float: right;
  padding: 5px; }

.alignleft {
  float: left;
  padding: 5px; }

.small-caps {
  font-variant: small-caps; }

.flag-button {
  height: 32px;
  width: 32px;
  margin-left: 3px;
  margin-right: 3px;
  margin-top: 5px; }

.flag-active {
  text-decoration: #404554 underline;
  text-underline-offset: 10px;
  text-decoration-thickness: 3px; }

.pad-left-15 {
  padding-left: 15px; }

.language-menu {
  padding-left: 15px; }

.reveal {
  user-select: text; }

.table-foot .table-footnotes li.fn {
  list-style-type: none; }

.article-table {
  display: block;
  overflow-x: scroll; }

.article-table thead tr {
  background-color: transparent; }

.article-table tbody tr {
<<<<<<< HEAD
  background-color: transparent; }
=======
  background-color: transparent; }

#journal-title {
  padding: 0px;
  height: 100%; }
  @media screen and (max-width: 74.9375em) {
    #journal-title {
      max-width: 550px; }
      #journal-title h1 {
        padding-top: 0px;
        font-size: 1.5vw; } }
  @media screen and (max-width: 63.9375em) {
    #journal-title {
      max-width: 80%;
      padding-top: 0.7rem; }
      #journal-title h1 {
        font-size: 100%; } }
  @media screen and (min-width: 64em) {
    #journal-title {
      float: right; } }
  @media screen and (min-width: 75em) {
    #journal-title {
      max-width: 800px; }
      #journal-title h1 {
        padding-top: 0px;
        font-size: 1.6vw; } }
  @media screen and (min-width: 90em) {
    #journal-title {
      max-width: 1000px; }
      #journal-title h1 {
        padding-top: 0px;
        font-size: 1.70rem; } }

#search-menu {
  max-width: 200px;
  float: right; }
>>>>>>> 56347816
<|MERGE_RESOLUTION|>--- conflicted
+++ resolved
@@ -5313,9 +5313,6 @@
   background-color: transparent; }
 
 .article-table tbody tr {
-<<<<<<< HEAD
-  background-color: transparent; }
-=======
   background-color: transparent; }
 
 #journal-title {
@@ -5351,5 +5348,4 @@
 
 #search-menu {
   max-width: 200px;
-  float: right; }
->>>>>>> 56347816
+  float: right; }