--- conflicted
+++ resolved
@@ -5265,9 +5265,6 @@
   padding: 5px; }
 
 .small-caps {
-<<<<<<< HEAD
-  font-variant: small-caps; }
-=======
   font-variant: small-caps; }
 
 .flag-button {
@@ -5280,5 +5277,4 @@
 .flag-active {
   text-decoration: #404554 underline;
   text-underline-offset: 10px;
-  text-decoration-thickness: 3px; }
->>>>>>> 505979d6
+  text-decoration-thickness: 3px; }