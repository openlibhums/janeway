--- conflicted
+++ resolved
@@ -685,7 +685,7 @@
     font-size: 1rem;
 }
 
-<<<<<<< HEAD
+
 .title-area .button {
     font-size: 0.9rem;
     margin-top: -5px;
@@ -702,8 +702,7 @@
 
 ul.menu {
     font-weight: 400;
-=======
+
 .wrap-long-text{
     word-wrap: anywhere;
->>>>>>> e8050f27
 }