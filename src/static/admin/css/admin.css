.small td {
    font-size: 0.8rem;
}

.small th {
    font-size: 0.8rem;
}

.list-group {
    margin-bottom: 20px;
    padding-left: 0;
    margin-left: 0 !important;
}

.list-group-item {
    position: relative;
    display: block;
    padding: 10px 15px;
    margin-bottom: -1px;
    background-color: #ffffff;
    border: 1px solid #dddddd;
}

.list-group-item:first-child {
    border-top-right-radius: 4px;
    border-top-left-radius: 4px;
}

.list-group-item:last-child {
    margin-bottom: 0;
    border-bottom-right-radius: 4px;
    border-bottom-left-radius: 4px;
}

a.list-group-item,
button.list-group-item {
    color: #555555;
}

a.list-group-item .list-group-item-heading,
button.list-group-item .list-group-item-heading {
    color: #333333;
}

a.list-group-item:hover,
button.list-group-item:hover,
a.list-group-item:focus,
button.list-group-item:focus {
    text-decoration: none;
    color: #555555;
    background-color: #f5f5f5;
}

button.list-group-item {
    width: 100%;
    text-align: left;
}

.list-group-item.disabled,
.list-group-item.disabled:hover,
.list-group-item.disabled:focus {
    background-color: #eeeeee;
    color: #777777;
    cursor: not-allowed;
}

.list-group-item.disabled .list-group-item-heading,
.list-group-item.disabled:hover .list-group-item-heading,
.list-group-item.disabled:focus .list-group-item-heading {
    color: inherit;
}

.list-group-item.disabled .list-group-item-text,
.list-group-item.disabled:hover .list-group-item-text,
.list-group-item.disabled:focus .list-group-item-text {
    color: #777777;
}

.list-group-item.active,
.list-group-item.active:hover,
.list-group-item.active:focus {
    z-index: 2;
    color: #ffffff;
    background-color: #337ab7;
    border-color: #337ab7;
}

.list-group-item.active .list-group-item-heading,
.list-group-item.active:hover .list-group-item-heading,
.list-group-item.active:focus .list-group-item-heading,
.list-group-item.active .list-group-item-heading > small,
.list-group-item.active:hover .list-group-item-heading > small,
.list-group-item.active:focus .list-group-item-heading > small,
.list-group-item.active .list-group-item-heading > .small,
.list-group-item.active:hover .list-group-item-heading > .small,
.list-group-item.active:focus .list-group-item-heading > .small {
    color: inherit;
}

.list-group-item.active .list-group-item-text,
.list-group-item.active:hover .list-group-item-text,
.list-group-item.active:focus .list-group-item-text {
    color: #c7ddef;
}

.list-group-item-success {
    color: #3c763d;
    background-color: #dff0d8;
}

a.list-group-item-success,
button.list-group-item-success {
    color: #3c763d;
}

a.list-group-item-success .list-group-item-heading,
button.list-group-item-success .list-group-item-heading {
    color: inherit;
}

a.list-group-item-success:hover,
button.list-group-item-success:hover,
a.list-group-item-success:focus,
button.list-group-item-success:focus {
    color: #3c763d;
    background-color: #d0e9c6;
}

a.list-group-item-success.active,
button.list-group-item-success.active,
a.list-group-item-success.active:hover,
button.list-group-item-success.active:hover,
a.list-group-item-success.active:focus,
button.list-group-item-success.active:focus {
    color: #fff;
    background-color: #3c763d;
    border-color: #3c763d;
}

.list-group-item-info {
    color: #31708f;
    background-color: #d9edf7;
}

a.list-group-item-info,
button.list-group-item-info {
    color: #31708f;
}

a.list-group-item-info .list-group-item-heading,
button.list-group-item-info .list-group-item-heading {
    color: inherit;
}

a.list-group-item-info:hover,
button.list-group-item-info:hover,
a.list-group-item-info:focus,
button.list-group-item-info:focus {
    color: #31708f;
    background-color: #c4e3f3;
}

a.list-group-item-info.active,
button.list-group-item-info.active,
a.list-group-item-info.active:hover,
button.list-group-item-info.active:hover,
a.list-group-item-info.active:focus,
button.list-group-item-info.active:focus {
    color: #fff;
    background-color: #31708f;
    border-color: #31708f;
}

.list-group-item-warning {
    color: #8a6d3b;
    background-color: #fcf8e3;
}

a.list-group-item-warning,
button.list-group-item-warning {
    color: #8a6d3b;
}

a.list-group-item-warning .list-group-item-heading,
button.list-group-item-warning .list-group-item-heading {
    color: inherit;
}

a.list-group-item-warning:hover,
button.list-group-item-warning:hover,
a.list-group-item-warning:focus,
button.list-group-item-warning:focus {
    color: #8a6d3b;
    background-color: #faf2cc;
}

a.list-group-item-warning.active,
button.list-group-item-warning.active,
a.list-group-item-warning.active:hover,
button.list-group-item-warning.active:hover,
a.list-group-item-warning.active:focus,
button.list-group-item-warning.active:focus {
    color: #fff;
    background-color: #8a6d3b;
    border-color: #8a6d3b;
}

.list-group-item-danger {
    color: #a94442;
    background-color: #f2dede;
}

a.list-group-item-danger,
button.list-group-item-danger {
    color: #a94442;
}

a.list-group-item-danger .list-group-item-heading,
button.list-group-item-danger .list-group-item-heading {
    color: inherit;
}

a.list-group-item-danger:hover,
button.list-group-item-danger:hover,
a.list-group-item-danger:focus,
button.list-group-item-danger:focus {
    color: #a94442;
    background-color: #ebcccc;
}

a.list-group-item-danger.active,
button.list-group-item-danger.active,
a.list-group-item-danger.active:hover,
button.list-group-item-danger.active:hover,
a.list-group-item-danger.active:focus,
button.list-group-item-danger.active:focus {
    color: #fff;
    background-color: #a94442;
    border-color: #a94442;
}

.list-group-item-heading {
    margin-top: 0;
    margin-bottom: 5px;
}

.list-group-item-text {
    margin-bottom: 0;
    line-height: 1.3;
}

ul.tagit {
    padding: 1px 5px;
    overflow: auto;
    margin-left: inherit;
    /* usually we don't want the regular ul margins. */
    margin-right: inherit;
}

ul.tagit li {
    display: block;
    float: left;
    margin: 2px 5px 2px 0;
}

ul.tagit li.tagit-choice {
    position: relative;
    line-height: inherit;
}

input.tagit-hidden-field {
    display: none;
}

ul.tagit li.tagit-choice-read-only {
    padding: .2em .5em .2em .5em;
}

ul.tagit li.tagit-choice-editable {
    padding: .2em 18px .2em .5em;
}

ul.tagit li.tagit-new {
    padding: .25em 4px .25em 0;
}

ul.tagit li.tagit-choice a.tagit-label {
    cursor: pointer;
    text-decoration: none;
}

ul.tagit li.tagit-choice .tagit-close {
    cursor: pointer;
    position: absolute;
    right: .1em;
    top: 50%;
    margin-top: -8px;
    line-height: 17px;
}

/* used for some custom themes that don't need image icons */
ul.tagit li.tagit-choice .tagit-close .text-icon {
    display: none;
}

ul.tagit li.tagit-choice input {
    display: block;
    float: left;
    margin: 2px 5px 2px 0;
}

ul.tagit input[type="text"] {
    -moz-box-sizing: border-box;
    -webkit-box-sizing: border-box;
    box-sizing: border-box;
    -moz-box-shadow: none;
    -webkit-box-shadow: none;
    box-shadow: none;
    border: none;
    margin: 0;
    padding: 0;
    width: inherit;
    background-color: inherit;
    outline: none;
}

th {
    text-align: left;
}

.bs-callout {
    padding: 20px;
    border: 1px solid #eee;
    border-left-width: 8px;
    border-radius: 3px;
    margin-bottom: 10px;
}

.bs-callout h4 {
    margin-top: 0;
    margin-bottom: 5px;
}

.bs-callout p:last-child {
    margin-bottom: 0;
}

.bs-callout code {
    border-radius: 3px;
}

.bs-callout + .bs-callout {
    margin-top: -5px;
}

.bs-callout-default {
    border-left-color: #777;
}

.bs-callout-default h4 {
    color: #777;
}

.bs-callout-primary {
    border-left-color: #428bca;
}

.bs-callout-primary h4 {
    color: #428bca;
}

.bs-callout-success {
    border-left-color: #5cb85c;
}

.bs-callout-success h4 {
    color: #5cb85c;
}

.bs-callout-danger {
    border-left-color: #d9534f;
}

.bs-callout-danger h4 {
    color: #d9534f;
}

.bs-callout-warning {
    border-left-color: #f0ad4e;
}

.bs-callout-warning h4 {
    color: #f0ad4e;
}

.bs-callout-info {
    border-left-color: #5bc0de;
}

.bs-callout-info h4 {
    color: #5bc0de;
}

.form-group .row {
    max-width: 100%;
}

.action-icon {
    font-size: 1.2rem !important;
}

.file p {
    word-break: break-word;
}

.pub-icon {
    font-size: 8em !important;
    display: block;
    padding-left: 30px;
    vertical-align: middle;
}

.link-chevron {
    font-size: 4.2rem !important;
}

.jqte {
    margin-top: 12px !important;
}

.help-text {
    margin-bottom: 10px;
}

.light-green {
    color: forestgreen;
}

.green {
    color: darkgreen;
}

.red {
    color: darkred;
}

.amber {
    color: darkorange;
}

.card-alert {
    border-color: darkred !important;
}

.jqte_tool.jqte_tool_1 .jqte_tool_label {
    height: 30px !important;
}

.list-group-item:hover, .list-group-item:focus {
    background-color: #f0f0f0;
    -webkit-transition: background 0.4s linear;
    -moz-transition: background 0.4s linear;
    -ms-transition: background 0.4s linear;
    -o-transition: background 0.4s linear;
    transition: background 0.4s linear;
}

.file p {
    word-break: break-all;
}

.formset-form>.columns {
    padding-bottom: 25px;
}

.table-subjects {
    table-layout: fixed;
}

.table-subjects th:first-child {
    width: 55%;
}

.thread-callout {
    padding: 1rem;
    border-radius: 5px;
}

.thread-callout h2 {
    font-size: 1.4rem;
    text-decoration: underline;
}

.thread-callout h3 {
    font-size: 1.3rem;
}

.thread-callout p {
    font-size: 0.8rem;
    margin-bottom: 0;
}

.thread-box {
    height: 100%;
}

.thread-avatar {
    width: 3.5rem;
}

.avatar-column {
    padding-left: 0;
}

.thread-dark {
    background-color: rgb(68,71,83);
    color: white !important;
}

.thread-dark .subheader {
    color: white;
}

.thread-dark a {
    color: white;
}

.thread-box-left {
    padding-right: 0;
}

.thread-box-right {
    padding-left: 0;
}

.post-callout {
    padding:10px;
    border-radius: 5px;
    color: white;
    margin-bottom: 10px;
}

.post-user-callout {
    background-color: rgb(148,194,237);
}

.post-other-callout {
    background-color: rgb(134,187,113)
}

.post-callout .subheader{
    color: white;
}

.post-callout p {
    margin-bottom: 2px;
}

.post-callout small {
    font-size: 0.8rem;
}

.thread-inner {
    max-height: 500px;
    overflow-x: hidden;
    overflow-y: scroll;
}

.post-button {
    height: 100%;
}

.post-callout blockquote, blockquote p {
    line-height: 1.6;
    color: white;
}

.post-callout blockquote {
    margin: 0 0 1rem;
    padding: 0 1rem 0 1rem;
    border-left: 2px solid white;
}
.no-pad td {
    padding: 0.1rem;
}

.no-bottom-margin {
    margin-bottom: 0;
}

.dont-break-out {
  word-wrap: break-word;
  overflow-wrap: break-word;
}

.fixed-table {
    table-layout: fixed;
}

<!-- Glossing -->
ol {
    margin-block-start: 1em;
    margin-block-end: 1em;
    margin-inline-start: 0px;
    margin-inline-end: 0px;
    padding-inline-start: 40px;
}

ol ol {
    margin-block-start: 0px;
    margin-block-end: 0px;
}

ol.gloss-sentence {
    display: inline !important;
    padding: 0;
    margin: 0;
    list-style: none;
}

.gloss-item {
    overflow: auto;
}

.gloss-sentence li {
    padding-left: 4px !important;
    padding-bottom: 2px;

}

.gloss-sentence ol {
    list-style: none !important;
}

ol.gloss-word {
    padding-right: .5em !important;
    padding-top: 0 !important;
    padding-bottom: 0 !important;
    margin-bottom: 2px !important;
    background: white !important;
    display: inline-block !important;
    margin-inline-start: 0 !important;
}

.gloss-first {
  padding-left: 0 !important;
}

.gloss-header {
    float: left;
    display: flex;
    min-width: 40px;
}

.gloss-wrapper {
    overflow: auto;
    margin-top: 10px;
    margin-bottom: 10px;
    padding: 0;
}

.lang-tabs {
    margin-bottom: 15px;
}

.lang-tab {
    font-size: 0.8rem;
}

.lang-tab :hover {
    text-decoration: rgb(64, 69, 84) underline;
    text-underline-offset: 5px;
    text-decoration-thickness: 3px;
    cursor: pointer;
}

.lang-tab-active {
    text-decoration: rgb(64, 69, 84) underline;
    text-underline-offset: 5px;
    text-decoration-thickness: 3px;
}

.group-settings .title-area h2 {
    margin-top: 25px;
    font-size: 1rem;
}


.title-area .button {
    font-size: 0.9rem;
    margin-top: -5px;
}

button.expanded{
    width: 100%;
    text-align: left;
}

ul.actions li button {
    cursor: pointer;
}

ul.menu {
    font-weight: 400;
}

.wrap-long-text{
    word-wrap: anywhere;
}

<<<<<<< HEAD
.spacer-top-20 {
 margin-top: 20px;
=======
#review_controls {
    padding-bottom: 20px;
}

.facet {
    max-height: 200px;
    overflow-y: scroll;
>>>>>>> a4b10bdb
}<|MERGE_RESOLUTION|>--- conflicted
+++ resolved
@@ -708,10 +708,10 @@
     word-wrap: anywhere;
 }
 
-<<<<<<< HEAD
 .spacer-top-20 {
  margin-top: 20px;
-=======
+}
+
 #review_controls {
     padding-bottom: 20px;
 }
@@ -719,5 +719,4 @@
 .facet {
     max-height: 200px;
     overflow-y: scroll;
->>>>>>> a4b10bdb
 }