__copyright__ = "Copyright 2017 Birkbeck, University of London"
__author__ = "Martin Paul Eve & Andy Byers"
__license__ = "AGPL v3"
__maintainer__ = "Birkbeck Centre for Technology and Publishing"

from bs4 import BeautifulSoup
from urllib.parse import urlparse
import uuid
import os
from dateutil import parser as dateparser

from django.urls import reverse
from django.db import models
from django.conf import settings
from django.utils import timezone
from django.utils.translation import ugettext_lazy as _
from django.template.loader import render_to_string
from django.db.models.signals import pre_delete
from django.db.models.signals import pre_delete, m2m_changed
from django.db.models.signals import pre_delete
from django.dispatch import receiver
from django.core import exceptions
from django.utils.html import mark_safe

from core import workflow
from core.file_system import JanewayFileSystemStorage
from core import workflow, model_utils
from core.model_utils import M2MOrderedThroughField
from core import workflow, model_utils
from identifiers import logic as id_logic
from metrics.logic import ArticleMetrics
from repository import models as repository_models
from review import models as review_models
from utils.function_cache import cache
from utils.logger import get_logger

logger = get_logger(__name__)

fs = JanewayFileSystemStorage()


def article_media_upload(instance, filename):
    try:
        filename = str(uuid.uuid4()) + '.' + str(filename.split('.')[1])
    except IndexError:
        filename = str(uuid.uuid4())

    path = "articles/{0}/".format(instance.pk)
    return os.path.join(path, filename)


SALUTATION_CHOICES = [
    ('', '---'),
    ('Dr', 'Dr'),
    ('Prof', 'Prof'),
    ('Miss', 'Miss'),
    ('Ms', 'Ms'),
    ('Mrs', 'Mrs'),
    ('Mr', 'Mr'),
]

LANGUAGE_CHOICES = (
    (u'eng', u'English'), (u'abk', u'Abkhazian'), (u'ace', u'Achinese'), (u'ach', u'Acoli'), (u'ada', u'Adangme'),
    (u'ady', u'Adyghe; Adygei'), (u'aar', u'Afar'), (u'afh', u'Afrihili'), (u'afr', u'Afrikaans'),
    (u'afa', u'Afro-Asiatic languages'), (u'ain', u'Ainu'), (u'aka', u'Akan'), (u'akk', u'Akkadian'),
    (u'sqi', u'Albanian'),
    (u'ale', u'Aleut'), (u'alg', u'Algonquian languages'), (u'tut', u'Altaic languages'), (u'amh', u'Amharic'),
    (u'anp', u'Angika'), (u'apa', u'Apache languages'), (u'ara', u'Arabic'), (u'arg', u'Aragonese'),
    (u'arp', u'Arapaho'),
    (u'arw', u'Arawak'), (u'hye', u'Armenian'), (u'rup', u'Aromanian; Arumanian; Macedo-Romanian'),
    (u'art', u'Artificial languages'), (u'asm', u'Assamese'), (u'ast', u'Asturian; Bable; Leonese; Asturleonese'),
    (u'ath', u'Athapascan languages'), (u'aus', u'Australian languages'), (u'map', u'Austronesian languages'),
    (u'ava', u'Avaric'), (u'ave', u'Avestan'), (u'awa', u'Awadhi'), (u'aym', u'Aymara'), (u'aze', u'Azerbaijani'),
    (u'ban', u'Balinese'), (u'bat', u'Baltic languages'), (u'bal', u'Baluchi'), (u'bam', u'Bambara'),
    (u'bai', u'Bamileke languages'), (u'bad', u'Banda languages'), (u'bnt', u'Bantu languages'), (u'bas', u'Basa'),
    (u'bak', u'Bashkir'), (u'eus', u'Basque'), (u'btk', u'Batak languages'), (u'bej', u'Beja; Bedawiyet'),
    (u'bel', u'Belarusian'), (u'bem', u'Bemba'), (u'ben', u'Bengali'), (u'ber', u'Berber languages'),
    (u'bho', u'Bhojpuri'),
    (u'bih', u'Bihari languages'), (u'bik', u'Bikol'), (u'bin', u'Bini; Edo'), (u'bis', u'Bislama'),
    (u'byn', u'Blin; Bilin'), (u'zbl', u'Blissymbols; Blissymbolics; Bliss'),
    (u'nob', u'Bokm\xe5l, Norwegian; Norwegian Bokm\xe5l'), (u'bos', u'Bosnian'), (u'bra', u'Braj'),
    (u'bre', u'Breton'),
    (u'bug', u'Buginese'), (u'bul', u'Bulgarian'), (u'bua', u'Buriat'), (u'mya', u'Burmese'), (u'cad', u'Caddo'),
    (u'cat', u'Catalan; Valencian'), (u'cau', u'Caucasian languages'), (u'ceb', u'Cebuano'),
    (u'cel', u'Celtic languages'),
    (u'cai', u'Central American Indian languages'), (u'khm', u'Central Khmer'), (u'chg', u'Chagatai'),
    (u'cmc', u'Chamic languages'), (u'cha', u'Chamorro'), (u'che', u'Chechen'), (u'chr', u'Cherokee'),
    (u'chy', u'Cheyenne'), (u'chb', u'Chibcha'), (u'nya', u'Chichewa; Chewa; Nyanja'), (u'zho', u'Chinese'),
    (u'chn', u'Chinook jargon'), (u'chp', u'Chipewyan; Dene Suline'), (u'cho', u'Choctaw'),
    (u'chu', u'Church Slavic; Old Slavonic; Church Slavonic; Old Bulgarian; Old Church Slavonic'),
    (u'chk', u'Chuukese'),
    (u'chv', u'Chuvash'), (u'nwc', u'Classical Newari; Old Newari; Classical Nepal Bhasa'),
    (u'syc', u'Classical Syriac'),
    (u'cop', u'Coptic'), (u'cor', u'Cornish'), (u'cos', u'Corsican'), (u'cre', u'Cree'), (u'mus', u'Creek'),
    (u'crp', u'Creoles and pidgins'), (u'cpe', u'Creoles and pidgins, English based'),
    (u'cpf', u'Creoles and pidgins, French-based'), (u'cpp', u'Creoles and pidgins, Portuguese-based'),
    (u'crh', u'Crimean Tatar; Crimean Turkish'), (u'hrv', u'Croatian'), (u'cus', u'Cushitic languages'),
    (u'ces', u'Czech'),
    (u'dak', u'Dakota'), (u'dan', u'Danish'), (u'dar', u'Dargwa'), (u'del', u'Delaware'), (u'din', u'Dinka'),
    (u'div', u'Divehi; Dhivehi; Maldivian'), (u'doi', u'Dogri'), (u'dgr', u'Dogrib'), (u'dra', u'Dravidian languages'),
    (u'dua', u'Duala'), (u'dum', u'Dutch, Middle (ca. 1050-1350)'), (u'nld', u'Dutch; Flemish'), (u'dyu', u'Dyula'),
    (u'dzo', u'Dzongkha'), (u'frs', u'Eastern Frisian'), (u'efi', u'Efik'), (u'egy', u'Egyptian (Ancient)'),
    (u'eka', u'Ekajuk'), (u'elx', u'Elamite'), (u'enm', u'English, Middle (1100-1500)'),
    (u'ang', u'English, Old (ca. 450-1100)'), (u'myv', u'Erzya'), (u'epo', u'Esperanto'), (u'est', u'Estonian'),
    (u'ewe', u'Ewe'), (u'ewo', u'Ewondo'), (u'fan', u'Fang'), (u'fat', u'Fanti'), (u'fao', u'Faroese'),
    (u'fij', u'Fijian'),
    (u'fil', u'Filipino; Pilipino'), (u'fin', u'Finnish'), (u'fiu', u'Finno-Ugrian languages'), (u'fon', u'Fon'),
    (u'fra', u'French'), (u'frm', u'French, Middle (ca. 1400-1600)'), (u'fro', u'French, Old (842-ca. 1400)'),
    (u'fur', u'Friulian'), (u'ful', u'Fulah'), (u'gaa', u'Ga'), (u'gla', u'Gaelic; Scottish Gaelic'),
    (u'car', u'Galibi Carib'), (u'glg', u'Galician'), (u'lug', u'Ganda'), (u'gay', u'Gayo'), (u'gba', u'Gbaya'),
    (u'gez', u'Geez'), (u'kat', u'Georgian'), (u'deu', u'German'), (u'gmh', u'German, Middle High (ca. 1050-1500)'),
    (u'goh', u'German, Old High (ca. 750-1050)'), (u'gem', u'Germanic languages'), (u'gil', u'Gilbertese'),
    (u'gon', u'Gondi'), (u'gor', u'Gorontalo'), (u'got', u'Gothic'), (u'grb', u'Grebo'),
    (u'grc', u'Greek, Ancient (to 1453)'), (u'ell', u'Greek, Modern (1453-)'), (u'grn', u'Guarani'),
    (u'guj', u'Gujarati'),
    (u'gwi', u"Gwich'in"), (u'hai', u'Haida'), (u'hat', u'Haitian; Haitian Creole'), (u'hau', u'Hausa'),
    (u'haw', u'Hawaiian'), (u'heb', u'Hebrew'), (u'her', u'Herero'), (u'hil', u'Hiligaynon'),
    (u'him', u'Himachali languages; Western Pahari languages'), (u'hin', u'Hindi'), (u'hmo', u'Hiri Motu'),
    (u'hit', u'Hittite'), (u'hmn', u'Hmong; Mong'), (u'hun', u'Hungarian'), (u'hup', u'Hupa'), (u'iba', u'Iban'),
    (u'isl', u'Icelandic'), (u'ido', u'Ido'), (u'ibo', u'Igbo'), (u'ijo', u'Ijo languages'), (u'ilo', u'Iloko'),
    (u'smn', u'Inari Sami'), (u'inc', u'Indic languages'), (u'ine', u'Indo-European languages'),
    (u'ind', u'Indonesian'),
    (u'inh', u'Ingush'), (u'ina', u'Interlingua (International Auxiliary Language Association)'),
    (u'ile', u'Interlingue; Occidental'), (u'iku', u'Inuktitut'), (u'ipk', u'Inupiaq'), (u'ira', u'Iranian languages'),
    (u'gle', u'Irish'), (u'mga', u'Irish, Middle (900-1200)'), (u'sga', u'Irish, Old (to 900)'),
    (u'iro', u'Iroquoian languages'), (u'ita', u'Italian'), (u'jpn', u'Japanese'), (u'jav', u'Javanese'),
    (u'jrb', u'Judeo-Arabic'), (u'jpr', u'Judeo-Persian'), (u'kbd', u'Kabardian'), (u'kab', u'Kabyle'),
    (u'kac', u'Kachin; Jingpho'), (u'kal', u'Kalaallisut; Greenlandic'), (u'xal', u'Kalmyk; Oirat'), (u'kam', u'Kamba'),
    (u'kan', u'Kannada'), (u'kau', u'Kanuri'), (u'kaa', u'Kara-Kalpak'), (u'krc', u'Karachay-Balkar'),
    (u'krl', u'Karelian'), (u'kar', u'Karen languages'), (u'kas', u'Kashmiri'), (u'csb', u'Kashubian'),
    (u'kaw', u'Kawi'),
    (u'kaz', u'Kazakh'), (u'kha', u'Khasi'), (u'khi', u'Khoisan languages'), (u'kho', u'Khotanese;Sakan'),
    (u'kik', u'Kikuyu; Gikuyu'), (u'kmb', u'Kimbundu'), (u'kin', u'Kinyarwanda'), (u'kir', u'Kirghiz; Kyrgyz'),
    (u'tlh', u'Klingon; tlhIngan-Hol'), (u'kom', u'Komi'), (u'kon', u'Kongo'), (u'kok', u'Konkani'),
    (u'kor', u'Korean'),
    (u'kos', u'Kosraean'), (u'kpe', u'Kpelle'), (u'kro', u'Kru languages'), (u'kua', u'Kuanyama; Kwanyama'),
    (u'kum', u'Kumyk'), (u'kur', u'Kurdish'), (u'kru', u'Kurukh'), (u'kut', u'Kutenai'), (u'lad', u'Ladino'),
    (u'lah', u'Lahnda'), (u'lam', u'Lamba'), (u'day', u'Land Dayak languages'), (u'lao', u'Lao'), (u'lat', u'Latin'),
    (u'lav', u'Latvian'), (u'lez', u'Lezghian'), (u'lim', u'Limburgan; Limburger; Limburgish'), (u'lin', u'Lingala'),
    (u'lit', u'Lithuanian'), (u'jbo', u'Lojban'), (u'nds', u'Low German; Low Saxon; German, Low; Saxon, Low'),
    (u'dsb', u'Lower Sorbian'), (u'loz', u'Lozi'), (u'lub', u'Luba-Katanga'), (u'lua', u'Luba-Lulua'),
    (u'lui', u'Luiseno'),
    (u'smj', u'Lule Sami'), (u'lun', u'Lunda'), (u'luo', u'Luo (Kenya and Tanzania)'), (u'lus', u'Lushai'),
    (u'ltz', u'Luxembourgish; Letzeburgesch'), (u'mkd', u'Macedonian'), (u'mad', u'Madurese'), (u'mag', u'Magahi'),
    (u'mai', u'Maithili'), (u'mak', u'Makasar'), (u'mlg', u'Malagasy'), (u'msa', u'Malay'), (u'mal', u'Malayalam'),
    (u'mlt', u'Maltese'), (u'mnc', u'Manchu'), (u'mdr', u'Mandar'), (u'man', u'Mandingo'), (u'mni', u'Manipuri'),
    (u'mno', u'Manobo languages'), (u'glv', u'Manx'), (u'mri', u'Maori'), (u'arn', u'Mapudungun; Mapuche'),
    (u'mar', u'Marathi'), (u'chm', u'Mari'), (u'mah', u'Marshallese'), (u'mwr', u'Marwari'), (u'mas', u'Masai'),
    (u'myn', u'Mayan languages'), (u'men', u'Mende'), (u'mic', u"Mi'kmaq; Micmac"), (u'min', u'Minangkabau'),
    (u'mwl', u'Mirandese'), (u'moh', u'Mohawk'), (u'mdf', u'Moksha'), (u'mol', u'Moldavian; Moldovan'),
    (u'mkh', u'Mon-Khmer languages'), (u'lol', u'Mongo'), (u'mon', u'Mongolian'), (u'mos', u'Mossi'),
    (u'mul', u'Multiple languages'), (u'mun', u'Munda languages'), (u'nqo', u"N'Ko"), (u'nah', u'Nahuatl languages'),
    (u'nau', u'Nauru'), (u'nav', u'Navajo; Navaho'), (u'nde', u'Ndebele, North; North Ndebele'),
    (u'nbl', u'Ndebele, South; South Ndebele'), (u'ndo', u'Ndonga'), (u'nap', u'Neapolitan'),
    (u'new', u'Nepal Bhasa; Newari'), (u'nep', u'Nepali'), (u'nia', u'Nias'), (u'nic', u'Niger-Kordofanian languages'),
    (u'ssa', u'Nilo-Saharan languages'), (u'niu', u'Niuean'), (u'zxx', u'No linguistic content; Not applicable'),
    (u'nog', u'Nogai'), (u'non', u'Norse, Old'), (u'nai', u'North American Indian languages'),
    (u'frr', u'Northern Frisian'), (u'sme', u'Northern Sami'), (u'nor', u'Norwegian'),
    (u'nno', u'Norwegian Nynorsk; Nynorsk, Norwegian'), (u'nub', u'Nubian languages'), (u'nym', u'Nyamwezi'),
    (u'nyn', u'Nyankole'), (u'nyo', u'Nyoro'), (u'nzi', u'Nzima'), (u'oci', u'Occitan (post 1500)'),
    (u'arc', u'Official Aramaic (700-300 BCE); Imperial Aramaic (700-300 BCE)'), (u'oji', u'Ojibwa'),
    (u'ori', u'Oriya'),
    (u'orm', u'Oromo'), (u'osa', u'Osage'), (u'oss', u'Ossetian; Ossetic'), (u'oto', u'Otomian languages'),
    (u'pal', u'Pahlavi'), (u'pau', u'Palauan'), (u'pli', u'Pali'), (u'pam', u'Pampanga; Kapampangan'),
    (u'pag', u'Pangasinan'), (u'pan', u'Panjabi; Punjabi'), (u'pap', u'Papiamento'), (u'paa', u'Papuan languages'),
    (u'nso', u'Pedi; Sepedi; Northern Sotho'), (u'fas', u'Persian'), (u'peo', u'Persian, Old (ca. 600-400 B.C.)'),
    (u'phi', u'Philippine languages'), (u'phn', u'Phoenician'), (u'pon', u'Pohnpeian'), (u'pol', u'Polish'),
    (u'por', u'Portuguese'), (u'pra', u'Prakrit languages'),
    (u'pro', u'Proven\xe7al, Old (to 1500); Occitan, Old (to 1500)'), (u'pus', u'Pushto; Pashto'), (u'que', u'Quechua'),
    (u'raj', u'Rajasthani'), (u'rap', u'Rapanui'), (u'rar', u'Rarotongan; Cook Islands Maori'),
    (u'qaa-qtz', u'Reserved for local use'), (u'roa', u'Romance languages'), (u'ron', u'Romanian'),
    (u'roh', u'Romansh'),
    (u'rom', u'Romany'), (u'run', u'Rundi'), (u'rus', u'Russian'), (u'sal', u'Salishan languages'),
    (u'sam', u'Samaritan Aramaic'), (u'smi', u'Sami languages'), (u'smo', u'Samoan'), (u'sad', u'Sandawe'),
    (u'sag', u'Sango'), (u'san', u'Sanskrit'), (u'sat', u'Santali'), (u'srd', u'Sardinian'), (u'sas', u'Sasak'),
    (u'sco', u'Scots'), (u'sel', u'Selkup'), (u'sem', u'Semitic languages'), (u'srp', u'Serbian'), (u'srr', u'Serer'),
    (u'shn', u'Shan'), (u'sna', u'Shona'), (u'iii', u'Sichuan Yi; Nuosu'), (u'scn', u'Sicilian'), (u'sid', u'Sidamo'),
    (u'sgn', u'Sign Languages'), (u'bla', u'Siksika'), (u'snd', u'Sindhi'), (u'sin', u'Sinhala; Sinhalese'),
    (u'sit', u'Sino-Tibetan languages'), (u'sio', u'Siouan languages'), (u'sms', u'Skolt Sami'),
    (u'den', u'Slave (Athapascan)'), (u'sla', u'Slavic languages'), (u'slk', u'Slovak'), (u'slv', u'Slovenian'),
    (u'sog', u'Sogdian'), (u'som', u'Somali'), (u'son', u'Songhai languages'), (u'snk', u'Soninke'),
    (u'wen', u'Sorbian languages'), (u'sot', u'Sotho, Southern'), (u'sai', u'South American Indian languages'),
    (u'alt', u'Southern Altai'), (u'sma', u'Southern Sami'), (u'spa', u'Spanish; Castilian'), (u'srn', u'Sranan Tongo'),
    (u'zgh', u'Standard Moroccan Tamazight'), (u'suk', u'Sukuma'), (u'sux', u'Sumerian'), (u'sun', u'Sundanese'),
    (u'sus', u'Susu'), (u'swa', u'Swahili'), (u'ssw', u'Swati'), (u'swe', u'Swedish'),
    (u'gsw', u'Swiss German; Alemannic; Alsatian'), (u'syr', u'Syriac'), (u'tgl', u'Tagalog'), (u'tah', u'Tahitian'),
    (u'tai', u'Tai languages'), (u'tgk', u'Tajik'), (u'tmh', u'Tamashek'), (u'tam', u'Tamil'), (u'tat', u'Tatar'),
    (u'tel', u'Telugu'), (u'ter', u'Tereno'), (u'tet', u'Tetum'), (u'tha', u'Thai'), (u'bod', u'Tibetan'),
    (u'tig', u'Tigre'), (u'tir', u'Tigrinya'), (u'tem', u'Timne'), (u'tiv', u'Tiv'), (u'tli', u'Tlingit'),
    (u'tpi', u'Tok Pisin'), (u'tkl', u'Tokelau'), (u'tog', u'Tonga (Nyasa)'), (u'ton', u'Tonga (Tonga Islands)'),
    (u'tsi', u'Tsimshian'), (u'tso', u'Tsonga'), (u'tsn', u'Tswana'), (u'tum', u'Tumbuka'), (u'tup', u'Tupi languages'),
    (u'tur', u'Turkish'), (u'ota', u'Turkish, Ottoman (1500-1928)'), (u'tuk', u'Turkmen'), (u'tvl', u'Tuvalu'),
    (u'tyv', u'Tuvinian'), (u'twi', u'Twi'), (u'udm', u'Udmurt'), (u'uga', u'Ugaritic'), (u'uig', u'Uighur; Uyghur'),
    (u'ukr', u'Ukrainian'), (u'umb', u'Umbundu'), (u'mis', u'Uncoded languages'), (u'und', u'Undetermined'),
    (u'hsb', u'Upper Sorbian'), (u'urd', u'Urdu'), (u'uzb', u'Uzbek'), (u'vai', u'Vai'), (u'ven', u'Venda'),
    (u'vie', u'Vietnamese'), (u'vol', u'Volap\xfck'), (u'vot', u'Votic'), (u'wak', u'Wakashan languages'),
    (u'wln', u'Walloon'), (u'war', u'Waray'), (u'was', u'Washo'), (u'cym', u'Welsh'), (u'fry', u'Western Frisian'),
    (u'wal', u'Wolaitta; Wolaytta'), (u'wol', u'Wolof'), (u'xho', u'Xhosa'), (u'sah', u'Yakut'), (u'yao', u'Yao'),
    (u'yap', u'Yapese'), (u'yid', u'Yiddish'), (u'yor', u'Yoruba'), (u'ypk', u'Yupik languages'),
    (u'znd', u'Zande languages'), (u'zap', u'Zapotec'), (u'zza', u'Zaza; Dimili; Dimli; Kirdki; Kirmanjki; Zazaki'),
    (u'zen', u'Zenaga'), (u'zha', u'Zhuang; Chuang'), (u'zul', u'Zulu'), (u'zun', u'Zuni'))

STAGE_UNSUBMITTED = 'Unsubmitted'
STAGE_UNASSIGNED = 'Unassigned'
STAGE_ASSIGNED = 'Assigned'
STAGE_UNDER_REVIEW = 'Under Review'
STAGE_UNDER_REVISION = 'Under Revision'
STAGE_REJECTED = 'Rejected'
STAGE_ACCEPTED = 'Accepted'
STAGE_EDITOR_COPYEDITING = 'Editor Copyediting'
STAGE_AUTHOR_COPYEDITING = 'Author Copyediting'
STAGE_FINAL_COPYEDITING = 'Final Copyediting'
STAGE_TYPESETTING = 'Typesetting'
STAGE_PROOFING = 'Proofing'
STAGE_READY_FOR_PUBLICATION = 'pre_publication'
STAGE_PUBLISHED = 'Published'
STAGE_PREPRINT_REVIEW = 'preprint_review'
STAGE_PREPRINT_PUBLISHED = 'preprint_published'

FINAL_STAGES = {
    # An Article stage is final when it won't transition into further stages
    STAGE_PUBLISHED,
    STAGE_REJECTED,
}

REVIEW_STAGES = {
    STAGE_ASSIGNED,
    STAGE_UNDER_REVIEW,
    STAGE_UNDER_REVISION
}

COPYEDITING_STAGES = {
    STAGE_EDITOR_COPYEDITING,
    STAGE_AUTHOR_COPYEDITING,
    STAGE_FINAL_COPYEDITING,
}

PREPRINT_STAGES = {
    STAGE_PREPRINT_REVIEW,
    STAGE_PREPRINT_PUBLISHED
}

PUBLISHED_STAGES = {
    STAGE_PUBLISHED,
    STAGE_PREPRINT_PUBLISHED,
}

STAGE_CHOICES = [
    (STAGE_UNSUBMITTED, 'Unsubmitted'),
    (STAGE_UNASSIGNED, 'Unassigned'),
    (STAGE_ASSIGNED, 'Assigned to Editor'),
    (STAGE_UNDER_REVIEW, 'Peer Review'),
    (STAGE_UNDER_REVISION, 'Revision'),
    (STAGE_REJECTED, 'Rejected'),
    (STAGE_ACCEPTED, 'Accepted'),
    (STAGE_EDITOR_COPYEDITING, 'Editor Copyediting'),
    (STAGE_AUTHOR_COPYEDITING, 'Author Copyediting'),
    (STAGE_FINAL_COPYEDITING, 'Final Copyediting'),
    (STAGE_TYPESETTING, 'Typesetting'),
    (STAGE_PROOFING, 'Proofing'),
    (STAGE_READY_FOR_PUBLICATION, 'Pre Publication'),
    (STAGE_PUBLISHED, 'Published'),
    (STAGE_PREPRINT_REVIEW, 'Preprint Review'),
    (STAGE_PREPRINT_PUBLISHED, 'Preprint Published')
]

PLUGIN_WORKFLOW_STAGES = []


class Funder(models.Model):
    class Meta:
        ordering = ('name',)

    name = models.CharField(max_length=500, blank=False, null=False)
    fundref_id = models.CharField(max_length=500, blank=True, null=True)
    funding_id = models.CharField(max_length=500, blank=True, null=True)


class ArticleStageLog(models.Model):
    article = models.ForeignKey('Article')
    stage_from = models.CharField(max_length=200, blank=False, null=False)
    stage_to = models.CharField(max_length=200, blank=False, null=False)
    date_time = models.DateTimeField(default=timezone.now)

    class Meta:
        ordering = ('-date_time',)

    def __str__(self):
        return "Article {article_pk} from {stage_from} to {stage_to} at {date_time}".format(article_pk=self.article.pk,
                                                                                            stage_from=self.stage_from,
                                                                                            stage_to=self.stage_to,
                                                                                            date_time=self.date_time)


class PublisherNote(models.Model):
    text = models.TextField(max_length=4000, blank=False, null=False)
    sequence = models.PositiveIntegerField(default=999)
    creator = models.ForeignKey('core.Account', default=None)
    date_time = models.DateTimeField(auto_now_add=True)

    class Meta:
        ordering = ('sequence',)

    def __str__(self):
        return "{0}: {1}".format(self.creator.full_name(), self.date_time)


class Keyword(models.Model):
    word = models.CharField(max_length=200)

    def __str__(self):
        return self.word


<<<<<<< HEAD
=======
class KeywordArticle(models.Model):
    keyword = models.ForeignKey("submission.Keyword")
    article = models.ForeignKey("submission.Article")
    order = models.PositiveIntegerField(default=1)

    class Meta:
        ordering = ["order"]
        unique_together = ('keyword', 'article')

    def __str__(self):
        return self.keyword.word

    def __repr__(self):
        return "KeywordArticle(%s, %d)" % (self.keyword.word, self.article.id)


class AllArticleManager(models.Manager):
    use_for_related_fields = True

    def get_queryset(self):
        return super(AllArticleManager, self).get_queryset().all()


class ArticleManager(models.Manager):
    use_in_migrations = True
    def get_queryset(self):
        return super(ArticleManager, self).get_queryset().filter(is_preprint=False)


class PreprintManager(models.Manager):
    def get_queryset(self):
        return super(PreprintManager, self).get_queryset().filter(is_preprint=True)


>>>>>>> 505979d6
class DynamicChoiceField(models.CharField):
    def __init__(self, dynamic_choices=(), *args, **kwargs):
        super().__init__(*args, **kwargs)
        self.dynamic_choices = dynamic_choices

    def formfield(self, *args, **kwargs):
        form_element = super().formfield(**kwargs)
        for choice in self.dynamic_choices:
            form_element.choices.append(choice)
        return form_element

    def validate(self, value, model_instance):
        """
        Validates value and throws ValidationError.
        """
        try:
            super().validate(value, model_instance)
        except exceptions.ValidationError as e:
            # If the raised exception is for invalid choice we check if the
            # choice is in dynamic choices.
            if e.code == 'invalid_choice':
                potential_values = set(
                    item[0] for item in self.dynamic_choices
                )
                if value not in potential_values:
                    raise


class Article(models.Model):
    journal = models.ForeignKey('journal.Journal', blank=True, null=True)
    # Metadata
    owner = models.ForeignKey('core.Account', null=True, on_delete=models.SET_NULL)
    title = models.CharField(max_length=999, help_text=_('Your article title'))
    subtitle = models.CharField(max_length=999, blank=True, null=True,
                                help_text=_('Subtitle of the article display format; Title: Subtitle'))
    abstract = models.TextField(
        blank=True,
        null=True,
        help_text=_('Please avoid pasting content from word processors as they can add '
                    'unwanted styling to the abstract. You can retype the abstract '
                    'here or copy and paste it into notepad/a plain text editor before '
                    'pasting here.')
    )
    non_specialist_summary = models.TextField(blank=True, null=True, help_text='A summary of the article for'
                                                                               ' non specialists.')
    keywords = M2MOrderedThroughField(
        Keyword,
        blank=True, null=True, through='submission.KeywordArticle',
    )
    language = models.CharField(max_length=200, blank=True, null=True, choices=LANGUAGE_CHOICES,
                                help_text=_('The primary language of the article'))
    section = models.ForeignKey('Section', blank=True, null=True, on_delete=models.SET_NULL)
    license = models.ForeignKey('Licence', blank=True, null=True, on_delete=models.SET_NULL)
    publisher_notes = models.ManyToManyField('PublisherNote', blank=True, null=True, related_name='publisher_notes')

    # Remote: a flag that specifies that this article is actually a _link_ to a remote instance
    # this is useful for overlay journals. The ToC display of an issue uses this flag to link to a DOI rather
    # than an internal URL
    is_remote = models.BooleanField(default=False, verbose_name="Remote article",
                                    help_text="Check if this article is remote")
    remote_url = models.URLField(blank=True, null=True, help_text="If the article is remote, its URL should be added.")

    # Author
    authors = models.ManyToManyField('core.Account', blank=True, null=True, related_name='authors')
    correspondence_author = models.ForeignKey('core.Account', related_name='correspondence_author', blank=True,
                                              null=True, on_delete=models.SET_NULL)

    competing_interests_bool = models.BooleanField(default=False)
    competing_interests = models.TextField(blank=True, null=True, help_text="If you have any conflict "
                                                                            "of interests in the publication of this "
                                                                            "article please state them here.")

    # Files
    manuscript_files = models.ManyToManyField('core.File', null=True, blank=True, related_name='manuscript_files')
    data_figure_files = models.ManyToManyField('core.File', null=True, blank=True, related_name='data_figure_files')
    supplementary_files = models.ManyToManyField('core.SupplementaryFile', null=True, blank=True, related_name='supp')
    source_files = models.ManyToManyField(
        'core.File',
        blank=True,
        related_name='source_files',
    )

    # Galley
    render_galley = models.ForeignKey('core.Galley', related_name='render_galley', blank=True, null=True,
                                      on_delete=models.SET_NULL)

    # Dates
    date_started = models.DateTimeField(auto_now_add=True)

    date_accepted = models.DateTimeField(blank=True, null=True)
    date_declined = models.DateTimeField(blank=True, null=True)
    date_submitted = models.DateTimeField(blank=True, null=True)
    date_published = models.DateTimeField(blank=True, null=True)
    date_updated = models.DateTimeField(blank=True, null=True)
    current_step = models.IntegerField(default=1)

    # Pages
    page_numbers = models.CharField(max_length=20, blank=True, null=True)

    # Stage
    stage = DynamicChoiceField(
        max_length=200,
        blank=True,
        null=False,
        default=STAGE_UNSUBMITTED,
        choices=STAGE_CHOICES,
        dynamic_choices=PLUGIN_WORKFLOW_STAGES,
    )

    # Agreements
    publication_fees = models.BooleanField(default=False)
    submission_requirements = models.BooleanField(default=False)
    copyright_notice = models.BooleanField(default=False)
    comments_editor = models.TextField(blank=True, null=True, verbose_name="Comments to the Editor",
                                       help_text="Add any comments you'd like the editor to consider here.")

    # an image of recommended size: 750 x 324
    large_image_file = models.ForeignKey('core.File', null=True, blank=True, related_name='image_file',
                                         on_delete=models.SET_NULL)
    exclude_from_slider = models.BooleanField(default=False)

    thumbnail_image_file = models.ForeignKey('core.File', null=True, blank=True, related_name='thumbnail_file',
                                             on_delete=models.SET_NULL)

    # Whether or not we should display that this article has been "peer reviewed"
    peer_reviewed = models.BooleanField(default=True)

    # Whether or not this article was imported ie. not processed by this platform
    is_import = models.BooleanField(default=False)

    metric_stats = None

    # Agreement, this field records the submission checklist that was present when this article was submitted.
    article_agreement = models.TextField(default='')

    custom_how_to_cite = models.TextField(
        blank=True, null=True,
        help_text="Custom 'how to cite' text. To be used only if the block"
            " generated by Janeway is not suitable.",
    )

    # iThenticate ID
    ithenticate_id = models.TextField(blank=True, null=True)
    ithenticate_score = models.IntegerField(blank=True, null=True)

    # Primary issue, allows the Editor to set the Submission's primary Issue
    primary_issue = models.ForeignKey(
        'journal.Issue',
        blank=True,
        null=True,
        on_delete=models.SET_NULL,
        help_text='You can only assign an Issue that this Article is part of.'
                  'You can add this article to and Issue from the Issue Manager.'
    )
    projected_issue = models.ForeignKey(
        'journal.Issue',
        blank=True,
        null=True,
        on_delete=models.SET_NULL,
        related_name='projected_issue',
    )

    # Meta
    meta_image = models.ImageField(blank=True, null=True, upload_to=article_media_upload, storage=fs)

    preprint_journal_article = models.ForeignKey('submission.Article', blank=True, null=True)

    # funding
    funders = models.ManyToManyField('Funder', blank=True)

    class Meta:
        ordering = ('-date_published', 'title')

    @property
    def how_to_cite(self):
        if self.custom_how_to_cite:
            return self.custom_how_to_cite

        template = "common/elements/how_to_cite.html"
        authors = self.frozenauthor_set.all()
        author_str = " & ".join(a.citation_name() for a in authors)
        year_str = ""
        if self.date_published:
            year_str = "({:%Y})".format(self.date_published)
        journal_str = "<i>%s</i>" % self.journal.name
        issue_str = ""
        issue = self.issue
        if self.issue:
            issue_str = "%s(%s)" % (issue.volume, issue.issue)
        doi_str = ""
        pages_str = ""
        if self.page_numbers:
            pages_str = " p.{0}.".format(self.page_numbers)
        doi = self.get_doi()
        if doi:
            doi_str = ('doi: <a href="https://doi.org/{0}">'
            'https://doi.org/{0}</a>'.format(doi))

        context = {
            "author_str": author_str,
            "year_str": year_str,
            "title": mark_safe(self.title),
            "journal_str": journal_str,
            "issue_str": issue_str,
            "doi_str": doi_str,
            "pages_str": pages_str,
        }
        return render_to_string(template, context)

    @property
    def metrics(self):
        # only do the metric calculation once per template call
        if not self.metric_stats:
            self.metric_stats = ArticleMetrics(self)
        return self.metric_stats

    @property
    def has_galley(self):
        return self.galley_set.all().exists()

    def journal_sections(self):
        return ((section.id, section.name) for section in self.journal.section_set.all())

    @property
    def carousel_subtitle(self):
        carousel_text = ""

        idx = 0

        for author in self.frozenauthor_set.all():
            if idx > 0:
                idx = 1
                carousel_text += ', '

            if author.institution != '':
                carousel_text += author.full_name() + " ({0})".format(author.institution)
            else:
                carousel_text += author.full_name()

            idx = 1

        return carousel_text

    @property
    def carousel_title(self):
        return self.title

    @property
    def carousel_image_resolver(self):
        return 'article_file_download'

    @property
    def pdfs(self):
        ret = self.galley_set.filter(type="pdf")
        return ret

    @property
    def get_render_galley(self):
        if self.render_galley:
            return self.render_galley

        ret = self.galley_set.filter(
            file__mime_type="application/xml"
        ).order_by(
            "sequence",
        )

        if len(ret) > 0:
            return ret[0]
        else:
            return None

    @property
    def xml_galleys(self):
        ret = self.galley_set.filter(file__mime_type="application/xml").order_by(
            "sequence")

        return ret

    def all_galley_file_pks(self):
        """Returns all Galley and related file pks"""
        file_list = list()

        for galley in self.galley_set.all():
            file_list.append(galley.file.pk)

            if galley.css_file:
                file_list.append(galley.css_file.pk)

            for file in galley.images.all():
                file_list.append(file.pk)

        return file_list

    @property
    def has_all_supplements(self):

        for xml_file in self.xml_galleys:
            xml_file_contents = xml_file.get_file(self)

            souped_xml = BeautifulSoup(xml_file_contents, 'lxml')

            elements = {
                'img': 'src',
                'graphic': 'xlink:href'
            }

            from core import models as core_models

            # iterate over all found elements
            for element, attribute in elements.items():
                images = souped_xml.findAll(element)

                # iterate over all found elements of each type in the elements dictionary
                for idx, val in enumerate(images):
                    # attempt to pull a URL from the specified attribute
                    url = val.get(attribute, None)

                    if not url:
                        return False

                    try:
                        named_files = self.data_figure_files.filter(original_filename=url).first()

                        if not named_files:
                            return False

                    except core_models.File.DoesNotExist:
                        return False

        return True

    @property
    @cache(300)
    def identifier(self):
        from identifiers import models as identifier_models
        try:
            type_to_fetch = "doi"
            return identifier_models.Identifier.objects.filter(id_type=type_to_fetch, article=self)[0]
        except BaseException:
            new_id = identifier_models.Identifier(id_type="id", identifier=self.id, article=self)
            return new_id

    def get_identifier(self, identifier_type, object=False):
        from identifiers import models as identifier_models
        try:
            try:
                doi = identifier_models.Identifier.objects.get(id_type=identifier_type, article=self)
            except identifier_models.Identifier.MultipleObjectsReturned:
                doi = identifier_models.Identifier.objects.filter(id_type=identifier_type, article=self)[0]
            if not object:
                return doi.identifier
            else:
                return doi
        except identifier_models.Identifier.DoesNotExist:
            return None

    def get_doi(self):
        return self.get_identifier('doi')

    def get_doi_url(self):
        ident = self.get_identifier('doi', object=True)
        if ident:
            return ident.get_doi_url()
        return None

    @property
    def identifiers(self):
        from identifiers import models as identifier_models
        return identifier_models.Identifier.objects.filter(article=self)

    def get_pubid(self):
        return self.get_identifier('pubid')

    def is_accepted(self):
        # return true for all stages after accepted
        return self.stage == "Published" or self.stage == "Accepted" or self.stage == "Editor Copyediting"\
            or self.stage == "Author Copyediting" or self.stage == "Final Copyediting"\
            or self.stage == "Typesetting" or self.stage == "Proofing"

    def peer_reviews_for_author_consumption(self):
        return self.reviewassignment_set.filter(
            for_author_consumption=True,
        )

    def __str__(self):
        return u'%s - %s' % (self.pk, self.title)

    @staticmethod
    @cache(300)
    def get_article(journal, identifier_type, identifier):
        from identifiers import models as identifier_models
        try:
            article = None
            # resolve an article from an identifier type and an identifier
            if identifier_type.lower() == 'id':
                # this is the hardcoded fallback type: using built-in id
                article = Article.objects.filter(id=identifier, journal=journal)[0]
            else:
                # this looks up an article by an ID type and an identifier string
                article = identifier_models.Identifier.objects.filter(
                    id_type=identifier_type, identifier=identifier)[0].article

                if article.is_published:
                    # check that the retrieved article is listed in an issue TOC for the current journal
                    article_journals = [issue.journal for issue in article.issues.all()]

                    if journal not in article_journals:
                        return None
                elif not article.journal == journal:
                    return None

            return article
        except BaseException:            # no article found
            # TODO: handle better and log
            return None

    @staticmethod
    def get_press_article(press, identifier_type, identifier):
        from identifiers import models as identifier_models
        try:
            article = None
            # resolve an article from an identifier type and an identifier
            if identifier_type.lower() == 'id':
                # this is the hardcoded fallback type: using built-in id
                article = Article.objects.filter(id=identifier)[0]
            else:
                # this looks up an article by an ID type and an identifier string
                article = identifier_models.Identifier.objects.filter(
                    id_type=identifier_type, identifier=identifier)[0].article

            return article
        except BaseException:            # no article found
            # TODO: handle better and log
            return None

    @property
    @cache(600)
    def url(self):
        return self.journal.site_url(path=self.local_url)

    @property
    def local_url(self):
        from identifiers import models as identifier_models
        try:
            identifier = identifier_models.Identifier.objects.get(
                id_type='pubid',
                article=self,
            )
        except identifier_models.Identifier.DoesNotExist:
            identifier = identifier_models.Identifier(
                id_type="id",
                identifier=self.pk,
                article=self
            )

        url = reverse(
            'article_view',
            kwargs={'identifier_type': identifier.id_type,
                    'identifier': identifier.identifier}
        )

        return url

    @property
    def pdf_url(self):
        pdfs = self.pdfs
        path = reverse('article_download_galley', kwargs={
            'article_id': self.pk,
            'galley_id': pdfs[0].pk
        })
        return self.journal.site_url(path=path)

    def get_remote_url(self, request):
        parsed_uri = urlparse('http' + ('', 's')[request.is_secure()] + '://' + request.META['HTTP_HOST'])
        domain = '{uri.scheme}://{uri.netloc}'.format(uri=parsed_uri)
        url = domain + self.local_url

        return url

    def step_to_url(self):
        if self.current_step == 1:
            return reverse('submit_info', kwargs={'article_id': self.id})
        elif self.current_step == 2:
            return reverse('submit_authors', kwargs={'article_id': self.id})
        elif self.current_step == 3:
            return reverse('submit_files', kwargs={'article_id': self.id})
        elif self.current_step == 4:
            return reverse('submit_review', kwargs={'article_id': self.id})
        else:
            return None

    def step_name(self):
        if self.current_step == 1:
            return 'Article Information'
        elif self.current_step == 2:
            return 'Article Authors'
        elif self.current_step == 3:
            return 'Article Files'
        elif self.current_step == 4:
            return 'Review Article Submission'
        elif self.current_step == 5:
            return 'Submission Complete'

    def save(self, *args, **kwargs):
        if self.pk is not None:
            current_object = Article.objects.get(pk=self.pk)
            if current_object.stage != self.stage:
                ArticleStageLog.objects.create(article=self, stage_from=current_object.stage,
                                               stage_to=self.stage)
        super(Article, self).save(*args, **kwargs)

    def folder_path(self):
        return os.path.join(settings.BASE_DIR, 'files', 'articles', self.pk)

    def production_managers(self):
        return [assignment.production_manager for assignment in self.productionassignment_set.all()]

    def editor_list(self):
        return [assignment.editor for assignment in self.editorassignment_set.all()]

    def editors(self):
        return [{'editor': assignment.editor, 'editor_type': assignment.editor_type, 'assignment': assignment} for
                assignment in self.editorassignment_set.all()]

    def section_editors(self, emails=False):
        editors = [assignment.editor for assignment in self.editorassignment_set.filter(editor_type='section-editor')]

        if emails:
            return set([editor.email for editor in editors])

        else:
            return editors

    def editor_emails(self):
        return [assignment.editor.email for assignment in self.editorassignment_set.all()]

    def contact_emails(self):
        emails = [author.email for author in self.authors.all()]
        emails.append(self.owner.email)
        return set(emails)

    def peer_reviewers(self, emails=False):
        reviewers = [assignment.reviewer for assignment in self.reviewassignment_set.all()]

        if emails:
            return set([reviewer.email for reviewer in reviewers])

        return set(reviewers)

    def issues_list(self):
        from journal import models as journal_models
        return journal_models.Issue.objects.filter(journal=self.journal, articles__in=[self])

    @cache(7200)
    def altmetrics(self):
        alm = self.altmetric_set.all()
        return {
            'twitter': alm.filter(source='twitter'),
            'wikipedia': alm.filter(source='wikipedia'),
            'reddit': alm.filter(source='reddit'),
            'hypothesis': alm.filter(source='hypothesis'),
            'wordpress': alm.filter(source='wordpress.com'),
            'crossref': alm.filter(source='crossref'),
        }

    @property
    @cache(300)
    def issue(self):
        """
        Yields the first issue in the current journal that contains this article.
        :return: an issue object or None
        """
        if self.primary_issue:
            return self.primary_issue

        issues = self.issues_list()

        if issues:
            issues = issues[0]
        else:
            return None

        return issues

    def author_list(self):
        if self.is_accepted():
            return ", ".join([author.full_name() for author in self.frozen_authors()])
        else:
            return ", ".join([author.full_name() for author in self.authors.all()])

    def can_edit(self, user):
        # returns True if a user can edit an article
        # editing is always allowed when a user is staff
        # otherwise, the user must own the article and it
        # must not have already been published

        if user.is_staff:
            return True
        elif user in self.section_editors():
            return True
        elif not user.is_anonymous() and user.is_editor(
                request=None,
                journal=self.journal,
        ):
            return True
        else:
            if self.owner != user:
                return False

            if self.stage == STAGE_PUBLISHED or self.stage == STAGE_REJECTED:
                return False

            return True

    def current_review_round(self):
        try:
            return self.reviewround_set.all().order_by('-round_number')[0].round_number
        except IndexError:
            return 1

    def current_review_round_object(self):
        try:
            return self.reviewround_set.all().order_by('-round_number')[0]
        except IndexError:
            return None

    @property
    def active_reviews(self):
        return self.reviewassignment_set.filter(is_complete=False, date_declined__isnull=True)

    @property
    def completed_reviews(self):
        return self.reviewassignment_set.filter(is_complete=True, date_declined__isnull=True)

    @property
    def completed_reviews_with_decision(self):
        return self.reviewassignment_set.filter(is_complete=True,
                                                date_declined__isnull=True,
                                                review_round=self.current_review_round_object()
                                                ).exclude(decision='withdrawn')

    def active_review_request_for_user(self, user):
        try:
            return self.reviewassignment_set.filter(is_complete=False, date_declined__isnull=True,
                                                    reviewer=user).first()
        except review_models.ReviewAssignment.DoesNotExist:
            return None

    def reviews_not_withdrawn(self):
        return self.reviewassignment_set.exclude(decision='withdrawn')

    def number_of_withdrawn_reviews(self):
        return self.reviewassignment_set.filter(decision='withdrawn').count()

    def accept_article(self, stage=None):
        self.date_accepted = timezone.now()
        self.date_declined = None

        if stage:
            self.stage = stage
        else:
            self.stage = STAGE_ACCEPTED

        if self.completed_reviews_with_decision.count() > 0:
            self.peer_reviewed = True

        self.save()

        if self.journal.use_crossref:
            id = id_logic.generate_crossref_doi_with_pattern(self)
            id.register()

    def decline_article(self):
        self.date_declined = timezone.now()
        self.date_accepted = None
        self.stage = STAGE_REJECTED
        self.save()

    def accept_preprint(self, date, time):
        self.date_accepted = timezone.now()
        self.date_declined = None
        self.stage = STAGE_PREPRINT_PUBLISHED
        self.date_published = dateparser.parse('{date} {time}'.format(date=date, time=time))
        self.save()

    def user_is_author(self, user):
        if user in self.authors.all():
            return True
        else:
            return False

    def has_manuscript_file(self):
        if self.manuscript_files.all():
            return True
        else:
            return False

    def is_under_revision(self):
        if self.revisionrequest_set.filter(date_completed__isnull=True):
            return True
        else:
            return False

    def get_next_galley_sequence(self):
        galley_sequences = [galley.sequence for galley in self.galley_set.all()]
        return len(galley_sequences) + 1

    @property
    def is_published(self):
        if (self.stage == STAGE_PUBLISHED or self.stage == STAGE_PREPRINT_PUBLISHED) and \
                self.date_published and self.date_published < timezone.now():
            return True
        else:
            return False

    def snapshot_authors(self, article=None, force_update=True):
        """ Creates/updates FrozenAuthor records for this article's authors
        :param article: (deprecated) should not pass this argument
        :param force_update: (bool) Whether or not to update existing records
        """
        subq = models.Subquery(ArticleAuthorOrder.objects.filter(
            article=self, author__id=models.OuterRef("id")
        ).values_list("order"))
        authors = self.authors.annotate(order=subq).order_by("order")
        for author in authors:
            author.snapshot_self(self, force_update)

    def frozen_authors(self):
        return FrozenAuthor.objects.filter(article=self)

    def editor_override(self, editor):
        check = review_models.EditorOverride.objects.filter(article=self, editor=editor)

        if check:
            return True
        else:
            return False

    def active_revision_requests(self):
        return self.revisionrequest_set.filter(date_completed__isnull=True)

    def active_author_copyedits(self):
        author_copyedits = []

        for assignment in self.copyeditassignment_set.all():
            for review in assignment.active_author_reviews():
                author_copyedits.append(review)

        return author_copyedits

    @property
    def custom_fields(self):
        """ Returns all the FieldAnswers configured for rendering"""
        return self.fieldanswer_set.filter(
            field__display=True,
            answer__isnull=False,
        )

    def get_meta_image_path(self):
        if self.meta_image and self.meta_image.url:
            return self.meta_image.url
        elif self.large_image_file and self.large_image_file.id:
            return reverse('article_file_download', kwargs={'identifier_type': 'id',
                                                            'identifier': self.pk,
                                                            'file_id': self.large_image_file.pk})
        elif self.thumbnail_image_file and self.thumbnail_image_file.id:
            return reverse('article_file_download', kwargs={'identifier_type': 'id',
                                                            'identifier': self.pk,
                                                            'file_id': self.thumbnail_image_file.pk})
        elif self.journal.default_large_image:
            return self.journal.default_large_image.url
        else:
            return ''

    def unlink_meta_file(self):
        path = os.path.join(self.meta_image.storage.base_location, self.meta_image.name)
        if os.path.isfile(path):
            os.unlink(path)

    def next_author_sort(self):
        current_orders = [order.order for order in ArticleAuthorOrder.objects.filter(article=self)]
        if not current_orders:
            return 0
        else:
            return max(current_orders) + 1

    def next_preprint_version(self):
        versions = [version.version for version in repository_models.PreprintVersion.objects.filter(preprint=self)]
        if not versions:
            return 1
        else:
            return max(versions) + 1

    def subject_editors(self):
        editors = list()
        subjects = self.subject_set.all().prefetch_related('editors')

        for subject in subjects:
            for editor in subject.editors.all():
                editors.append(editor)

        return set(editors)

    def set_preprint_subject(self, subject):
        for preprint_subject in self.subject_set.all():
            preprint_subject.preprints.remove(self)

        subject.preprints.add(self)

    def get_subject_area(self):
        subjects = self.subject_set.all()

        if subjects:
            return subjects[0]
        else:
            return None

    @cache(600)
    def workflow_stages(self):
        from core import models as core_models
        return core_models.WorkflowLog.objects.filter(article=self)

    @property
    def current_workflow_element(self):
        from core import models as core_models
        try:
            workflow_element_name = workflow.STAGES_ELEMENTS.get(
                self.stage,
            )
            return core_models.WorkflowElement.objects.get(
                journal=self.journal,
                element_name=workflow_element_name,
            )
        except (KeyError, core_models.WorkflowElement.DoesNotExist):
            return None

    @property
    def current_workflow_element_url(self):
        kwargs = {'article_id': self.pk}
        # STAGE_UNASSIGNED and STAGE_PUBLISHED arent elements so are hardcoded.
        if self.stage == STAGE_UNASSIGNED:
            return reverse('review_unassigned_article', kwargs=kwargs)
        elif self.stage in FINAL_STAGES:
            return reverse('manage_archive_article', kwargs=kwargs)
        elif not self.stage:
            logger.error(
                'Article #{} has no Stage.'.format(
                    self.pk,
                )
            )
            return '?workflow_element_url=no_stage'
        else:
            element = self.current_workflow_element
            if element:
                return reverse(element.jump_url, kwargs=kwargs)
            else:
                # In order to ensure the Dashboard renders we purposefully do
                # not raise an error message here.
                logger.error(
                    'There is no workflow element for stage {}.'.format(
                        self.stage,
                    )
                )
                return '?workflow_element_url=no_element'

    @cache(600)
    def render_sample_doi(self):
        return id_logic.render_doi_from_pattern(self)

    def close_core_workflow_objects(self):
        from review import models as review_models
        from copyediting import models as copyedit_models
        from production import models as prod_models
        from proofing import models as proof_models

        review_models.ReviewAssignment.objects.filter(
            article=self,
            date_complete__isnull=True,
        ).update(
            date_declined=timezone.now(),
            date_complete=timezone.now(),
            is_complete=True,
        )

        copyedit_models.CopyeditAssignment.objects.filter(
            article=self,
            copyedit_accepted__isnull=True,
        ).update(
            copyeditor_completed=timezone.now(),
            copyedit_acknowledged=True,
            copyedit_accepted=timezone.now(),
            date_decided=timezone.now(),
            decision='cancelled',
        )
        copyedit_models.AuthorReview.objects.filter(
            assignment__article=self,
            date_decided__isnull=True,
        ).update(
            decision='accept',
            date_decided=timezone.now(),
        )

        prod_models.ProductionAssignment.objects.filter(
            article=self,
            closed__isnull=True,
        ).update(
            closed=timezone.now(),
        )
        prod_models.TypesetTask.objects.filter(
            assignment__article=self,
            completed__isnull=True,
        ).update(
            completed=timezone.now(),
        )

        proof_models.ProofingAssignment.objects.filter(
            article=self,
            completed__isnull=True,
        ).update(
            completed=timezone.now(),
        )

        proof_models.ProofingTask.objects.filter(
            round__assignment__article=self,
            completed__isnull=True,
        ).update(
            cancelled=True,
        )
        proof_models.TypesetterProofingTask.objects.filter(
            proofing_task__round__assignment__article=self,
            completed__isnull=True,
        ).update(
            cancelled=True,
        )

    def production_assignment_or_none(self):
        try:
            return self.productionassignment
        except exceptions.ObjectDoesNotExist:
            return None

    @property
    def citation_count(self):
        article_link_count = self.articlelink_set.all().count()
        book_link_count = self.booklink_set.all().count()

        return article_link_count + book_link_count

    def hidden_completed_reviews(self):
        return self.reviewassignment_set.filter(
            is_complete=True,
            date_complete__isnull=False,
            for_author_consumption=False,
        ).exclude(
            decision='withdrawn',
        )


class FrozenAuthor(models.Model):
    article = models.ForeignKey('submission.Article', blank=True, null=True)
    author = models.ForeignKey('core.Account', blank=True, null=True)

    name_prefix = models.CharField(
        max_length=300, null=True, blank=True,
        help_text=_("Optional name prefix (e.g: Prof or Dr)")

        )
    name_suffix = models.CharField(
        max_length=300, null=True, blank=True,
        help_text=_("Optional name suffix (e.g.: Jr or III)")
    )
    first_name = models.CharField(max_length=300, null=True, blank=True)
    middle_name = models.CharField(max_length=300, null=True, blank=True)
    last_name = models.CharField(max_length=300, null=True, blank=True)

    institution = models.CharField(max_length=1000)
    department = models.CharField(max_length=300, null=True, blank=True)
    country = models.ForeignKey('core.Country', null=True, blank=True)

    order = models.PositiveIntegerField(default=1)

    is_corporate = models.BooleanField(
            default=False,
            help_text="If enabled, the institution and department fields will "
                "be used as the author full name",
    )

    class Meta:
        ordering = ('order', 'pk')

    def __str__(self):
        return self.full_name()

    def full_name(self):
        if self.is_corporate:
            return self.corporate_name
        full_name = u"%s %s" % (self.first_name, self.last_name)
        if self.middle_name:
            full_name = u"%s %s %s" % (self.first_name, self.middle_name, self.last_name)
        if self.name_prefix:
            full_name = "%s %s" % (_(self.name_prefix), full_name)
        if self.name_suffix:
            full_name = "%s %s" % (full_name, self.name_suffix)
        return full_name

    @property
    def corporate_name(self):
        name = self.institution
        if self.department:
            name = "{}, {}".format(self.department, name)
        return name

    def citation_name(self):
        if self.is_corporate:
            return self.corporate_name
        first_initial, middle_initial = '', ''

        if self.middle_name:
            middle_initial = ' {0}.'.format(self.middle_name[:1])
        if self.first_name:
            first_initial = '{0}.'.format(self.first_name[:1])

        citation = '{last} {first}{middle}'.format(
            last=self.last_name, first=first_initial, middle=middle_initial)
        if self.name_suffix:
            citation = '{}, {}'.format(citation, self.name_suffix)
        return citation

    def given_names(self):
        if self.middle_name:
            return '{first_name} {middle_name}'.format(first_name=self.first_name, middle_name=self.middle_name)
        else:
            return self.first_name

    def affiliation(self):
        if self.department:
            return '{inst} {dept}'.format(inst=self.institution, dept=self.department)
        else:
            return self.institution

    @property
    def is_correspondence_author(self):
        # early return if no email address available
        if (not self.author
                or settings.DUMMY_EMAIL_DOMAIN in self.author.email):
            return False

        elif self.article.journal.enable_correspondence_authors is True:
            if self.article.correspondence_author is not None:
                return self.article.correspondence_author == self.author
            else:
                order = ArticleAuthorOrder.objects.get(
                        article=self.article,
                        author=self.author,
                ).order
                return order == 0
        else:
            return True


class Section(models.Model):
    journal = models.ForeignKey('journal.Journal')
    number_of_reviewers = models.IntegerField(default=2)

    editors = models.ManyToManyField(
        'core.Account',
        help_text="Editors assigned will be notified of submissions,"
                  " overruling the notification settings for the journal.",
    )
    section_editors = models.ManyToManyField(
        'core.Account',
        help_text="Section editors assigned will be notified of submissions,"
                  " overruling the notification settings for the journal.",
        related_name='section_editors',
    )
    auto_assign_editors = models.BooleanField(
        default=False,
        help_text="Articles submitted to this section will be automatically"
                  " assigned to the editors and/or section editors selected above.",
    )
    is_filterable = models.BooleanField(
        default=True,
        help_text="Allows filtering article search results by this section.",
    )
    public_submissions = models.BooleanField(default=True)
    indexing = models.BooleanField(
        default=True,
        help_text="Whether this section is put forward for indexing")
    sequence = models.PositiveIntegerField(
        default=0,
        help_text="Determines the order in which the section is rendered"
                  " Sections can also be reorder by drag-and-drop",
    )
    name = models.CharField(
        max_length=200,
        null=True,
    )
    plural = models.CharField(
        max_length=200,
        null=True,
        blank=True,
        help_text="Pluralised name for the section"
                  " (e.g: Article -> Articles)",
    )

    objects = model_utils.JanewayMultilingualManager()

    class Meta:
        ordering = ('sequence',)

    def __str__(self):
        return "{} - {}".format(
            self.pk,
            self.name,
        )

    def published_articles(self):
        return Article.objects.filter(section=self, stage=STAGE_PUBLISHED)

    def article_count(self):
        return Article.objects.filter(section=self).count()

    def editor_emails(self):
        return [editor.email for editor in self.editors.all()]

    def section_editor_emails(self):
        return [editor.email for editor in self.section_editors.all()]

    def all_editor_emails(self):
        return [editor.email for editor in self.section_editors.all() + self.editors.all()]

    def issue_display(self):
        if self.plural:
            return self.plural
        return self.name


class Licence(models.Model):
    journal = models.ForeignKey('journal.Journal', null=True, blank=True, on_delete=models.SET_NULL)
    press = models.ForeignKey('press.Press', null=True, blank=True, on_delete=models.SET_NULL)

    name = models.CharField(max_length=300)
    short_name = models.CharField(max_length=15)
    url = models.URLField(max_length=1000)
    text = models.TextField(null=True, blank=True)
    order = models.PositiveIntegerField(default=0)

    available_for_submission = models.BooleanField(default=True)

    class Meta:
        ordering = ('order', 'name')

    def __str__(self):
        return '{short_name}'.format(short_name=self.short_name)

    def object(self):
        if not self.journal:
            return self.press

        return self.journal


class Note(models.Model):
    article = models.ForeignKey(Article)
    creator = models.ForeignKey('core.Account')
    text = models.TextField()
    date_time = models.DateTimeField(auto_now_add=True)

    class Meta:
        ordering = ('-date_time',)


def field_kind_choices():
    return (
        ('text', 'Text Field'),
        ('textarea', 'Text Area'),
        ('check', 'Check Box'),
        ('select', 'Select'),
        ('email', 'Email'),
        ('date', 'Date'),
    )


def width_choices():
    return (
        ('third', 'Third'),
        ('half', 'Half'),
        ('full,', 'Full'),
    )


class Field(models.Model):
    journal = models.ForeignKey('journal.Journal', blank=True, null=True)
    press = models.ForeignKey('press.Press', blank=True, null=True)
    name = models.CharField(max_length=200)
    kind = models.CharField(max_length=50, choices=field_kind_choices())
    width = models.CharField(max_length=50, choices=width_choices(), default='full')
    choices = models.CharField(max_length=1000, null=True, blank=True,
                               help_text='Separate choices with the bar | character.')
    required = models.BooleanField(default=True)
    order = models.IntegerField()
    display = models.BooleanField(
        default=False,
        help_text='Whether or not display this field in the article page'
    )
    help_text = models.TextField()

    class Meta:
        ordering = ('order', 'name')

    def __str__(self):
        return "Field: {0} ({1})".format(self.name, self.kind)

    @property
    def object(self):
        if not self.journal:
            return self.press

        return self.journal


class FieldAnswer(models.Model):
    field = models.ForeignKey(Field, null=True, blank=True, on_delete=models.SET_NULL)
    article = models.ForeignKey(Article)
    answer = models.TextField()


class ArticleAuthorOrder(models.Model):
    article = models.ForeignKey(Article)
    author = models.ForeignKey('core.Account')
    order = models.PositiveIntegerField(default=0)

    class Meta:
        ordering = ('order',)


class SubmissionConfiguration(models.Model):
    journal = models.OneToOneField('journal.Journal')

    publication_fees = models.BooleanField(default=True)
    submission_check = models.BooleanField(default=True)
    copyright_notice = models.BooleanField(default=True)
    competing_interests = models.BooleanField(default=True)
    comments_to_the_editor = models.BooleanField(default=True)

    subtitle = models.BooleanField(default=False)
    abstract = models.BooleanField(default=True)
    language = models.BooleanField(default=True)
    license = models.BooleanField(default=True)
    keywords = models.BooleanField(default=True)
    section = models.BooleanField(default=True)
    funding = models.BooleanField(default=False)

    figures_data = models.BooleanField(
        default=True,
        verbose_name=_('Figures and Data Files'),
    )

    default_license = models.ForeignKey(
        Licence,
        null=True,
        blank=True,
        help_text=_('The default license applied when no option is presented'),
    )
    default_language = models.CharField(
        max_length=200,
        null=True,
        blank=True,
        choices=LANGUAGE_CHOICES,
        help_text=_('The default language of articles when lang is hidden'),
    )
    default_section = models.ForeignKey(
        Section,
        null=True,
        blank=True,
        help_text=_('The default section of '
                    'articles when no option is presented'),
    )
    submission_file_text = models.CharField(
        max_length=255,
        default='Manuscript File',
        help_text='During submission the author will be asked to upload a file'
                  'that is considered the main text of the article. You can use'
                  'this field to change the label for that file in submission.',
    )

    def __str__(self):
        return 'SubmissionConfiguration for {0}'.format(self.journal.name)

    def lang_section_license_width(self):
        if self.language and self.license:
            return '4'
        elif not self.language and not self.license:
            return '12'
        elif not self.language and self.license:
            return '6'
        elif self.language and not self.license:
            return '6'

    def handle_defaults(self, article):
        if not self.section and self.default_section:
            article.section = self.default_section

        if not self.language and self.default_language:
            article.language = self.default_language

        if not self.license and self.default_license:
            article.license = self.default_license

        article.save()


# Signals

@receiver(pre_delete, sender=FrozenAuthor)
def remove_author_from_article(sender, instance, **kwargs):
    """
    This signal will remove an author from a paper if the user deletes the
    frozen author record to ensure they are in sync.
    :param sender: FrozenAuthor class
    :param instance: FrozenAuthor instance
    :return: None
    """
    try:
        ArticleAuthorOrder.objects.get(
            author=instance.author,
            article=instance.article,
        ).delete()
    except ArticleAuthorOrder.DoesNotExist:
        pass

    instance.article.authors.remove(instance.author)


def order_keywords(sender, instance, action, reverse, model, pk_set, **kwargs):
    if action == 'post_add':
        try:
            latest = KeywordArticle.objects.filter(
                article=instance).latest("order").order
        except KeywordArticle.DoesNotExist:
            latest = 0
        for pk in pk_set:
            latest += 1
            keyword_article = KeywordArticle.objects.get(
                keyword__pk=pk, article=instance)
            if keyword_article.order == 1 != latest:
                keyword_article.order = latest
                keyword_article.save()


m2m_changed.connect(order_keywords, sender=Article.keywords.through)<|MERGE_RESOLUTION|>--- conflicted
+++ resolved
@@ -312,8 +312,6 @@
         return self.word
 
 
-<<<<<<< HEAD
-=======
 class KeywordArticle(models.Model):
     keyword = models.ForeignKey("submission.Keyword")
     article = models.ForeignKey("submission.Article")
@@ -348,7 +346,6 @@
         return super(PreprintManager, self).get_queryset().filter(is_preprint=True)
 
 
->>>>>>> 505979d6
 class DynamicChoiceField(models.CharField):
     def __init__(self, dynamic_choices=(), *args, **kwargs):
         super().__init__(*args, **kwargs)
