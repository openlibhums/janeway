__copyright__ = "Copyright 2017 Birkbeck, University of London"
__author__ = "Martin Paul Eve & Andy Byers"
__license__ = "AGPL v3"
__maintainer__ = "Birkbeck Centre for Technology and Publishing"

from django.contrib import admin
from django import forms

from hvad.admin import TranslatableAdmin

from submission import models


class LicenseChoiceField(forms.ModelChoiceField):
    def label_from_instance(self, obj):
        return "{0}: {1}".format(obj.journal.code, obj.short_name)


class FrozenAuthorAdmin(admin.ModelAdmin):
    list_display = ('first_name', 'last_name', 'institution')
    search_fields = ('first_name', 'last_name')


class ArticleAdmin(admin.ModelAdmin):
<<<<<<< HEAD
    list_display = ('title', 'date_submitted', 'journal', 'stage', 'owner', 'is_import', 'ithenticate_score')
=======
    list_display = ('pk', 'title', 'date_submitted', 'stage', 'owner', 'is_import', 'ithenticate_score')
>>>>>>> 87632c95
    search_fields = ('title', 'subtitle')
    list_filter = ('stage', 'is_import', 'journal')

    def get_queryset(self, request):
        return self.model.allarticles.get_queryset()

    def formfield_for_foreignkey(self, db_field, request, **kwargs):
        if db_field.name == 'license':
            return LicenseChoiceField(queryset=models.Licence.objects.all().order_by('journal__code'))
        return super().formfield_for_foreignkey(db_field, request, **kwargs)


class ArticleLogAdmin(admin.ModelAdmin):
    list_display = ('article', 'stage_from', 'stage_to', 'date_time')
    list_filter = ('article', 'stage_from', 'stage_to')
    readonly_fields = ('date_time',)


class LicenseAdmin(admin.ModelAdmin):
    list_display = ('name', 'short_name', 'journal', 'url')
    list_filter = ('journal',)
    search_fields = ('name',)


class NoteAdmin(admin.ModelAdmin):
    list_display = ('article', 'creator', 'date_time')
    list_filter = ('article',)
    raw_id_fields = ('article', 'creator')


class PublisherNoteAdmin(admin.ModelAdmin):
    list_display = ('creator', 'date_time', 'sequence')
    list_filter = ('creator',)


class KeywordAdmin(admin.ModelAdmin):
    list_display = ('word',)
    search_fields = ('word',)


class SectionAdmin(TranslatableAdmin):
    list_display = ('section_name', 'section_journal', 'number_of_reviewers', 'is_filterable', 'public_submissions',
                    'indexing')
    list_filter = ('journal',)

    @staticmethod
    def apply_select_related(self, qs):
        return qs.prefetch_related('journal')

    def section_journal(self, obj):
        return obj.journal

    def section_name(self, obj):
        return obj.name


class FieldAdmin(admin.ModelAdmin):
    list_display = ('name', 'journal', 'press', 'kind', 'width', 'required')
    list_filter = ('journal', 'press', 'kind', 'width')


class SubmissionConfigAdmin(admin.ModelAdmin):
    list_display = ('journal', 'publication_fees', 'submission_check', 'copyright_notice', 'competing_interests',
                    'comments_to_the_editor', 'subtitle', 'abstract', 'language', 'license', 'keywords',
                    'figures_data')

    def formfield_for_foreignkey(self, db_field, request, **kwargs):
        if db_field.name == 'default_license':
            return LicenseChoiceField(queryset=models.Licence.objects.all().order_by('journal__code'))
        return super().formfield_for_foreignkey(db_field, request, **kwargs)


admin_list = [
    (models.Article, ArticleAdmin),
    (models.Licence, LicenseAdmin),
    (models.Section, SectionAdmin),
    (models.ArticleStageLog, ArticleLogAdmin),
    (models.PublisherNote, PublisherNoteAdmin),
    (models.Note, NoteAdmin),
    (models.FrozenAuthor, FrozenAuthorAdmin),
    (models.Field, FieldAdmin),
    (models.FieldAnswer,),
    (models.Keyword, KeywordAdmin),
    (models.SubmissionConfiguration, SubmissionConfigAdmin)
]

[admin.site.register(*t) for t in admin_list]<|MERGE_RESOLUTION|>--- conflicted
+++ resolved
@@ -22,11 +22,8 @@
 
 
 class ArticleAdmin(admin.ModelAdmin):
-<<<<<<< HEAD
     list_display = ('title', 'date_submitted', 'journal', 'stage', 'owner', 'is_import', 'ithenticate_score')
-=======
     list_display = ('pk', 'title', 'date_submitted', 'stage', 'owner', 'is_import', 'ithenticate_score')
->>>>>>> 87632c95
     search_fields = ('title', 'subtitle')
     list_filter = ('stage', 'is_import', 'journal')
 
