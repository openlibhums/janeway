--- conflicted
+++ resolved
@@ -102,12 +102,7 @@
         super(ArticleInfo, self).__init__(*args, **kwargs)
         if 'instance' in kwargs:
             article = kwargs['instance']
-<<<<<<< HEAD
             self.fields['section'].queryset = models.Section.objects.filter(
-=======
-            section_queryset = models.Section.objects.language().fallbacks(
-                'en').filter(
->>>>>>> d06be700
                 journal=article.journal,
             )
             license_queryset = models.Licence.objects.filter(
