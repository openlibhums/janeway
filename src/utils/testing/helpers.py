__copyright__ = "Copyright 2017 Birkbeck, University of London"
__author__ = "Martin Paul Eve & Andy Byers"
__license__ = "AGPL v3"
__maintainer__ = "Birkbeck Centre for Technology and Publishing"

from contextlib import ContextDecorator
import sys

from django.core.management import call_command
from django.utils import translation, timezone
from django.utils.six import StringIO

from core import (
    middleware,
    models as core_models,
    files,
)
from journal import models as journal_models
from press import models as press_models
from submission import models as sm_models
from utils.install import update_xsl_files, update_settings, update_issue_types
from repository import models as repo_models
from utils.logic import get_aware_datetime


def create_user(username, roles=None, journal=None, **attrs):
    """
    Creates a user with the specified permissions.
    :username: A unique username to set the user username and email
    :roles: A list[str] of roles to be granted to the user
    :journal: The Journal object to which the above roles will be linked
    :attrs: key/value pairs of further attributes to set on the user object
    :return: a user with the specified permissions
    """
    # check this way to avoid mutable default argument
    if roles is None:
        roles = []

    kwargs = {'username': username}
    user = core_models.Account.objects.create_user(email=username, **kwargs)

    for role in roles:
        try:
            resolved_role = core_models.Role.objects.get(name=role)
        except core_models.Role.DoesNotExist:
            create_roles(roles)
            resolved_role = core_models.Role.objects.get(name=role)
        core_models.AccountRole(user=user, role=resolved_role, journal=journal).save()

    for attr, value in attrs.items():
        setattr(user, attr, value)

    user.save()

    return user


def create_roles(roles=None):
    """
    Creates the necessary roles for testing.
    :return: None
    """
    # check this way to avoid mutable default argument
    if roles is None:
        roles = []

    for role in roles:
        core_models.Role(name=role, slug=role).save()


def create_journals():
    """
    Creates a set of dummy journals for testing
    :return: a 2-tuple of two journals
    """
    update_settings()
    update_xsl_files()
    journal_one = journal_models.Journal(code="TST", domain="testserver")
    journal_one.save()

    journal_two = journal_models.Journal(code="TSA", domain="journal2.localhost")
    journal_two.save()

    journal_one.name = 'Journal One'
    journal_two.name = 'Journal Two'
    update_issue_types(journal_one)

    return journal_one, journal_two


def create_press():
    return press_models.Press.objects.create(name='Press', domain='localhost', main_contact='a@b.com')

def create_issue(journal, vol=0, number=0, articles=None):
    issue = journal_models.Issue.objects.create(
        journal=journal,
        issue=number,
        volume=vol,
        issue_type=journal_models.IssueType.objects.get(code="issue"),
    )
    if articles:
        issue.articles.add(*articles)
    return issue


def create_regular_user():
    regular_user = create_user("regularuser@martineve.com")
    regular_user.is_active = True
    regular_user.save()
    return regular_user


def create_second_user(journal):
    second_user = create_user("seconduser@martineve.com", ["reviewer"], journal=journal)
    second_user.is_active = True
    second_user.save()
    return second_user


def create_editor(journal):
    editor = create_user("editoruser@martineve.com", ["editor"], journal=journal)
    editor.is_active = True
    editor.save()
    return editor


def create_author(journal):
    attrs = {
        "first_name": "Author",
        "middle_name": "A",
        "last_name": "User",
        "institution": "Author institution",
        "department": "Author Department",
        "biography": "Author test biography"
    }
    author = create_user(
        "authoruser@martineve.com", ["author"],
        journal=journal,
        **attrs,
    )
    author.is_active = True
    author.save()
    return author


<<<<<<< HEAD
def create_article(journal):
    from submission import models as submission_models

    article = submission_models.Article.objects.create(
        journal=journal,
        title='Test Article from Utils Testing Helpers',
        article_agreement='Test Article',
        section=create_section(journal),
    )
    article.save()
    return article

def create_section(journal):
    from submission import models as submission_models

    section, created = submission_models.Section.objects.get_or_create(
        journal=journal,
        number_of_reviewers=2,
        name='Article',
        plural='Articles'
    )
    return section

def create_issue(journal):

    issue_type, created = journal_models.IssueType.objects.get_or_create(
        code="issue",
        journal=journal,
    )
    issue_datetime = get_aware_datetime('2022-01-01')
    issue, created = journal_models.Issue.objects.get_or_create(
        journal=journal,
        volume=5,
        issue=3,
        defaults={
            'issue_title': ('Test Issue from Utils Testing Helpers'),
            'issue_type': issue_type,
            'date': issue_datetime,
        }
    )
    return issue
=======
def create_submission(
    owner=None,
    title='A Test Article',
    abstract='A Test article abstract',
    journal_id=1,
    stage=sm_models.STAGE_UNASSIGNED,
    authors=None,
    **kwargs,
):

    section, _ = sm_models.Section.objects.get_or_create(
        journal__id=journal_id, name="Article",
    )
    article = sm_models.Article.objects.create(
        owner=owner,
        title=title,
        abstract=abstract,
        journal_id=journal_id,
        stage=stage,
        section=section,
        **kwargs
    )
    if authors:
        article.authors.add(*authors)
        article.snapshot_authors()
    return article

>>>>>>> a7411594

def create_test_file(test_case, file):
    label = 'Test File'
    path_parts = ('articles', test_case.article_in_production.pk)

    file = files.save_file(
        test_case.request,
        file,
        label=label,
        public=True,
        path_parts=path_parts,
    )

    test_case.files.append(file)

    return file, path_parts


def create_repository(press, managers, subject_editors):
    repository, c = repo_models.Repository.objects.get_or_create(
        press=press,
        name='Test Repository',
        short_name='testrepo',
        object_name='Preprint',
        object_name_plural='Preprints',
        publisher='Test Publisher',
        live=True,
    )
    repository.managers.add(*managers)

    subject, c = repo_models.Subject.objects.get_or_create(
        repository=repository,
        name='Repo Subject',
        slug='repo-subject',
        enabled=True,
    )
    subject.editors.add(
        *subject_editors,
    )

    return repository, subject


def create_preprint(repository, author, subject):
    preprint = repo_models.Preprint.objects.create(
        repository=repository,
        owner=author,
        stage=repo_models.STAGE_PREPRINT_REVIEW,
        title='This is a Test Preprint',
        abstract='This is a fake abstract.',
        comments_editor='',
        date_submitted=timezone.now(),
    )
    preprint.subject.add(
        subject,
    )
    file = repo_models.PreprintFile.objects.create(
        preprint=preprint,
        original_filename='fake_file.pdf',
        mime_type='application/pdf',
        size=100,
    )
    preprint.submission_file = file
    repo_models.PreprintAuthor.objects.create(
        preprint=preprint,
        account=author,
        order=1,
        affiliation='Made Up University',
    )
    return preprint


class Request(object):
    """
    A fake request class for sending emails outside of the
    client-server request loop.
    """

    def __init__(self):
        self.journal = None
        self.site_type = None
        self.port = 8000
        self.secure = False
        self.user = False
        self.FILES = None
        self.META = {'REMOTE_ADDR': '127.0.0.1'}
        self.model_content_type = None

    def is_secure(self):
        if self.secure is False:
            return False
        else:
            return True

    def get_host(self):
        return 'testserver'


class activate_translation(ContextDecorator):
    def __init__(self, language_code, *args, **kwargs):
        super().__init__(*args, **kwargs)
        self.language_code = language_code

    def __enter__(self):
        translation.activate(self.language_code)

    def __exit__(self, *exc):
        translation.deactivate()


class request_context(ContextDecorator):

    def __init__(self, request, *args, **kwargs):
        super().__init__(*args, **kwargs)
        self.request = request

    def __enter__(self):
        middleware._threadlocal.request = self.request

    def __exit__(self, *exc):
        middleware._threadlocal.request = None<|MERGE_RESOLUTION|>--- conflicted
+++ resolved
@@ -143,7 +143,6 @@
     return author
 
 
-<<<<<<< HEAD
 def create_article(journal):
     from submission import models as submission_models
 
@@ -185,7 +184,8 @@
         }
     )
     return issue
-=======
+
+
 def create_submission(
     owner=None,
     title='A Test Article',
@@ -213,7 +213,6 @@
         article.snapshot_authors()
     return article
 
->>>>>>> a7411594
 
 def create_test_file(test_case, file):
     label = 'Test File'
