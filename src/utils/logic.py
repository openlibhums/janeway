--- conflicted
+++ resolved
@@ -166,7 +166,6 @@
     )
 
 
-<<<<<<< HEAD
 def generate_sitemap(file, press=None, journal=None, repository=None, issue=None, subject=None):
     """
     Returns a rendered sitemap
@@ -315,7 +314,7 @@
                 print("Generating sitemap for subject {}".format(subject.name))
             write_subject_sitemap(subject)
 
-=======
+
 def get_aware_datetime(unparsed_string, use_noon_if_no_time=True):
     """
     Takes any ISO 8601 compliant date or datetime string
@@ -339,5 +338,4 @@
     if is_aware(parsed_datetime):
         return parsed_datetime
     else:
-        return make_aware(parsed_datetime)
->>>>>>> 21658fbb
+        return make_aware(parsed_datetime)