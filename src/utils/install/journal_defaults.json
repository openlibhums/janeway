--- conflicted
+++ resolved
@@ -2911,15 +2911,6 @@
     },
     {
         "group": {
-<<<<<<< HEAD
-            "name": "general"
-        },
-        "setting": {
-            "description": "If enabled the language buttons will use text rather than flags.",
-            "is_translatable": false,
-            "name": "enable_language_text",
-            "pretty_name": "Language Button Text Override",
-=======
             "name": "article"
         },
         "setting": {
@@ -2987,7 +2978,21 @@
             "is_translatable": false,
             "name": "enable_peer_review_data_block",
             "pretty_name": "Enable Peer Review Data Block",
->>>>>>> d06be700
+            "type": "boolean"
+        },
+        "value": {
+            "default": ""
+        }
+    },
+    {
+        "group": {
+            "name": "general"
+        },
+        "setting": {
+            "description": "If enabled the language buttons will use text rather than flags.",
+            "is_translatable": false,
+            "name": "enable_language_text",
+            "pretty_name": "Language Button Text Override",
             "type": "boolean"
         },
         "value": {
