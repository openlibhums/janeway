[
    {
        "group": {
            "name": "general"
        },
        "setting": {
            "description": "Display of feeds for this journal. Displayed on the About and the Submission pages.",
            "is_translatable": true,
            "name": "publication_fees",
            "pretty_name": "Publication Fees",
            "type": "rich-text"
        },
        "value": {
            "default": "<p>You should update this section to show any fees that your journal charges.</p>"
        }
    },
    {
        "group": {
            "name": "general"
        },
        "setting": {
            "description": "URL of the Journal's Publisher.",
            "is_translatable": false,
            "name": "publisher_url",
            "pretty_name": "Publisher URL",
            "type": "char"
        },
        "value": {
            "default": "https://a_publisher_url.com"
        }
    },
    {
        "group": {
            "name": "general"
        },
        "setting": {
            "description": "URL to an external privacy-policy, linked from the footer. If blank, it links to the Janeway CMS page: /site/privacy.",
            "is_translatable": false,
            "name": "privacy_policy_url",
            "pretty_name": "External Privacy Policy URL",
            "type": "char"
        },
        "value": {
            "default": null
        }
    },
    {
        "group": {
            "name": "general"
        },
        "setting": {
            "description": "Name of the Journal's Publisher. Displayed throughout the site and metadata.",
            "is_translatable": true,
            "name": "publisher_name",
            "pretty_name": "Publisher Name",
            "type": "char"
        },
        "value": {
            "default": ""
        }
    },
    {
        "group": {
            "name": "general"
        },
        "setting": {
            "description": "<p>Displayed on the About and Submission pages. You should update this to display the Journal's copyright requirements.",
            "is_translatable": true,
            "name": "copyright_notice",
            "pretty_name": "Copyright Notice",
            "type": "rich-text"
        },
        "value": {
            "default": ""
        }
    },
    {
        "group": {
            "name": "general"
        },
        "setting": {
            "description": "<p>Displayed on the Submission pages. You should update this to display the Journal's acceptance criteria.",
            "is_translatable": true,
            "name": "acceptance_criteria",
            "pretty_name": "Acceptance Criteria",
            "type": "rich-text"
        },
        "value": {
            "default": ""
        }
    },
    {
        "group": {
            "name": "general"
        },
        "setting": {
            "description": "<p>Overrides the term \"Collections\" across all the templates.</p>",
            "is_translatable": true,
            "name": "collection_name",
            "pretty_name": "Collection Name",
            "type": "text"
        },
        "value": {
            "default": ""
        }
    },
    {
        "group": {
            "name": "general"
        },
        "setting": {
            "description": "<p>Overrides the term \"Collections\" across all the templates.</p>",
            "is_translatable": true,
            "name": "collection_name_plural",
            "pretty_name": "Collection Name Plural",
            "type": "text"
        },
        "value": {
            "default": ""
        }
    },
    {
        "group": {
            "name": "general"
        },
        "setting": {
            "description": "Displayed on the About and Submission pages. You should update this with an ordered list of submission requirements.",
            "is_translatable": true,
            "name": "submission_checklist",
            "pretty_name": "Submission Checklist",
            "type": "rich-text"
        },
        "value": {
            "default": ""
        }
    },
    {
        "group": {
            "name": "general"
        },
        "setting": {
            "description": "System emails are sent From this address.",
            "is_translatable": false,
            "name": "from_address",
            "pretty_name": "From Address",
            "type": "char"
        },
        "value": {
            "default": "janeway@voyager.com"
        }
    },
    {
        "group": {
            "name": "general"
        },
        "setting": {
            "description": "Addres set as the 'Reply-to' for system emails.",
            "is_translatable": false,
            "name": "replyto_address",
            "pretty_name": "Reply-To Address",
            "type": "char"
        },
        "value": {
            "default": ""
        }
    },
    {
        "group": {
            "name": "email"
        },
        "setting": {
            "description": "Email sent to editors when they are assigned to a submission.",
            "is_translatable": true,
            "name": "editor_assignment",
            "pretty_name": "Editor Assignment",
            "type": "rich-text"
        },
        "value": {
            "default": "<p>Dear {{ editor.full_name }}, </p><p>You have been assigned as an editor to \"{{ article.title }}\" in the journal {{ request.journal.name }}.</p><p>If you are unable to be the editor for this article, please reply to this email.</p><p>You can view this article's data on the journal site: {{ review_in_review_url }} </p><p>Regards,</p><p>{{ request.user.signature|safe }}</p>"
        }
    },
    {
        "group": {
            "name": "email"
        },
        "setting": {
            "description": "Email sent to authors when they have submitted an article.",
            "is_translatable": true,
            "name": "submission_acknowledgement",
            "pretty_name": "Submission Acknowledgement",
            "type": "rich-text"
        },
        "value": {
            "default": "Dear {{ article.correspondence_author.full_name }}, <br><br>Thank you for submitting \"{{ article }}\" to {{ article.journal }}.<br><br> Your work will now be reviewed by an editor and we will be in touch as the peer-review process progresses.<br><br>Regards,<br>"
        }
    },
    {
        "group": {
            "name": "email"
        },
        "setting": {
            "description": "Email sent to editors when a reviewer accepts or declines a review.",
            "is_translatable": true,
            "name": "reviewer_acknowledgement",
            "pretty_name": "Reviewer Acknowledgement",
            "type": "rich-text"
        },
        "value": {
            "default": "Dear {{ review_assignment.editor.full_name }},<br/><br/>This is a notification that the reviewer {{ review_assignment.reviewer.full_name }} has responded to your review request for \" #{{ article.pk }}: {{ article.title }}\" in {{ article.journal.name }} and have {{ reviewer_decision }} to perform the review. You can view more information on the journal site: {{ review_in_review_url }} "
        }
    },
    {
        "group": {
            "name": "email"
        },
        "setting": {
            "description": "Email sent to authors when requesting revisions.",
            "is_translatable": true,
            "name": "request_revisions",
            "pretty_name": "Request Revisions",
            "type": "rich-text"
        },
        "value": {
            "default": "Dear {{ article.correspondence_author.full_name }},<br/><br/>We are requesting that you make some changes to your paper. Details of the changes required are below:<br/><br/>{{ revision.editor_note }}<br/><br/>You can access your revision here: {{ do_revisions_url }} br/><br/>Your revisions are due on {{ revision.date_due }}.<br/><br/>Regards, <br/>{{ request.user.signature|safe }}"
        }
    },
    {
        "group": {
            "name": "email"
        },
        "setting": {
            "description": "Email sent to reviewers when they agree to undertake a review.",
            "is_translatable": true,
            "name": "review_accept_acknowledgement",
            "pretty_name": "Review Acceptance Acknowledgement",
            "type": "rich-text"
        },
        "value": {
            "default": "Dear {{ review_assignment.reviewer.full_name }}, <br/><br/>Thank you for agreeing to review \"{{ article.title }}\" in {{ article.journal.name }}. <br/><br/>You can now access the manuscript and the review process at: {{ review_url }}  <br/><br/>Regards, <br/>{{ review_assignment.editor.signature|safe }}"
        }
    },
    {
        "group": {
            "name": "email"
        },
        "setting": {
            "description": "Email sent to reviewers when they complete a review.",
            "is_translatable": true,
            "name": "review_complete_reviewer_acknowledgement",
            "pretty_name": "Review Complete Acknowledgement",
            "type": "rich-text"
        },
        "value": {
            "default": "<p>Dear {{ review_assignment.reviewer.full_name }}, </p><p>Thank you for completing your review of \"{{ article.title }}\" in {{ article.journal.name }}. </p><p>We are extremely grateful for the work of reviewers, which greatly enhances the quality of the journal. </p><p>Thank you again and regards,</p><p>{{ review_assignment.editor.signature|safe }}</p>"
        }
    },
    {
        "group": {
            "name": "email"
        },
        "setting": {
            "description": "Email sent when a review assignment is updated.",
            "is_translatable": true,
            "name": "review_request_sent",
            "pretty_name": "Review Request Update",
            "type": "rich-text"
        },
        "value": {
            "default": "Dear {{ review_assignment.editor.full_name }}, <br><br>This is a notification that the reviewer status on \"{{ article.title }}\" in {{ article.journal.name }} has been <a href=\"{% journal_url 'review_in_review' review_assignment.article.pk  %}\">updated</a>. <br><br>Regards, <br>{{ request.user.signature|safe }}"
        }
    },
    {
        "group": {
            "name": "email"
        },
        "setting": {
            "description": "Email sent to editors when a reviewer complete a review.",
            "is_translatable": true,
            "name": "review_complete_acknowledgement",
            "pretty_name": "Review Complete Update",
            "type": "rich-text"
        },
        "value": {
            "default": "Dear {{ review_assignment.editor.full_name }}, <br/><br/>This is a notification that the reviewer status on \"{{ article.title }}\" in {{ article.journal.name }} has been updated.  You can view more information on the journal site: {{ review_in_review_url }}  <br/><br/>Regards,"
        }
    },
    {
        "group": {
            "name": "email"
        },
        "setting": {
            "description": "Email sent to reviewers when they decline to undertake a review.",
            "is_translatable": true,
            "name": "review_decline_acknowledgement",
            "pretty_name": "Review Decline Acknowledgement",
            "type": "rich-text"
        },
        "value": {
            "default": "Dear {{ review_assignment.reviewer.full_name }}, \n\nThank you for letting us know that you are unable to review \"{{ article.title }}\" in {{ article.journal.name }}.\n\n We are most grateful for your time.\n\nRegards,\n{{ request.user.signature|safe }}"
        }
    },
    {
        "group": {
            "name": "email"
        },
        "setting": {
            "description": "Email sent to reviewers to request a review.",
            "is_translatable": true,
            "name": "review_assignment",
            "pretty_name": "Review Assignment",
            "type": "rich-text"
        },
        "value": {
            "default": "Dear {{ review_assignment.reviewer.full_name }},<br/><br/>We are requesting that you undertake a review of \"{{ article.title }}\" in {{ article.journal.name }}.<br/><br/>We would be most grateful for your time as the feedback from our reviewers is of the utmost importance to our editorial decision-making processes.<br/><br/>You can let us know your decision or decline to undertake the review: {{ review_url }} <br/><br/>{{ article_details }}<br/><br/>Regards,<br/>{{ request.user.signature|safe }}"
        }
    },
    {
        "group": {
            "name": "email"
        },
        "setting": {
            "description": "Email to remind reviewers of a new request.",
            "is_translatable": true,
            "name": "default_review_reminder",
            "pretty_name": "Default Review Reminder",
            "type": "rich-text"
        },
        "value": {
            "default": "Dear {{ review_assignment.reviewer.full_name }},<br/><br/>We recently sent you an email requesting that you undertake a review of \"{{ article.title }}\" in {{ article.journal.name }}.<br/><br/>We would be most grateful for your time as the feedback from our reviewers is of the utmost importance to our editorial decision-making processes.<br/><br/>We would appreciate it if you could let us know your decision or decline to undertake the review: {{ review_url }} <br/><br/>Regards,<br/>{{ request.user.signature|safe }}"
        }
    },
    {
        "group": {
            "name": "email"
        },
        "setting": {
            "description": "Notify reviewer of accepted request and remind them to review submission.",
            "is_translatable": true,
            "name": "accepted_review_reminder",
            "pretty_name": "Accepted Review Reminder",
            "type": "rich-text"
        },
        "value": {
            "default": "Dear {{ review_assignment.reviewer.full_name }},<br/><br/>You recently agreed undertake a review of \"{{ article.title }}\" in {{ article.journal.name }}.<br/><br/>We would be most grateful for your time as the feedback from our reviewers is of the utmost importance to our editorial decision-making processes.<br/><br/>Check our site to undertake the review: {{ review_url }} <br/><br/>Regards,<br/>{{ request.user.signature|safe }}"
        }
    },
    {
        "group": {
            "name": "email"
        },
        "setting": {
            "description": "Email sent to authors when an article is accepted.",
            "is_translatable": true,
            "name": "review_decision_accept",
            "pretty_name": "Article Review Accept",
            "type": "rich-text"
        },
        "value": {
            "default": "<p>Dear {{ article.correspondence_author.full_name }},<br/><br/>We are happy to inform you that your article, \"{{ article.title }}\", has been accepted in {{ article.journal.name }}. Thank you for submitting such a strong manuscript.<br/></p><p>Peer review reports and feedback on the manuscript can be viewed at: {{ review_url }} </p><p>We will be back in touch soon to discuss the next stages of production.</p><p><br/>Regards,</p><p><br/>{{ request.user.signature|safe }}</p>"
        }
    },
    {
        "group": {
            "name": "email"
        },
        "setting": {
            "description": "Email sent to authors when an article is declined.",
            "is_translatable": true,
            "name": "review_decision_decline",
            "pretty_name": "Article Review Decline",
            "type": "rich-text"
        },
        "value": {
            "default": "<p>Dear {{ article.correspondence_author.full_name }},<br><br>We are sorry to inform you that \"{{ article.title }}\" has been declined in {{ article.journal.name }}.<br><br>You can view your reviews and feedback on the manuscript at: {{ review_url }} br><br>Regards,</p><p>{{ request.user.signature|safe }}</p>"
        }
    },
    {
        "group": {
            "name": "email"
        },
        "setting": {
            "description": "Email sent to editors when they are unassigned from an article",
            "is_translatable": true,
            "name": "unassign_editor",
            "pretty_name": "Unassign Editor",
            "type": "rich-text"
        },
        "value": {
            "default": "<p>Dear {{ assignment.editor.full_name }},</p><p>We are writing to let you know that you have been unassigned from the article \"{{ article.title }}\" in {{ article.journal.name }}.</p><p>Regards,</p>{{ request.user.signature|safe }}"
        }
    },
    {
        "group": {
            "name": "email_subject"
        },
        "setting": {
            "description": "Subject for Unassign Editor Email",
            "is_translatable": true,
            "name": "subject_unassign_editor",
            "pretty_name": "Subject Unassign Editor",
            "type": "text"
        },
        "value": {
            "default": "Unassigned as Editor"
        }
    },
    {
        "group": {
            "name": "email"
        },
        "setting": {
            "description": "Email sent to reviewers when a review request is withdrawn.",
            "is_translatable": true,
            "name": "review_withdrawl",
            "pretty_name": "Review Withdrawl",
            "type": "rich-text"
        },
        "value": {
            "default": "<p>Dear {{ review_assignment.reviewer.full_name }},</p><p>We are writing to let you know that the review request for \"{{ article.title }}\" in {{ article.journal.name }} has been cancelled.</p><p>We thank you for your time but your review is no longer required.</p><p>Regards,</p>{{ request.user.signature|safe }}"
        }
    },
    {
        "group": {
            "name": "general"
        },
        "setting": {
            "description": "Primary contact for the journal.",
            "is_translatable": true,
            "name": "main_contact",
            "pretty_name": "Main Contact",
            "type": "text"
        },
        "value": {
            "default": "{{ request.journal_settings.general.main_contact }}\n{{ request.journal.name }}"
        }
    },
    {
        "group": {
            "name": "general"
        },
        "setting": {
            "description": "Tacked onto the end of system automated emails where there is no actor.",
            "is_translatable": true,
            "name": "auto_signature",
            "pretty_name": "Auto Signature",
            "type": "rich-text"
        },
        "value": {
            "default": "{{ request.journal_settings.general.main_contact }}\n{{ request.journal.name }}"
        }
    },
    {
        "group": {
            "name": "Preprints"
        },
        "setting": {
            "description": "The maximum number of preprint DOIs that are allowed each month without the author paying.",
            "is_translatable": false,
            "name": "max_dois",
            "pretty_name": "Maximum preprint DOIs per month",
            "type": "number"
        },
        "value": {
            "default": "100"
        }
    },
    {
        "group": {
            "name": "Preprints"
        },
        "setting": {
            "description": "Allow authors to select to make their works publicly available during ongoing review.",
            "is_translatable": false,
            "name": "enable_preprints",
            "pretty_name": "Enable Preprints",
            "type": "boolean"
        },
        "value": {
            "default": ""
        }
    },
    {
        "group": {
            "name": "general"
        },
        "setting": {
            "description": "When enabled, we will send all log entries to slack.",
            "is_translatable": false,
            "name": "slack_logging",
            "pretty_name": "Slack Logging",
            "type": "boolean"
        },
        "value": {
            "default": ""
        }
    },
    {
        "group": {
            "name": "Identifiers"
        },
        "setting": {
            "description": "Whether or not to use Crossref DOIs.",
            "is_translatable": false,
            "name": "use_crossref",
            "pretty_name": "Use Crossref DOIs",
            "type": "boolean"
        },
        "value": {
            "default": "on"
        }
    },
    {
        "group": {
            "name": "Identifiers"
        },
        "setting": {
            "description": "Whether or not to use Crossref's test server.",
            "is_translatable": false,
            "name": "crossref_test",
            "pretty_name": "Use Crossref test deposit server",
            "type": "boolean"
        },
        "value": {
            "default": ""
        }
    },
    {
        "group": {
            "name": "Identifiers"
        },
        "setting": {
            "description": "The username to login to Crossref's deposit API.",
            "is_translatable": false,
            "name": "crossref_username",
            "pretty_name": "Crossref username",
            "type": "char"
        },
        "value": {
            "default": ""
        }
    },
    {
        "group": {
            "name": "Identifiers"
        },
        "setting": {
            "description": "The password to login to Crossref's deposit API.",
            "is_translatable": false,
            "name": "crossref_password",
            "pretty_name": "Crossref password",
            "type": "char"
        },
        "value": {
            "default": ""
        }
    },
    {
        "group": {
            "name": "Identifiers"
        },
        "setting": {
            "description": "The prefix for this journal on Crossref's system.",
            "is_translatable": false,
            "name": "crossref_prefix",
            "pretty_name": "Crossref prefix",
            "type": "char"
        },
        "value": {
            "default": ""
        }
    },
    {
        "group": {
            "name": "Identifiers"
        },
        "setting": {
            "description": "The name of the depositor for this journal on Crossref's system.",
            "is_translatable": false,
            "name": "crossref_name",
            "pretty_name": "Crossref depositor name",
            "type": "char"
        },
        "value": {
            "default": ""
        }
    },
    {
        "group": {
            "name": "Identifiers"
        },
        "setting": {
            "description": "The email of the depositor for this journal on Crossref's system.",
            "is_translatable": false,
            "name": "crossref_email",
            "pretty_name": "Crossref depositor email",
            "type": "char"
        },
        "value": {
            "default": ""
        }
    },
    {
        "group": {
            "name": "Identifiers"
        },
        "setting": {
            "description": "The name of the registrant for this journal on Crossref's system.",
            "is_translatable": false,
            "name": "crossref_registrant",
            "pretty_name": "Crossref registrant name",
            "type": "char"
        },
        "value": {
            "default": ""
        }
    },
    {
        "group": {
            "name": "Identifiers"
        },
        "setting": {
            "description": "Text to prepend to DOIs. Also used to generate URLs.",
            "is_translatable": false,
            "name": "doi_display_prefix",
            "pretty_name": "DOI display prefix",
            "type": "char"
        },
        "value": {
            "default": "https://doi.org/"
        }
    },
    {
        "group": {
            "name": "Identifiers"
        },
        "setting": {
            "description": "Text to append to DOIs. Also used to generate URLs.",
            "is_translatable": false,
            "name": "doi_display_suffix",
            "pretty_name": "DOI display suffix",
            "type": "char"
        },
        "value": {
            "default": ""
        }
    },
    {
        "group": {
            "name": "general"
        },
        "setting": {
            "description": "Name of the journal.",
            "is_translatable": true,
            "name": "journal_name",
            "pretty_name": "Journal Name",
            "type": "char"
        },
        "value": {
            "default": "Janeway JS"
        }
    },
    {
        "group": {
            "name": "general"
        },
        "setting": {
            "description": "The ISSN of the journal.",
            "is_translatable": false,
            "name": "journal_issn",
            "pretty_name": "Journal ISSN",
            "type": "char"
        },
        "value": {
            "default": "0000-0000"
        }
    },
    {
        "group": {
            "name": "general"
        },
        "setting": {
            "description": "The ISSN of the printed version of the journal.",
            "is_translatable": false,
            "name": "print_issn",
            "pretty_name": "Print ISSN",
            "type": "char"
        },
        "value": {
            "default": ""
        }
    },
    {
        "group": {
            "name": "general"
        },
        "setting": {
            "description": "The HTML theme set to use for the journal.",
            "is_translatable": false,
            "name": "journal_theme",
            "pretty_name": "Journal Theme",
            "type": "select"
        },
        "value": {
            "default": "OLH"
        }
    },
    {
        "group": {
            "name": "general"
        },
        "setting": {
            "description": "Guide shown to Copyeditors.",
            "is_translatable": true,
            "name": "copyediting_guidelines",
            "pretty_name": "Copyediting Guidelines",
            "type": "rich-text"
        },
        "value": {
            "default": "Here are some guidelines."
        }
    },
    {
        "group": {
            "name": "general"
        },
        "setting": {
            "description": "Guide shown to Author during Copyediting.",
            "is_translatable": true,
            "name": "author_copyediting_guidelines",
            "pretty_name": "Author Copyediting Guidelines",
            "type": "rich-text"
        },
        "value": {
            "default": "Here are some guidelines."
        }
    },
    {
        "group": {
            "name": "email"
        },
        "setting": {
            "description": "Email sent to copyeditors.",
            "is_translatable": true,
            "name": "copyeditor_assignment_notification",
            "pretty_name": "Copyedit Notify Copyeditor",
            "type": "rich-text"
        },
        "value": {
            "default": "<p>Dear {{ assignment.copyeditor.full_name }},<br/><br/>We are requesting that your undertake a copyedit for the article \"{{ assignment.article.title }}\".<br/><br/>This assignment is due on {{ assignment.due }}. You can access this task on the\u00a0journal site: {{ copyedit_requests_url }} </p><p><br/>Regards,</p><p>{{ request.user.signature|safe }}</p>"
        }
    },
    {
        "group": {
            "name": "email"
        },
        "setting": {
            "description": "Email sent to editor when copyedits are complete.",
            "is_translatable": true,
            "name": "copyeditor_notify_editor",
            "pretty_name": "Copyedit Notify Editor",
            "type": "rich-text"
        },
        "value": {
            "default": "Dear {{ assignment.editor.full_name }},<br/><br/>The copyedit task is now complete. You can view more information in the journal site: {{ article_copyediting_url }} <br/><br/>Regards, <br/>{{ request.user.signature|safe }}"
        }
    },
    {
        "group": {
            "name": "email"
        },
        "setting": {
            "description": "Email sent to Author asking them to review copyedits.",
            "is_translatable": true,
            "name": "copyeditor_notify_author",
            "pretty_name": "Copyedit Notify Author",
            "type": "rich-text"
        },
        "value": {
            "default": "Dear {{ assignment.article.correspondence_author.full_name }},<br/><br/>The copyeditor has completed their task, you can review the copyedits: {{ author_copyedit_url }} <br/><br/>Regards, <br/>{{ request.user.signature|safe }}"
        }
    },
    {
        "group": {
            "name": "email"
        },
        "setting": {
            "description": "Email sent to Copyeditor asking them to undertake further copyedits.",
            "is_translatable": true,
            "name": "copyeditor_reopen_task",
            "pretty_name": "Copyedit Reopen Task",
            "type": "rich-text"
        },
        "value": {
            "default": "Dear {{ assignment.copyeditor.full_name }},<br/><br/>We are requesting further copyedits article \"{{ assignment.article.title }}\". You can access this task on the\u00a0journal site: {{ copyedit_requests_url }} <br/><br/>[ADD FEEDBACK HERE].<br/><br/>Regards, <br/>{{ request.user.signature|safe }}"
        }
    },
    {
        "group": {
            "name": "email"
        },
        "setting": {
            "description": "Email sent to Copyeditor to thank them.",
            "is_translatable": true,
            "name": "copyeditor_ack",
            "pretty_name": "Copyedit Acknowledge",
            "type": "rich-text"
        },
        "value": {
            "default": "<p>Dear {{ assignment.copyeditor.full_name }},</p><p>Thank you for your efforts in copyediting this article.</p><p>Regards,</p><p>{{ request.user.signature|safe }}</p>"
        }
    },
    {
        "group": {
            "name": "email"
        },
        "setting": {
            "description": "Email sent to Editor when an author copyedit review is complete.",
            "is_translatable": true,
            "name": "author_copyedit_complete",
            "pretty_name": "Author Copyediting Complete",
            "type": "rich-text"
        },
        "value": {
            "default": "Dear {{ copyedit.editor.full_name }},<br/><br/>The author {{ author_review.author.full_name }} has completed their review.<br/><br/>Their comments can be accessed here: {{ editor_review_url }} <br/>"
        }
    },
    {
        "group": {
            "name": "general"
        },
        "setting": {
            "description": "Guidelines displayed to the typesetter.",
            "is_translatable": true,
            "name": "typesetting_guide",
            "pretty_name": "Typesetting Guidelines",
            "type": "rich-text"
        },
        "value": {
            "default": "Here are some guidelines."
        }
    },
    {
        "group": {
            "name": "email"
        },
        "setting": {
            "description": "Email sent to Production Manager on assignment.",
            "is_translatable": true,
            "name": "production_manager_notification",
            "pretty_name": "Production Manager Assignment Notification",
            "type": "rich-text"
        },
        "value": {
            "default": "<p>Dear {{ production_assignment.production_manager.full_name }},</p><p>This is an automatic notification from {{ request.user.full_name }} that you have been assigned to the production of article {{ production_assignment.article.title }}. You can view further information on this here: {{ production_article_url }} </p><p>Regards,</p>"
        }
    },
    {
        "group": {
            "name": "email"
        },
        "setting": {
            "description": "Email sent to Typesetter on task assignment.",
            "is_translatable": true,
            "name": "typesetter_notification",
            "pretty_name": "Typesetter Assignment Notification",
            "type": "rich-text"
        },
        "value": {
            "default": "<p>Dear {{ typeset_task.typesetter.full_name }},</p><p>This is a notification from {{ request.user.full_name }} that you have been assigned to the production of article {{ typeset_task.assignment.article.title }}. </p><p>You can view further information on this here: {{ typesetter_requests_url }} </p><p>Regards,</p><p>{{ request.user.signature|safe }}</p>"
        }
    },
    {
        "group": {
            "name": "email"
        },
        "setting": {
            "description": "Email sent to Production Manager on typeset task complete.",
            "is_translatable": true,
            "name": "typesetter_complete_notification",
            "pretty_name": "Typesetter Complete Notification",
            "type": "rich-text"
        },
        "value": {
            "default": "<p>Dear {{ production_assignment.production_manager.salutation_name }},</p><p>This is an notification from {{ request.user.full_name }} that typesetting for article {{ production_assignment.article.title }} has been completed. You can view further information on the journal site.: {{ production_article_url }} /p><p>Regards,<br/></p>"
        }
    },
    {
        "group": {
            "name": "email"
        },
        "setting": {
            "description": "Email sent to Typesetter to acknowledge a completed task.",
            "is_translatable": true,
            "name": "typeset_ack",
            "pretty_name": "Typesetter Acknowledgement",
            "type": "rich-text"
        },
        "value": {
            "default": "<p>Dear {{ production_assignment.editor.full_name }},</p><p>Production for article {{ article.title }} has been completed.</p><p>Regards</p><p>{{ request.user.signature|safe }}</p>"
        }
    },
    {
        "group": {
            "name": "email"
        },
        "setting": {
            "description": "Email sent to Editors when Production is Complete.",
            "is_translatable": true,
            "name": "production_complete",
            "pretty_name": "Production Complete",
            "type": "rich-text"
        },
        "value": {
            "default": "<p>This is a notification to inform you that Production is complete for article \"{{ article.title}}\".</p><p>Regards,</p><p>{{ request.user.signature|safe }}</p>"
        }
    },
    {
        "group": {
            "name": "email"
        },
        "setting": {
            "description": "Email sent to Typesetter to inform them that a task has been re-opened.",
            "is_translatable": true,
            "name": "typeset_reopened",
            "pretty_name": "Typeset Task Reopened",
            "type": "rich-text"
        },
        "value": {
            "default": "<p>Dear {{ typeset_task.typesetter.full_name }}</p><p>Thanks for your efforts typesetting the article, {{ typeset_task.article }}. This task has now been re-opened for further work: {{ proofing_requests_url }} </p><p>Regards,</p><p>{{ request.user.signature|safe }}</p>"
        }
    },
    {
        "group": {
            "name": "email"
        },
        "setting": {
            "description": "Auto email sent to Proofing Manager when they are assigned.",
            "is_translatable": true,
            "name": "notify_proofing_manager",
            "pretty_name": "Notify Proofing Manager",
            "type": "rich-text"
        },
        "value": {
            "default": "<p>Dear {{ proofing_assignment.proofing_manager.full_name }},</p><p>You have been assigned as the Proofing Manager: {{ proofing_article_url }} for {{ article.title }}.</p><p>Regards,</p><p>{{ request.user.signature|safe }}</p><p><br/></p>"
        }
    },
    {
        "group": {
            "name": "email"
        },
        "setting": {
            "description": "Email sent to the proofing manager on completion.",
            "is_translatable": true,
            "name": "notify_proofreader_complete",
            "pretty_name": "Notify Proofreader Complete",
            "type": "rich-text"
        },
        "value": {
            "default": "<p>Dear {{ proofing_task.round.assignment.proofing_manager.full_name }},<br/><br/>I have completed proofreading: {{ proofing_article_url }} for \"{{ proofing_task.round.assignment.article.title }}\".<br/></p><p><br/>Regards,</p><p>{{ request.user.signature|safe }}</p><p><br/></p>"
        }
    },
    {
        "group": {
            "name": "email"
        },
        "setting": {
            "description": "Email sent to a proofreader when they are given an assignment.",
            "is_translatable": true,
            "name": "notify_proofreader_assignment",
            "pretty_name": "Notify Proofreader of Assignment",
            "type": "rich-text"
        },
        "value": {
            "default": "<p>Dear {{ proofing_task.proofreader.full_name }},</p><p>You have been assigned a proofreading task: {{ proofing_requests_url }} for \"{{ article.title }}\". We would be most grateful for your assistance in proofreading this article.</p><p>Regards,</p><p>{{ request.user.signature|safe }}</p><p><br/></p>"
        }
    },
    {
        "group": {
            "name": "email"
        },
        "setting": {
            "description": "Email sent to the typesetter requesting changes based on Proofing feedback.",
            "is_translatable": true,
            "name": "notify_typesetter_proofing_changes",
            "pretty_name": "Notify Typesetter of Proofreading Feedback",
            "type": "rich-text"
        },
        "value": {
            "default": "<p>Dear {{ typesetter_proofing_task.typesetter.full_name }},</p><p>Changes have been requested for article \"{{ article.title }}\".</p><p>You can access this request from the requests page: {{ proofing_requests_url }} /p><p>Regards,<br/></p><p>{{ request.user.signature|safe }}</p><p><br/></p>"
        }
    },
    {
        "group": {
            "name": "email"
        },
        "setting": {
            "description": "Email sent to the typesetter and proofreaders thanking them.",
            "is_translatable": true,
            "name": "thank_proofreaders_and_typesetters",
            "pretty_name": "Thank Proofreaders and Typesetters",
            "type": "rich-text"
        },
        "value": {
            "default": "<p>Dear {{ user.full_name }}</p><p>Thank you for your efforts during the production of \"{{ article.title }}\".</p><p>Regards,</p><p>{{ request.user.signature|safe }}</p><p><br></p>"
        }
    },
    {
        "group": {
            "name": "email"
        },
        "setting": {
            "description": "Email sent to the Editor when Proofing is complete.",
            "is_translatable": true,
            "name": "notify_editor_proofing_complete",
            "pretty_name": "Notify Editor that Proofreading is Complete",
            "type": "rich-text"
        },
        "value": {
            "default": "<p>Dear {{ proofing_assignment.editor.full_name }},</p><p>Proofing for \"{{ article.title }}\" is now complete.</p><p>Regards,</p><p>{{ request.user.signature|safe }}</p><p><br/></p>"
        }
    },
    {
        "group": {
            "name": "email"
        },
        "setting": {
            "description": "Email sent to the proofreader when the manager cancels their task.",
            "is_translatable": true,
            "name": "notify_proofreader_cancelled",
            "pretty_name": "Notify Proofreader of Cancellation",
            "type": "rich-text"
        },
        "value": {
            "default": "<p>Dear {{ proofing_task.proofreader.full_name }},<br><br>The proofreading task for \"{{ proofing_task.round.assignment.article.title }}\" that was due on {{ proofing_task.due }} has been cancelled.</p><p><br>{% if user_content_message %}{{ user_content_message|safe }}{% endif %}</p><p>Regards,</p><p>{{ request.user.signature|safe }}</p>"
        }
    },
    {
        "group": {
            "name": "email"
        },
        "setting": {
            "description": "Notify the proofing manager that corrections are complete.",
            "is_translatable": true,
            "name": "typesetter_corrections_complete",
            "pretty_name": "Corrections Complete",
            "type": "rich-text"
        },
        "value": {
            "default": "<p>Dear {{ article.proofingassignment.proofing_manager.full_name }}</p><p>I have completed the proofing corrections: {{ proofing_article_url }} requested on \"{{ article }}\".</p><p>Regards,<br/></p><p>{{ request.user.signature|safe }}</p>"
        }
    },
    {
        "group": {
            "name": "email"
        },
        "setting": {
            "description": "Notify the author of their publication date and time.",
            "is_translatable": true,
            "name": "author_publication",
            "pretty_name": "Author Publication Notification",
            "type": "rich-text"
        },
        "value": {
            "default": "<p>Dear {{ article.correspondence_author.full_name }}<br><br>We are pleased to say that your article, \"{{ article.title }}\", is set for publication on {{ article.date_published|date:'Y-m-d' }} at {{ article.date_published|date:'H:i' }}.</p><p>You may want to consider one or more of the following in order to promote your research:</p><ul><li>Email a link to your paper to colleagues</li><li>Write a blog post about your paper</li><li>Upload it to your institutional repository or a subject repository.</li><li>Add to Wikipedia <a href=\"https://en.wikipedia.org/wiki/Wikipedia:Research_help/Scholars_and_experts\">where appropriate</a></li></ul><p>Regards,<br></p><p>{{ request.user.signature|safe }}</p>"
        }
    },
    {
        "group": {
            "name": "general"
        },
        "setting": {
            "description": "Guidelines displayed to the proofreader.",
            "is_translatable": true,
            "name": "proofreading_guide",
            "pretty_name": "Proofreading Guidelines",
            "type": "rich-text"
        },
        "value": {
            "default": "Here are some guidelines."
        }
    },
    {
        "group": {
            "name": "general"
        },
        "setting": {
            "description": "Guidelines displayed to the editor on the review page.",
            "is_translatable": true,
            "name": "review_steps",
            "pretty_name": "Review steps",
            "type": "rich-text"
        },
        "value": {
            "default": "<ol><li>Add files to your review round.</li><li>Select reviewers for your review round.</li><li>Once reviews are complete decide if revisions are required, if they are: add a revision task.</li><li>After revisions are complete, you may want to add a new round of peer review, go to: 1.</li></ol>"
        }
    },
    {
        "group": {
            "name": "general"
        },
        "setting": {
            "description": "Guidelines displayed to the editor on the copyediting page.",
            "is_translatable": true,
            "name": "copyediting_steps",
            "pretty_name": "Copyediting steps",
            "type": "rich-text"
        },
        "value": {
            "default": "<ol><li>Start a copyedit assignment: <ul><li>Choose a copyeditor</li><li>Choose the files available for the copyeditor</li><li>Add instructions and due date</li></ul></li><li>Request the author to review the copyedit task</li><li>After the review, you can: <ul><li>Accept the copyedit</li><li>Reopen the copyedit task and move back to step 1.</li></ul></li></ol>"
        }
    },
    {
        "group": {
            "name": "general"
        },
        "setting": {
            "description": "Guidelines displayed to the production manager on the production stage.",
            "is_translatable": true,
            "name": "production_steps",
            "pretty_name": "Production steps",
            "type": "rich-text"
        },
        "value": {
            "default": "Recommended steps for completing the Production stage:<ol><li>Assign a Typesetter (optional){% if production_assignment.typeset_tasks %}<i style=\"color: green;\" class=\"fa fa-check-circle info\">&nbsp;</i> {% endif %}</li>{% for task in production_assignment.typeset_tasks %}<li>Review typesetting task by {{ task.typesetter.full_name }} {% if task.editor_reviewed %}<i style=\"color: green;\" class=\"fa fa-check-circle info\">&nbsp;</i> {% endif %}</li>{% endfor %}<li>Have at least one Galley file uploaded (required) {% if article.has_galley %} <i style=\"color: green;\" class=\"fa fa-check-circle info\">&nbsp;</i>{% endif %}</li></ol>"
        }
    },
    {
        "group": {
            "name": "general"
        },
        "setting": {
            "description": "Guidelines displayed to the proofing manager on the proofing stage.",
            "is_translatable": true,
            "name": "proofing_steps",
            "pretty_name": "Proofing steps",
            "type": "rich-text"
        },
        "value": {
            "default": "<ol><li>Select proofreaders for this proofing round.</li><li>Once proofing is completed decide:<ul><li>Request changes (sends the article back to the typesetter)</li><li>Acknowledge the task</li></ul></li><li>(optional) If changes have been completed, you may want to start a new round of Proofing and move to 1.</li><li>Finally, click \"Complete proofing\"</li></ol>"
        }
    },
    {
        "group": {
            "name": "general"
        },
        "setting": {
            "description": "When enabled, non staff will not be able to access the site.",
            "is_translatable": false,
            "name": "maintenance_mode",
            "pretty_name": "Enable Maintenance Mode",
            "type": "boolean"
        },
        "value": {
            "default": ""
        }
    },
    {
        "group": {
            "name": "general"
        },
        "setting": {
            "description": "Message displayed when maintenance mode is enabled.",
            "is_translatable": true,
            "name": "maintenance_message",
            "pretty_name": "Maintenance Mode Message",
            "type": "rich-text"
        },
        "value": {
            "default": "This server has been set to Maintenance Mode. It will be back shortly."
        }
    },
    {
        "group": {
            "name": "general"
        },
        "setting": {
            "description": "If checked, Editorial Team images will display.",
            "is_translatable": false,
            "name": "enable_editorial_images",
            "pretty_name": "Enable Editorial Team Image Display",
            "type": "boolean"
        },
        "value": {
            "default": ""
        }
    },
    {
        "group": {
            "name": "general"
        },
        "setting": {
            "description": "If checked, editorial team link will display in Navigation.",
            "is_translatable": false,
            "name": "enable_editorial_display",
            "pretty_name": "Enable Editorial Team Display",
            "type": "boolean"
        },
        "value": {
            "default": ""
        }
    },
    {
        "group": {
            "name": "styling"
        },
        "setting": {
            "description": "If checked, the journal title will be displayed on the top bar of the site (not supported on Material theme)",
            "is_translatable": false,
            "name": "display_journal_title",
            "pretty_name": "Enable Journal title in Navbar",
            "type": "boolean"
        },
        "value": {
            "default": ""
        }
    },
    {
        "group": {
            "name": "general"
        },
        "setting": {
            "description": "If checked, editorial groups will have their own pages.",
            "is_translatable": false,
            "name": "multi_page_editorial",
            "pretty_name": "Enable Multi Page Editorial Team Display (is overwritten by Enable Team Display)",
            "type": "boolean"
        },
        "value": {
            "default": ""
        }
    },
    {
        "group": {
            "name": "email"
        },
        "setting": {
            "description": "Email sent when user requests a password reset.",
            "is_translatable": true,
            "name": "password_reset",
            "pretty_name": "Password Reset",
            "type": "rich-text"
        },
        "value": {
            "default": "<p>Dear {{ reset_token.account.full_name }},<br/><br/>A password reset for your account has been requested. You can reset your password at the following link:</p><p>{{ core_reset_password_url }}</p>"
        }
    },
    {
        "group": {
            "name": "email"
        },
        "setting": {
            "description": "Email sent when user registers.",
            "is_translatable": true,
            "name": "new_user_registration",
            "pretty_name": "New User Registration",
            "type": "rich-text"
        },
        "value": {
            "default": "<p>Dear {{ user.full_name }}<br/><br/>Thank you for registering for {{ request.journal.name }}. You can confirm your account at the following link:</p><p><br/>{{ core_confirm_account_url }} <br/></p>"
        }
    },
    {
        "group": {
            "name": "general"
        },
        "setting": {
            "description": "If enabled, Sections Editors can only make a draft of a decision for a Senior Editor to review.",
            "is_translatable": false,
            "name": "draft_decisions",
            "pretty_name": "Draft Decisions",
            "type": "boolean"
        },
        "value": {
            "default": ""
        }
    },
    {
        "group": {
            "name": "general"
        },
        "setting": {
            "description": "If enabled, reviewers will be able to save the progress in a peer-review and come back later to complete it (Only recommended journals using custom review forms that are particularly long)",
            "is_translatable": false,
            "name": "enable_save_review_progress",
            "pretty_name": "Enable save review progress",
            "type": "boolean"
        },
        "value": {
            "default": ""
        }
    },
    {
        "group": {
            "name": "email"
        },
        "setting": {
            "description": "Email sent when a section editor makes a draft decision.",
            "is_translatable": true,
            "name": "draft_message",
            "pretty_name": "Draft Decisions Message",
            "type": "rich-text"
        },
        "value": {
            "default": "A section editor has made a draft decision: {{ review_in_review_url }} regarding an article in your section: {{ article.title }}.<br/><br/>The draft decision is [[DECISION TEXT ]].<br/><br/>Regards,<br/><br/>{{ request.user.signature|safe }} "
        }
    },
    {
        "group": {
            "name": "email"
        },
        "setting": {
            "description": "Email sent to the Editor when a section editor makes a draft decision.",
            "is_translatable": true,
            "name": "draft_editor_message",
            "pretty_name": "Draft Decisions Editor Message",
            "type": "rich-text"
        },
        "value": {
            "default": "<p>{{ draft.section_editor.full_name }} has drafted a decision for {{ article.title }}.</p><p>The section editor provided the following message:</p><p>{{ draft.message_to_editor|safe }}</p><p>You can view the draft decision on the\u00a0journal site: {{ review_edit_draft_decision_url }} <br/></p>"
        }
    },
    {
        "group": {
            "name": "email"
        },
        "setting": {
            "description": "Email sent to the Editor when there is a new submission.",
            "is_translatable": true,
            "name": "editor_new_submission",
            "pretty_name": "New Submission for Editor",
            "type": "rich-text"
        },
        "value": {
            "default": "A new article, {{ article.title }}, has been submitted.<br/><br/>You can assign an editor Here: {{ review_unassigned_article_url }} <br/><br/>Regards, <br/>"
        }
    },
    {
        "group": {
            "name": "general"
        },
        "setting": {
            "description": "If enabled, only Doc, Docx, RTF and ODT files will be accepted during submission.",
            "is_translatable": false,
            "name": "limit_manuscript_types",
            "pretty_name": "Limit Manuscript Types",
            "type": "boolean"
        },
        "value": {
            "default": ""
        }
    },
    {
        "group": {
            "name": "email"
        },
        "setting": {
            "description": "Email sent to the Section Editor when article is published.",
            "is_translatable": true,
            "name": "section_editor_pub_notification",
            "pretty_name": "Section Editor Publication Notification",
            "type": "rich-text"
        },
        "value": {
            "default": "<p>Dear {{ editor.full_name }},</p><p>An article that you served as section editor for, {{ article.title }}, has been set for publication.<br><br>The article will be published on {{ article.date_published }}<br><br>Regards,"
        }
    },
    {
        "group": {
            "name": "email"
        },
        "setting": {
            "description": "Email sent to the Peer Reviewer when article is published.",
            "is_translatable": true,
            "name": "peer_reviewer_pub_notification",
            "pretty_name": "Peer Reviewer Publication Notification",
            "type": "rich-text"
        },
        "value": {
            "default": "<p>Dear {{reviewer.full_name}}</p><p>An article that you served as peer reviewer for, \"{{ article.title }}\", has been set for publication.<br><br>The article will be published on {{ article.date_published }}.<br><br>Regards,"
        }
    },
    {
        "group": {
            "name": "general"
        },
        "setting": {
            "description": "If enabled, one click access links are emailed to reviewers.",
            "is_translatable": false,
            "name": "enable_one_click_access",
            "pretty_name": "Enable One Click Review Access",
            "type": "boolean"
        },
        "value": {
            "default": "on"
        }
    },
    {
        "group": {
            "name": "general"
        },
        "setting": {
            "description": "If enabled, the review dashboard will show all active reviews, otherwise just a count of completed reviews",
            "is_translatable": false,
            "name": "enable_expanded_review_details",
            "pretty_name": "Enable expanded review details",
            "type": "boolean"
        },
        "value": {
            "default": "on"
        }
    },
    {
        "group": {
            "name": "email"
        },
        "setting": {
            "description": "Digest email sent to editors..",
            "is_translatable": true,
            "name": "editor_digest",
            "pretty_name": "Editor Digest",
            "type": "rich-text"
        },
        "value": {
            "default": "<p>Unassigned Articles:</p><ul>{% for article in unassigned_articles %}<li>{{ article.title }}</li>{% endfor %}</ul><p>Overdue Reviews</p><ul>{% for review in overdue_reviews %}<li>{{ review.reviewer.full_name }} for article {{ review.article.title }}.</li>{% endfor %}</ul><p>Overdue Revisions</p><ul>{% for revision in overdue_revisions %}<li>{{ revision.article.correspondence_author.full_name }} for article {{ review.article.title }}.</li>{% endfor %}</ul><p>Overdue Proofing</p><ul>{% for proofing in overdue_proofing %}<li>{{ proofing.proofreader.full_name }} for article {{ proofing.round.assignment.article.title }}</li>{% endfor %}</ul><p>Awaiting Publication</p><ul>{% for article in awaiting_publication %}<li>{{ article.title }}</li>{% endfor %}</ul>"
        }
    },
    {
        "group": {
            "name": "email"
        },
        "setting": {
            "description": "Email sent to Reviewers.",
            "is_translatable": true,
            "name": "reviewer_digest",
            "pretty_name": "Review Digest",
            "type": "rich-text"
        },
        "value": {
            "default": "<p>Review Requests</p><ul>{% for review in pending_requests %}<li>{{ review.article.title }} due on {{ review.date_due }}</li>{% endfor %}</ul><p>Overdue Requests</p><ul>{% for review in overdue_requests %}<li>{{ review.article.title }} due on {{ review.date_due }}</li>{% endfor %}</ul>"
        }
    },
    {
        "group": {
            "name": "email"
        },
        "setting": {
            "description": "Email sent to Revision People.",
            "is_translatable": true,
            "name": "revision_digest",
            "pretty_name": "Revision Digest",
            "type": "rich-text"
        },
        "value": {
            "default": "<p>Revision Requests</p><ul>{% for revision in pending_requests %}<li>{{ revision.article.title }} due on {{ revision.date_due }}</li>{% endfor %}</ul><p>Overdue Requests</p><ul>{% for revision in overdue_requests %}<li>{{ revision.article.title }} due on {{ revision.date_due }}</li>{% endfor %}</ul>"
        }
    },
    {
        "group": {
            "name": "Identifiers"
        },
        "setting": {
            "description": "You can set your DOI pattern, fallback is 10.xxxx/{{ article.pk }}",
            "is_translatable": false,
            "name": "doi_pattern",
            "pretty_name": "DOI Pattern",
            "type": "char"
        },
        "value": {
            "default": "{{ article.journal.code }}.{{ article.pk }}"
        }
    },
    {
        "group": {
            "name": "general"
        },
        "setting": {
            "description": "Used for URL generation.",
            "is_translatable": false,
            "name": "is_secure",
            "pretty_name": "Journal Uses HTTPS",
            "type": "boolean"
        },
        "value": {
            "default": ""
        }
    },
    {
        "group": {
            "name": "crosscheck"
        },
        "setting": {
            "description": "Used to submit files for review",
            "is_translatable": false,
            "name": "username",
            "pretty_name": "Username for crosscheck/ithenticate",
            "type": "char"
        },
        "value": {
            "default": ""
        }
    },
    {
        "group": {
            "name": "crosscheck"
        },
        "setting": {
            "description": "If enabled, links to crosscheck reports will be displayed",
            "is_translatable": false,
            "name": "enable",
            "pretty_name": "Enable Crosscheck",
            "type": "boolean"
        },
        "value": {
            "default": ""
        }
    },
    {
        "group": {
            "name": "crosscheck"
        },
        "setting": {
            "description": "Used to submit files for review",
            "is_translatable": false,
            "name": "password",
            "pretty_name": "Password for crosscheck/ithenticate",
            "type": "char"
        },
        "value": {
            "default": ""
        }
    },
    {
        "group": {
            "name": "general"
        },
        "setting": {
            "description": "Selected Editors will receive a submission notification. If None, all Editors are emailed.",
            "is_translatable": false,
            "name": "editors_for_notification",
            "pretty_name": "Editors Notified on Submission",
            "type": "json"
        },
        "value": {
            "default": ""
        }
    },
    {
        "group": {
            "name": "general"
        },
        "setting": {
            "description": "A set of generic guidelines that reviewers should follow whilst undertaking review for this journal.",
            "is_translatable": true,
            "name": "reviewer_guidelines",
            "pretty_name": "Reviewer Guidelines",
            "type": "rich-text"
        },
        "value": {
            "default": "<p><strong>Review feedback</strong></p><p>1) Recommendation:</p><p>Please indicate which of the following options you recommend for this article: Accept; Minor Revisions; Major Revisions; Reject.</p><p>2) Content and argument:</p><p>Please comment on the originality, relevance and scholarly rigour of the article.</p><p>Please comment on whether existing literature in this area has been considered: is any relevant work missing? Are references to existing work accurate?</p><p>Do the introduction and conclusion reflect the argument in the main text?</p><p>Please comment on whether the abstract adequately summarises the article.</p><p>3) Writing style:</p><p>Is the manuscript logically structured and does the argument flow coherently?</p><p>Does the introduction detail the argument in a logical way and does the conclusion adequately summarise it?</p><p>Please comment on the quality of the writing style, commenting as appropriate on spelling, punctuation and grammar.</p><p><br /> </p><p>4) Figures:</p><p>Please comment on the article&rsquo;s use of tables, charts, figures, images or maps.</p><p>Please note if any of the above are missing captions or keys, or require any further editing.</p>\n<p>5) Formatting:</p><p>Does the manuscript adhere to the journal's guidelines?</p><p>Are citations and references formatted to house style?</p><p>6) General comments</p><p> If desired, please provide further comments and suggestions for improvement.</p>"
        }
    },
    {
        "group": {
            "name": "general"
        },
        "setting": {
            "description": "Sets Open, Blind or Double Blind as the default for the visibility drop down when creating a review assignment.",
            "is_translatable": false,
            "name": "default_review_visibility",
            "pretty_name": "Default Review Visibility",
            "type": "select"
        },
        "value": {
            "default": "double-blind"
        }
    },
    {
        "group": {
            "name": "general"
        },
        "setting": {
            "description": "The default number of days before a review assignment is due.",
            "is_translatable": false,
            "name": "default_review_days",
            "pretty_name": "Default Number of Days for Review",
            "type": "number"
        },
        "value": {
            "default": "56"
        }
    },
    {
        "group": {
            "name": "email"
        },
        "setting": {
            "description": "Sent when a user is assigned to production.",
            "is_translatable": true,
            "name": "production_assign_article",
            "pretty_name": "Production Assign Article",
            "type": "rich-text"
        },
        "value": {
            "default": "<p>Dear {{ user.full_name }}<br/><br/>This is an automatic notification from {{ request.journal.name }} that you have been assigned to the production of article {{ article.title }}. You can view further information on this on the journal site: {{ url }} </p><p>Regards,</p>"
        }
    },
    {
        "group": {
            "name": "general"
        },
        "setting": {
            "description": "Webhook for sending slack messages.",
            "is_translatable": false,
            "name": "slack_webhook",
            "pretty_name": "Slack Webhook",
            "type": "char"
        },
        "value": {
            "default": ""
        }
    },
    {
        "group": {
            "name": "email"
        },
        "setting": {
            "description": "Send to a user specified in notification manager.",
            "is_translatable": true,
            "name": "notification_submission",
            "pretty_name": "Submission Notification",
            "type": "rich-text"
        },
        "value": {
            "default": "<p>Dear {{ notification.user.full_name }},<br/><br/>This email is to notify you that {{ article.correspondence_author.full_name }} has submitted article \"{{ article.title }}\" to  {{ article.journal.name }}.</p><p>You can review the metadata in the journal site: {{ review_unassigned_url }} </p><p>Regards,</p>"
        }
    },
    {
        "group": {
            "name": "email"
        },
        "setting": {
            "description": "Send to a user specified in notification manager.",
            "is_translatable": true,
            "name": "notification_acceptance",
            "pretty_name": "Acceptance Notification",
            "type": "rich-text"
        },
        "value": {
            "default": "<p>Dear {{ notification.user.full_name }},<br><br>This email is to notify you that article \"{{ article.title }}\" with corresponding author&nbsp;{{ article.correspondence_author.full_name }} in {{ article.journal.name }} has been accepted for publication.</p>"
        }
    },
    {
        "group": {
            "name": "general"
        },
        "setting": {
            "description": "Localised description of the journal.",
            "is_translatable": true,
            "name": "journal_description",
            "pretty_name": "Journal Description",
            "type": "rich-text"
        },
        "value": {
            "default": "A journal."
        }
    },
    {
        "group": {
            "name": "general"
        },
        "setting": {
            "description": "Enables the CI submission field.",
            "is_translatable": false,
            "name": "submission_competing_interests",
            "pretty_name": "Competing Interests",
            "type": "boolean"
        },
        "value": {
            "default": ""
        }
    },
    {
        "group": {
            "name": "general"
        },
        "setting": {
            "description": "Enables the Non Specialist Summary submission field.",
            "is_translatable": false,
            "name": "submission_summary",
            "pretty_name": "Non Specialist Summary",
            "type": "boolean"
        },
        "value": {
            "default": ""
        }
    },
    {
        "group": {
            "name": "general"
        },
        "setting": {
            "description": "Journal's twitter handle.",
            "is_translatable": false,
            "name": "twitter_handle",
            "pretty_name": "Twitter Handle",
            "type": "char"
        },
        "value": {
            "default": ""
        }
    },
    {
        "group": {
            "name": "general"
        },
        "setting": {
            "description": "Default Review Form.",
            "is_translatable": false,
            "name": "default_review_form",
            "pretty_name": "Default Review Form",
            "type": "select"
        },
        "value": {
            "default": ""
        }
    },
    {
        "group": {
            "name": "general"
        },
        "setting": {
            "description": "Journal's Focus and Scope, displayed on the Submissions page.",
            "is_translatable": true,
            "name": "focus_and_scope",
            "pretty_name": "Focus and Scope",
            "type": "rich-text"
        },
        "value": {
            "default": "This should be updated to reflect your journals focus."
        }
    },
    {
        "group": {
            "name": "general"
        },
        "setting": {
            "description": "Journal's publication schedule, displayed on the Submissions page.",
            "is_translatable": true,
            "name": "publication_cycle",
            "pretty_name": "Publication Cycle",
            "type": "rich-text"
        },
        "value": {
            "default": "This journal published continuously all year round/publishes in issues every x months."
        }
    },
    {
        "group": {
            "name": "general"
        },
        "setting": {
            "description": "Peer Review Information, displayed on the Submissions page.",
            "is_translatable": true,
            "name": "peer_review_info",
            "pretty_name": "Peer Review Information",
            "type": "rich-text"
        },
        "value": {
            "default": "This journal operates a open/blind/double blind peer review policy."
        }
    },
    {
        "group": {
            "name": "general"
        },
        "setting": {
            "description": "Allow users to change their language.",
            "is_translatable": false,
            "name": "switch_language",
            "pretty_name": "Switch Language",
            "type": "boolean"
        },
        "value": {
            "default": ""
        }
    },
    {
        "group": {
            "name": "general"
        },
        "setting": {
            "description": "Allows journals to track usage with Google Analytics.",
            "is_translatable": true,
            "name": "google_analytics_code",
            "pretty_name": "Google Analytics Code",
            "type": "char"
        },
        "value": {
            "default": ""
        }
    },
    {
        "group": {
            "name": "email"
        },
        "setting": {
            "description": "Sent when an existing user updates their email address.",
            "is_translatable": true,
            "name": "user_email_change",
            "pretty_name": "User Email Change",
            "type": "rich-text"
        },
        "value": {
            "default": "<p>Dear {{ user.full_name }},</p><p>You have requested that your email address be updated.</p><p>You can confirm your account at the following link: confirm account: {{ core_confirm_account_url }} </p><p>Regards,</p>"
        }
    },
    {
        "group": {
            "name": "email"
        },
        "setting": {
            "description": "Sent when a copyediting assignment is updated.",
            "is_translatable": true,
            "name": "copyedit_updated",
            "pretty_name": "Copyediting Request Updated",
            "type": "rich-text"
        },
        "value": {
            "default": "<p>Dear {{ copyedit_assignment.copyeditor.full_name }},</p><p>Your copyediting assignment for article \"{{ copyedit_assignment.article.title }}\" has been updated. The due date is set to: {{ copyedit_assignment.due }}.</p><p>Regards, {{ request.user.signature|safe }}</p>"
        }
    },
    {
        "group": {
            "name": "email"
        },
        "setting": {
            "description": "Sent when a copyediting assignment is deleted.",
            "is_translatable": true,
            "name": "copyedit_deleted",
            "pretty_name": "Copyediting Request Deleted",
            "type": "rich-text"
        },
        "value": {
            "default": "<p>Dear {{ copyedit_assignment.copyeditor.full_name }},</p><p>Your copyediting assignment for article \"{{ copyedit_assignment.article.title }}\" has been deleted. We no longer require you to undertake this task.</p><p>Regards, {{ request.user.signature|safe }}</p>"
        }
    },
    {
        "group": {
            "name": "email"
        },
        "setting": {
            "description": "Sent when a typesetting assignment is deleted.",
            "is_translatable": true,
            "name": "typeset_deleted",
            "pretty_name": "Typesetting Request Deleted",
            "type": "rich-text"
        },
        "value": {
            "default": "<p>Dear {{ typeset_task.typesetter.full_name }},</p><p>Your typesetting assignment for article \"{{ typeset_task.assignment.article.title }}\" has been deleted. We no longer require you to undertake this task.</p><p>Regards, {{ request.user.signature|safe }}</p>"
        }
    },
    {
        "group": {
            "name": "email"
        },
        "setting": {
            "description": "Sent when a proofing assignment is edited.",
            "is_translatable": true,
            "name": "notify_proofreader_edited",
            "pretty_name": "Proofing Task Edited",
            "type": "rich-text"
        },
        "value": {
            "default": "<p>Dear {{ proofing_task.proofreader.full_name }},</p><p>Your proofing assignment for article \"{{ proofing_task.assignment.article.title }}\" has been updated. Its due it is now {{ proofing_task.due }}. If you cannot completed the task in this time, please get in touch by replying to this email.</p><p>Regards, {{ request.user.signature|safe }}</p>"
        }
    },
    {
        "value": {
            "default": "Copyediting Review Complete"
        },
        "setting": {
            "type": "text",
            "pretty_name": "Author Copyediting Complete",
            "is_translatable": true,
            "description": "Subject for Email sent to Editor when an author copyedit review is complete.",
            "name": "subject_author_copyedit_complete"
        },
        "group": {
            "name": "email_subject"
        }
    },
    {
        "value": {
            "default": "Article Publication"
        },
        "setting": {
            "type": "text",
            "pretty_name": "Article Publication",
            "is_translatable": true,
            "description": "Subject for Notify the proofing manager that corrections are complete.",
            "name": "subject_author_publication"
        },
        "group": {
            "name": "email_subject"
        }
    },
    {
        "value": {
            "default": "Copyediting Task Acknowledgement"
        },
        "setting": {
            "type": "text",
            "pretty_name": "Copyedit Acknowledge",
            "is_translatable": true,
            "description": "Subject for Email sent to Copyeditor to thank them.",
            "name": "subject_copyeditor_ack"
        },
        "group": {
            "name": "email_subject"
        }
    },
    {
        "value": {
            "default": "Copyediting Task"
        },
        "setting": {
            "type": "text",
            "pretty_name": "Copyedit Notify Copyeditor",
            "is_translatable": true,
            "description": "Subject for Email sent to copyeditors.",
            "name": "subject_copyeditor_assignment_notification"
        },
        "group": {
            "name": "email_subject"
        }
    },
    {
        "value": {
            "default": "Copyediting Review"
        },
        "setting": {
            "type": "text",
            "pretty_name": "Copyedit Notify Author",
            "is_translatable": true,
            "description": "Subject for Email sent to Author asking them to review copyedits.",
            "name": "subject_copyeditor_notify_author"
        },
        "group": {
            "name": "email_subject"
        }
    },
    {
        "value": {
            "default": "Copyediting Complete"
        },
        "setting": {
            "type": "text",
            "pretty_name": "Copyedit Notify Editor",
            "is_translatable": true,
            "description": "Subject for Email sent to editor when copyedits are complete.",
            "name": "subject_copyeditor_notify_editor"
        },
        "group": {
            "name": "email_subject"
        }
    },
    {
        "value": {
            "default": "Copyediting Task Reopened"
        },
        "setting": {
            "type": "text",
            "pretty_name": "Copyedit Reopen Task",
            "is_translatable": true,
            "description": "Subject for Email sent to Copyeditor asking them to undertake further copyedits.",
            "name": "subject_copyeditor_reopen_task"
        },
        "group": {
            "name": "email_subject"
        }
    },
    {
        "value": {
            "default": "Copyediting Task Deleted"
        },
        "setting": {
            "type": "text",
            "pretty_name": "Copyediting Request Deleted",
            "is_translatable": true,
            "description": "Subject for Sent when a copyediting assignment is deleted.",
            "name": "subject_copyedit_deleted"
        },
        "group": {
            "name": "email_subject"
        }
    },
    {
        "value": {
            "default": "Copyediting Task Updated"
        },
        "setting": {
            "type": "text",
            "pretty_name": "Copyediting Request Updated",
            "is_translatable": true,
            "description": "Subject for Sent when a copyediting assignment is updated.",
            "name": "subject_copyedit_updated"
        },
        "group": {
            "name": "email_subject"
        }
    },
    {
        "value": {
            "default": "Section Editor Draft Decision"
        },
        "setting": {
            "type": "text",
            "pretty_name": "Draft Decisions Editor Message",
            "is_translatable": true,
            "description": "Subject for Email sent to the Editor when a section editor makes a draft decision.",
            "name": "subject_draft_editor_message"
        },
        "group": {
            "name": "email_subject"
        }
    },
    {
        "value": {
            "default": "Draft Decision"
        },
        "setting": {
            "type": "text",
            "pretty_name": "Draft Decisions Message",
            "is_translatable": true,
            "description": "Subject for Email sent when a section editor makes a draft decision.",
            "name": "subject_draft_message"
        },
        "group": {
            "name": "email_subject"
        }
    },
    {
        "value": {
            "default": "Article Assignment"
        },
        "setting": {
            "type": "text",
            "pretty_name": "Editor Assignment",
            "is_translatable": true,
            "description": "Subject for Email sent to editors when they are assigned to a submission.",
            "name": "subject_editor_assignment"
        },
        "group": {
            "name": "email_subject"
        }
    },
    {
        "value": {
            "default": "Journal Digest"
        },
        "setting": {
            "type": "text",
            "pretty_name": "Editor Digest",
            "is_translatable": true,
            "description": "Subject for Email sent to Editors.",
            "name": "subject_editor_digest"
        },
        "group": {
            "name": "email_subject"
        }
    },
    {
        "value": {
            "default": "New Article Submitted"
        },
        "setting": {
            "type": "text",
            "pretty_name": "New Submission for Editor",
            "is_translatable": true,
            "description": "Subject for Email sent to the Editor when there is a new submission.",
            "name": "subject_editor_new_submission"
        },
        "group": {
            "name": "email_subject"
        }
    },
    {
        "value": {
            "default": "New Registration"
        },
        "setting": {
            "type": "text",
            "pretty_name": "New User Registration",
            "is_translatable": true,
            "description": "Subject for Email sent when user registers.",
            "name": "subject_new_user_registration"
        },
        "group": {
            "name": "email_subject"
        }
    },
    {
        "value": {
            "default": ""
        },
        "setting": {
            "type": "text",
            "pretty_name": "Acceptance Notification",
            "is_translatable": true,
            "description": "Subject for Send to a user specified in notification manager.",
            "name": "subject_notification_acceptance"
        },
        "group": {
            "name": "email_subject"
        }
    },
    {
        "value": {
            "default": ""
        },
        "setting": {
            "type": "text",
            "pretty_name": "Submission Notification",
            "is_translatable": true,
            "description": "Subject for Send to a user specified in notification manager.",
            "name": "subject_notification_submission"
        },
        "group": {
            "name": "email_subject"
        }
    },
    {
        "value": {
            "default": "Proofreading Complete"
        },
        "setting": {
            "type": "text",
            "pretty_name": "Notify Editor that Proofreading is Complete",
            "is_translatable": true,
            "description": "Subject for Email sent to the Editor when Proofing is complete.",
            "name": "subject_notify_editor_proofing_complete"
        },
        "group": {
            "name": "email_subject"
        }
    },
    {
        "value": {
            "default": "Proofing Manager Assignment"
        },
        "setting": {
            "type": "text",
            "pretty_name": "Notify Proofing Manager",
            "is_translatable": true,
            "description": "Subject for Auto email sent to Proofing Manager when they are assigned.",
            "name": "subject_notify_proofing_manager"
        },
        "group": {
            "name": "email_subject"
        }
    },
    {
        "value": {
            "default": "Proofreading Assignment"
        },
        "setting": {
            "type": "text",
            "pretty_name": "Notify Proofreader of Assignment",
            "is_translatable": true,
            "description": "Subject for Email sent to the typesetter requesting changes based on Proofing feedback.",
            "name": "subject_notify_proofreader_assignment"
        },
        "group": {
            "name": "email_subject"
        }
    },
    {
        "value": {
            "default": "Proofreading Assignment Cancelled"
        },
        "setting": {
            "type": "text",
            "pretty_name": "Notify Proofreader of Cancellation",
            "is_translatable": true,
            "description": "Subject for Email sent to the proofreader when the manager cancels their task.",
            "name": "subject_notify_proofreader_cancelled"
        },
        "group": {
            "name": "email_subject"
        }
    },
    {
        "value": {
            "default": "Proofreading Assignment Complete"
        },
        "setting": {
            "type": "text",
            "pretty_name": "Notify Proofreader Complete",
            "is_translatable": true,
            "description": "Subject for Email sent to the proofing manager on completion.",
            "name": "subject_notify_proofreader_complete"
        },
        "group": {
            "name": "email_subject"
        }
    },
    {
        "value": {
            "default": "Proofreading Assignment Edited"
        },
        "setting": {
            "type": "text",
            "pretty_name": "Proofing Task Edited",
            "is_translatable": true,
            "description": "Subject for Sent when a proofing assignment is edited.",
            "name": "subject_notify_proofreader_edited"
        },
        "group": {
            "name": "email_subject"
        }
    },
    {
        "value": {
            "default": "Proofreading Corrections"
        },
        "setting": {
            "type": "text",
            "pretty_name": "Notify Typesetter of Proofreading Feedback",
            "is_translatable": true,
            "description": "Subject for Email sent to the typesetter requesting changes based on Proofing feedback.",
            "name": "subject_notify_typesetter_proofing_changes"
        },
        "group": {
            "name": "email_subject"
        }
    },
    {
        "value": {
            "default": "Password Reset"
        },
        "setting": {
            "type": "text",
            "pretty_name": "Password Reset",
            "is_translatable": true,
            "description": "Subject for Email sent when user requests a password reset.",
            "name": "subject_password_reset"
        },
        "group": {
            "name": "email_subject"
        }
    },
    {
        "value": {
            "default": "Article You Reviewed"
        },
        "setting": {
            "type": "text",
            "pretty_name": "Peer Reviewer Publication Notification",
            "is_translatable": true,
            "description": "Subject for Email sent to the Peer Reviewer when article is published.",
            "name": "subject_peer_reviewer_pub_notification"
        },
        "group": {
            "name": "email_subject"
        }
    },
    {
        "value": {
            "default": "Production Assignment"
        },
        "setting": {
            "type": "text",
            "pretty_name": "Production Assign Article",
            "is_translatable": true,
            "description": "Subject for Sent when a user is assigned to production.",
            "name": "subject_production_assign_article"
        },
        "group": {
            "name": "email_subject"
        }
    },
    {
        "value": {
            "default": "Production Complete"
        },
        "setting": {
            "type": "text",
            "pretty_name": "Production Complete",
            "is_translatable": true,
            "description": "Subject for Email sent to Editors when Production is Complete.",
            "name": "subject_production_complete"
        },
        "group": {
            "name": "email_subject"
        }
    },
    {
        "value": {
            "default": "Production Manager Assignment"
        },
        "setting": {
            "type": "text",
            "pretty_name": "Production Manager Assignment Notification",
            "is_translatable": true,
            "description": "Subject for Email sent to Production Manager on assignment.",
            "name": "subject_production_manager_notification"
        },
        "group": {
            "name": "email_subject"
        }
    },
    {
        "value": {
            "default": "Article Requires Revisions"
        },
        "setting": {
            "type": "text",
            "pretty_name": "Request Revisions",
            "is_translatable": true,
            "description": "Subject for Email sent to editors when requesting revisions.",
            "name": "subject_request_revisions"
        },
        "group": {
            "name": "email_subject"
        }
    },
    {
        "value": {
            "default": "Reviewer Digest"
        },
        "setting": {
            "type": "text",
            "pretty_name": "Review Digest",
            "is_translatable": true,
            "description": "Subject for Email sent to Reviewers.",
            "name": "subject_reviewer_digest"
        },
        "group": {
            "name": "email_subject"
        }
    },
    {
        "value": {
            "default": "Review Assignment Acknowledgement"
        },
        "setting": {
            "type": "text",
            "pretty_name": "Review Assignment Accepted",
            "is_translatable": true,
            "description": "Subject for Email sent to reviewers when they agree to undertake a review.",
            "name": "subject_review_accept_acknowledgement"
        },
        "group": {
            "name": "email_subject"
        }
    },
    {
        "value": {
            "default": "Review Assignment Updated"
        },
        "setting": {
            "type": "text",
            "pretty_name": "Review Acknowledgement",
            "is_translatable": true,
            "description": "Subject for Email sent to editors when a reviewer accepts or declines a review.",
            "name": "subject_reviewer_acknowledgement"
        },
        "group": {
            "name": "email_subject"
        }
    },
    {
        "value": {
            "default": "Review Assignment Request"
        },
        "setting": {
            "type": "text",
            "pretty_name": "Review Assignment",
            "is_translatable": true,
            "description": "Subject for Email sent to reviewers to request a review.",
            "name": "subject_review_assignment"
        },
        "group": {
            "name": "email_subject"
        }
    },
    {
        "value": {
            "default": "Review Assignment Complete"
        },
        "setting": {
            "type": "text",
            "pretty_name": "Review Complete Update",
            "is_translatable": true,
            "description": "Subject for Email sent to editors when a reviewer complete a review.",
            "name": "subject_review_complete_acknowledgement"
        },
        "group": {
            "name": "email_subject"
        }
    },
    {
        "value": {
            "default": "Review Assignment Complete"
        },
        "setting": {
            "type": "text",
            "pretty_name": "Review Complete Acknowledgement",
            "is_translatable": true,
            "description": "Subject for Email sent to reviewers when they complete a review.",
            "name": "subject_review_complete_reviewer_acknowledgement"
        },
        "group": {
            "name": "email_subject"
        }
    },
    {
        "value": {
            "default": "Article Accepted"
        },
        "setting": {
            "type": "text",
            "pretty_name": "Article Review Accept",
            "is_translatable": true,
            "description": "Subject for Email sent to authors when an article is accepted.",
            "name": "subject_review_decision_accept"
        },
        "group": {
            "name": "email_subject"
        }
    },
    {
        "value": {
            "default": "Article Declined"
        },
        "setting": {
            "type": "text",
            "pretty_name": "Article Decline",
            "is_translatable": true,
            "description": "Subject for Email sent to authors when an article is declined.",
            "name": "subject_review_decision_decline"
        },
        "group": {
            "name": "email_subject"
        }
    },
    {
        "value": {
            "default": "Review Assignment Declined"
        },
        "setting": {
            "type": "text",
            "pretty_name": "Review Declination Acknowledgement",
            "is_translatable": true,
            "description": "Subject for Email sent to reviewers when they decline to undertake a review.",
            "name": "subject_review_decline_acknowledgement"
        },
        "group": {
            "name": "email_subject"
        }
    },
    {
        "value": {
            "default": "Review Request"
        },
        "setting": {
            "type": "text",
            "pretty_name": "Review Complete Update",
            "is_translatable": true,
            "description": "Subject for Email sent to editors when a reviewer request is sent.",
            "name": "subject_review_request_sent"
        },
        "group": {
            "name": "email_subject"
        }
    },
    {
        "value": {
            "default": "Review Assignment Withdrawn"
        },
        "setting": {
            "type": "text",
            "pretty_name": "Review Withdrawl",
            "is_translatable": true,
            "description": "Subject for Email sent to reviewers when a review request is withdrawn.",
            "name": "subject_review_withdrawl"
        },
        "group": {
            "name": "email_subject"
        }
    },
    {
        "value": {
            "default": "Revision Digest"
        },
        "setting": {
            "type": "text",
            "pretty_name": "Revision Digest",
            "is_translatable": true,
            "description": "Subject for Email sent to Revision People.",
            "name": "subject_revision_digest"
        },
        "group": {
            "name": "email_subject"
        }
    },
    {
        "value": {
            "default": "Article You Edited"
        },
        "setting": {
            "type": "text",
            "pretty_name": "Section Editor Publication Notification",
            "is_translatable": true,
            "description": "Subject for Email sent to the Section Editor when article is published.",
            "name": "subject_section_editor_pub_notification"
        },
        "group": {
            "name": "email_subject"
        }
    },
    {
        "value": {
            "default": "Article Submission"
        },
        "setting": {
            "type": "text",
            "pretty_name": "Submission Acknowledgement",
            "is_translatable": true,
            "description": "Subject for Email sent to authors when they have submitted an article.",
            "name": "subject_submission_acknowledgement"
        },
        "group": {
            "name": "email_subject"
        }
    },
    {
        "value": {
            "default": "Task Acknowledgement"
        },
        "setting": {
            "type": "text",
            "pretty_name": "Thank Proofreaders and Typesetters",
            "is_translatable": true,
            "description": "Subject for Email sent to the typesetter and proofreaders thanking them.",
            "name": "subject_thank_proofreaders_and_typesetters"
        },
        "group": {
            "name": "email_subject"
        }
    },
    {
        "value": {
            "default": "Typesetting Assignment Complete"
        },
        "setting": {
            "type": "text",
            "pretty_name": "Typesetter Complete Notification",
            "is_translatable": true,
            "description": "Subject for Email sent to Production Manager on typeset task complete.",
            "name": "subject_typesetter_complete_notification"
        },
        "group": {
            "name": "email_subject"
        }
    },
    {
        "value": {
            "default": "Corrections Complete"
        },
        "setting": {
            "type": "text",
            "pretty_name": "Corrections Complete",
            "is_translatable": true,
            "description": "Subject for Notify the proofing manager that corrections are complete.",
            "name": "subject_typesetter_corrections_complete"
        },
        "group": {
            "name": "email_subject"
        }
    },
    {
        "value": {
            "default": "Typesetting Assignment"
        },
        "setting": {
            "type": "text",
            "pretty_name": "Typesetter Assignment Notification",
            "is_translatable": true,
            "description": "Subject for Email sent to Typesetter on task assignment.",
            "name": "subject_typesetter_notification"
        },
        "group": {
            "name": "email_subject"
        }
    },
    {
        "value": {
            "default": "Typesetting Task Acknowledgement"
        },
        "setting": {
            "type": "text",
            "pretty_name": "Typesetter Acknowledgement",
            "is_translatable": true,
            "description": "Subject for Email sent to Typesetter to acknowledge a completed task.",
            "name": "subject_typeset_ack"
        },
        "group": {
            "name": "email_subject"
        }
    },
    {
        "value": {
            "default": "Typesetting Task Deleted"
        },
        "setting": {
            "type": "text",
            "pretty_name": "Typesetting Request Deleted",
            "is_translatable": true,
            "description": "Subject for Sent when a typesetting assignment is deleted.",
            "name": "subject_typeset_deleted"
        },
        "group": {
            "name": "email_subject"
        }
    },
    {
        "value": {
            "default": "Typesetting Task Reopened"
        },
        "setting": {
            "type": "text",
            "pretty_name": "Typeset Task Reopened",
            "is_translatable": true,
            "description": "Subject for Email sent to Typesetter to inform them that a task has been re-opened.",
            "name": "subject_typeset_reopened"
        },
        "group": {
            "name": "email_subject"
        }
    },
    {
        "value": {
            "default": "Email Change Notification"
        },
        "setting": {
            "type": "text",
            "pretty_name": "User Email Change",
            "is_translatable": true,
            "description": "Subject for Sent when an existing user updates their email address.",
            "name": "subject_user_email_change"
        },
        "group": {
            "name": "email_subject"
        }
    },
    {
        "value": {
            "default": ""
        },
        "setting": {
            "type": "boolean",
            "pretty_name": "Disable Submission",
            "is_translatable": false,
            "description": "If true, users cannot submit new articles.",
            "name": "disable_journal_submission"
        },
        "group": {
            "name": "general"
        }
    },
    {
        "value": {
            "default": ""
        },
        "setting": {
            "type": "boolean",
            "pretty_name": "User Automatically an Author",
            "is_translatable": false,
            "description": "If true, the submitting user will automatically be added as an author.",
            "name": "user_automatically_author"
        },
        "group": {
            "name": "general"
        }
    },
    {
        "value": {
            "default": ""
        },
        "setting": {
            "type": "boolean",
            "pretty_name": "Accepts Preprint Submissions",
            "is_translatable": false,
            "description": "If true, preprint authors can flow their preprint into the journal for publication.",
            "name": "accepts_preprint_submissions"
        },
        "group": {
            "name": "general"
        }
    },
    {
        "group": {
            "name": "general"
        },
        "setting": {
            "description": "Enables reviewer form download link.",
            "is_translatable": false,
            "name": "reviewer_form_download",
            "pretty_name": "Review Form Download",
            "type": "boolean"
        },
        "value": {
            "default": ""
        }
    },
    {
        "value": {
            "default": ""
        },
        "setting": {
            "type": "text",
            "pretty_name": "Matomo Tracking Code",
            "is_translatable": true,
            "description": "Tracking code for Matomo.",
            "name": "matromo_tracking_code"
        },
        "group": {
            "name": "general"
        }
    },
    {
        "value": {
            "default": "<p>This page is designed to help you ensure your submission is ready for and fits the scope of the journal.</p><p>Before submitting you should read over the guidelines here, then register an account (or login if you have an existing account)</p>"
        },
        "setting": {
            "type": "rich-text",
            "pretty_name": "Submission Page Text",
            "is_translatable": true,
            "description": "Introductory text displayed at the head of the Submission page.",
            "name": "submission_intro_text"
        },
        "group": {
            "name": "general"
        }
    },
    {
        "value": {
            "default": ""
        },
        "setting": {
            "type": "boolean",
            "pretty_name": "Abstracts Are Required",
            "is_translatable": false,
            "description": "If enabled all submissions will require an abstract.",
            "name": "abstract_required"
        },
        "group": {
            "name": "general"
        }
    },
    {
        "value": {
            "default": "Correction Task Cancelled"
        },
        "setting": {
            "type": "text",
            "pretty_name": "Correction Task Cancelled",
            "is_translatable": true,
            "description": "Subject for Email when Editor cancels or deletes a correction task.",
            "name": "subject_notify_correction_cancelled"
        },
        "group": {
            "name": "email_subject"
        }
    },
    {
        "group": {
            "name": "email"
        },
        "setting": {
            "description": "Email sent when an Editor cancels or deletes a correction task.",
            "is_translatable": false,
            "name": "notify_correction_cancelled",
            "pretty_name": "Correction Task Cancelled",
            "type": "rich-text"
        },
        "value": {
            "default": "<p>Dear {{ correction.typesetter.full_name }},</p><p>The correction task you were assigned for {{ article.title }} has been cancelled.</p><p>Regards,</p> {{ request.user.signature|safe }}"
        }
    },
    {
        "value": {
            "default": "<p>If you are undertaking a blind or double-blind review you must ensure that the file has any identifying text removed. Consider:</p> <ol> <li>If the paper has a title page removing the authors name and contact information.</li> <li>Check the bibliography and the text for self-citation</li> <li>Also check for mentions not made explicitly. The following phrases might give away an author&rsquo;s identity and should be edited:</li> <ul> <li>&lsquo;As I previously discussed&hellip;.&rsquo;</li> <li>&lsquo;As I have showed&hellip;&rsquo;</li> <li>&lsquo;My previous work&hellip;.&rsquo;</li> </ul> <li>Remove any identifying metadata from the file.</li> </ol>"
        },
        "setting": {
            "type": "rich-text",
            "pretty_name": "Review File Help",
            "is_translatable": true,
            "description": "Text displayed when a journal defaults to blind or double-blind review ensuring that files are anonymous.",
            "name": "review_file_help"
        },
        "group": {
            "name": "general"
        }
    },
    {
        "group": {
            "name": "general"
        },
        "setting": {
            "description": "This label appears on the Submit Start page and this setting allows you to customise what appears there.",
            "is_translatable": true,
            "name": "copyright_submission_label",
            "pretty_name": "Copyright Submission Label",
            "type": "char"
        },
        "value": {
            "default": "Author(s) agree to the copyright notice, which will apply to this submission if accepted"
        }
    },
    {
        "group": {
            "name": "general"
        },
        "setting": {
            "description": "The maximum number of proofreaders allowed per round. To disable this set to 0.",
            "is_translatable": false,
            "name": "max_proofreaders",
            "pretty_name": "Maximum Proofreders per Round",
            "type": "number"
        },
        "value": {
            "default": "0"
        }
    },
    {
        "group": {
            "name": "general"
        },
        "setting": {
            "description": "Lists all of the keywords used by a journal and for each keyword a list of articles that use it.",
            "is_translatable": false,
            "name": "keyword_list_page",
            "pretty_name": "Enable the Keyword list page",
            "type": "boolean"
        },
        "value": {
            "default": ""
        }
    },
    {
        "group": {
            "name": "article"
        },
        "setting": {
            "description": "If enabled this will suppress the how to cite block on the article page.",
            "is_translatable": false,
            "name": "suppress_how_to_cite",
            "pretty_name": "Suppress How to Cite",
            "type": "boolean"
        },
        "value": {
            "default": ""
        }
    },
    {
        "value": {
            "default": "Review Reminder"
        },
        "setting": {
            "type": "text",
            "pretty_name": "Accepted Review Reminder",
            "is_translatable": true,
            "description": "Subject for Accepted Review Reminder.",
            "name": "subject_accepted_review_reminder"
        },
        "group": {
            "name": "email_subject"
        }
    },
    {
        "value": {
            "default": "Review Reminder"
        },
        "setting": {
            "type": "text",
            "pretty_name": "Default Review Reminder",
            "is_translatable": true,
            "description": "Subject for Review Reminder.",
            "name": "subject_default_review_reminder"
        },
        "group": {
            "name": "email_subject"
        }
    },
    {
        "group": {
            "name": "article"
        },
        "setting": {
            "description": "If enabled guest editors will display on the article page for primary issues.",
            "is_translatable": false,
            "name": "display_guest_editors",
            "pretty_name": "Display Guest Editors",
            "type": "boolean"
        },
        "value": {
            "default": ""
        }
    },
    {
        "group": {
            "name": "general"
        },
        "setting": {
            "description": "Changes the generic text above the File Upload box on the Peer Review form page.",
            "is_translatable": true,
            "name": "peer_review_upload_text",
            "pretty_name": "Peer Review Upload Text",
            "type": "rich-text"
        },
        "value": {
            "default": "<p>You may upload a file in lieu of completing the review form. Please ensure you've covered all of the required fields below.</p>"
        }
    },
    {
        "group": {
            "name": "article"
        },
        "setting": {
            "description": "If enabled this will suppress the citations counter on the article page. The citation block will only appear for articles that have a citation. This setting is overruled by the Disable Metrics setting.",
            "is_translatable": false,
            "name": "suppress_citations_metric",
            "pretty_name": "Suppress Citation Metrics",
            "type": "boolean"
        },
        "value": {
            "default": ""
        }
    },
    {
        "group": {
            "name": "article"
        },
        "setting": {
            "description": "If enabled altmetric badges will be displayed in the sidebar.",
            "is_translatable": false,
            "name": "display_altmetric_badge",
            "pretty_name": "Display Altmetric Badges",
            "type": "boolean"
        },
        "value": {
            "default": ""
        }
    },
    {
        "group": {
            "name": "article"
        },
        "setting": {
            "description": "Select a badge type, 1, large-donut, large-bar etc. Defaults to '1' if none selected.",
            "is_translatable": false,
            "name": "altmetric_badge_type",
            "pretty_name": "Altermetric Badge Type",
            "type": "char"
        },
        "value": {
            "default": "1"
        }
    },
    {
        "group": {
            "name": "email"
        },
        "setting": {
            "description": "Email sent to a section editor when a senior editor declines their draft decision.",
            "is_translatable": true,
            "name": "notify_se_draft_declined",
            "pretty_name": "Draft Decision Declined",
            "type": "rich-text"
        },
        "value": {
            "default": "<p>Dear {{ draft_decision.section_editor.full_name }},</p><p>Thank you for logging your draft decision. The editor has declined this draft and has added the following message for you: </p>{{ draft_decision.editor_decline_rationale|safe }}<p>Regards</p>"
        }
    },
    {
        "group": {
            "name": "email_subject"
        },
        "setting": {
            "description": "Subject for Draft Decision Declined email",
            "is_translatable": true,
            "name": "subject_notify_se_draft_declined",
            "pretty_name": "Draft Decision Declined Subject",
            "type": "rich-text"
        },
        "value": {
            "default": "Draft Decision Declined"
        }
    },
    {
        "group": {
            "name": "general"
        },
        "setting": {
            "description": "If enabled, authors will see the requested, due, and complete date for their papers' review assignment. Otherwise, they will only have access to the review comments.",
            "is_translatable": false,
            "name": "enable_peer_review_data_block",
            "pretty_name": "Enable Peer Review Data Block",
            "type": "boolean"
        },
        "value": {
            "default": ""
        }
    },
    {
        "group": {
            "name": "general"
        },
        "setting": {
            "description": "If enabled the language buttons will use text rather than flags.",
            "is_translatable": false,
            "name": "enable_language_text",
            "pretty_name": "Language Button Text Override",
            "type": "boolean"
        },
        "value": {
            "default": ""
        }
    },
    {
        "group": {
            "name": "general"
        },
        "setting": {
            "description": "When this setting is enabled the review assignment page will attempt to match keywords with interests. Warning: This is an expensive process.",
            "is_translatable": false,
            "name": "enable_suggested_reviewers",
            "pretty_name": "Enable Suggested Reviewers",
            "type": "boolean"
        },
        "value": {
            "default": ""
        }
    },
    {
        "group": {
            "name": "general"
        },
        "setting": {
            "description": "Enable if you want to hide review metadata from authors (date assigned, decision, date completed).",
            "is_translatable": false,
            "name": "hide_review_metadata_from_authors",
            "pretty_name": "Hide Review Metadata from Authors",
            "type": "boolean"
        },
        "value": {
            "default": ""
          }
    },
    {
        "group": {
            "name": "news"
        },
        "setting": {
            "description": "Title for the News Page and Homepage block",
            "is_translatable": true,
            "name": "news_title",
            "pretty_name": "News Title",
            "type": "char"
        },
        "value": {
            "default": "News"
        }
    },
    {
        "group": {
            "name": "article"
        },
        "setting": {
            "description": "If enabled the article page will not display links to email correspondence authors.",
            "is_translatable": false,
            "name": "hide_author_email_links",
            "pretty_name": "Hide Author Email Links",
            "type": "boolean"
        },
        "value": {
            "default": ""
        }
    },
    {
        "group": {
            "name": "general"
        },
        "setting": {
            "description": "If set to true the Login Page Notice will display.",
            "is_translatable": true,
            "name": "display_login_page_notice",
            "pretty_name": "Display Login Page Notice",
            "type": "boolean"
        },
        "value": {
            "default": false
        }
    },
    {
        "group": {
            "name": "general"
        },
        "setting": {
            "description": "Message to display if you enable Display Login Notice.",
            "is_translatable": true,
            "name": "login_page_notice",
            "pretty_name": "Login Page Notice",
            "type": "rich-text"
        },
        "value": {
            "default": ""
        }
    },
    {
        "group": {
            "name": "crossref"
        },
        "setting": {
            "description": "For migrated content where we need to tweak the crossref date.",
            "is_translatable": true,
            "name": "crossref_date_suffix",
            "pretty_name": "Crossref Date Suffix",
            "type": "text"
        },
        "value": {
            "default": "656"
        }
    },
    {
        "group": {
            "name": "general"
        },
        "setting": {
            "description": "Languages available for this journal.",
            "is_translatable": false,
            "name": "journal_languages",
            "pretty_name": "Journal Languages",
            "type": "json"
        },
        "value": {
            "default": "[]"
        }
    },
    {
        "group": {
            "name": "general"
        },
        "setting": {
            "description": "The default language for the journal.",
            "is_translatable": false,
            "name": "default_journal_language",
            "pretty_name": "Default Journal Language",
            "type": "text"
        },
        "value": {
            "default": "en"
        }
    },
    {
        "group": {
            "name": "general"
        },
        "setting": {
<<<<<<< HEAD
            "description": "If enabled users must request the author role before they are allowed to submit.",
            "is_translatable": false,
            "name": "limit_access_to_submission",
            "pretty_name": "Limit Access to Submission",
            "type": "boolean"
        },
        "value": {
            "default": ""
        }
    },
  {
    "group": {
            "name": "general"
        },
        "setting": {
=======

>>>>>>> 6cc3192e
            "description": "Support email address for editors and staff users.",
            "is_translatable": false,
            "name": "support_email",
            "pretty_name": "Support Email",
            "type": "char"
        },
        "value": {
            "default": "--No support email set--"
        }
    },
    {
        "group": {
            "name": "general"
        },
        "setting": {
            "description": "Text to accompany access requests. Linked to Limit Access to Submission",
            "is_translatable": true,
            "name": "submission_access_request_text",
            "pretty_name": "Submission Access Request Text",
            "type": "rich-text"
        },
        "value": {
            "default": "Please supply information below to support your request to make a submission to this journal."
        }
      },
      {
        "group": {
            "name": "email"
        },
        "setting": {
            "description": "Email sent to an article's correspondence author when revisions are completed.",
            "is_translatable": true,
            "name": "revisions_complete_receipt",
            "pretty_name": "Revisions Complete Receipt",
            "type": "rich-text"
        },
        "value": {
            "default": "<p>Dear {{ revision.article.correspondence_author.full_name }},</p><p>Thank you for submitting your revisions for \"{{ revision.article.title }}\". We will be in touch with further information about your submission soon.</p><p>Best wishes,</p><p>{{ revision.editor.full_name }}</p>"
        }
    },
    {
        "group": {
            "name": "general"
        },
        "setting": {
            "description": "Email address of the access request contact.",
            "is_translatable": true,
            "name": "submission_access_request_contact",
            "pretty_name": "Submission Access Request Contact",
            "type": "char"
        },
        "value": {
            "default": ""
        }
    },
  {
    "group": {
            "name": "general"
        },
        "setting": {
            "description": "Support message to display to editors and staff on Manager page.",
            "is_translatable": true,
            "name": "support_contact_message_for_staff",
            "pretty_name": "Janeway Support Contact for Staff",
            "type": "rich-text"
        },
        "value": {
            "default": "<p>For help with Janeway, contact <a href=\"mailto:{{ support_email }}\">{{ support_email }}</a>.</p>"
        }
    },
    {
        "group": {
            "name": "email"
        },
        "setting": {
            "description": "Email sent to the submission access request contact when a new request is added.",
            "is_translatable": true,
            "name": "submission_access_request_notification",
            "pretty_name": "Submission Access Request Notification",
            "type": "rich-text"
        },
        "value": {
            "default": "<p>A new submission access request has been added.</p><p>{{ description }}</p>"
        }
    },
    {
        "group": {
            "name": "email_subject"
        },
        "setting": {
            "description": "Subject for Submission Access Request Notification.",
            "is_translatable": true,
            "name": "subject_submission_access_request_notification",
            "pretty_name": "Submission Access Request Notification",
            "type": "char"
        },
        "value": {
            "default": "New Submission Access Request"
        }
    },
    {
        "group": {
            "name": "email"
        },
        "setting": {
            "description": "Email sent when a Access Request is evaluated by a staff member.",
            "is_translatable": true,
            "name": "submission_access_request_complete",
            "pretty_name": "Submission Access Request Complete",
            "type": "rich-text"
        },
        "value": {
            "default": "<p>Dear {{ access_request.user.full_name }},</p>Your request to be granted the {{ access_request.role.name }} role on {% if access_request.journal %}{{ access_request.journal.name }}{% else %}{{ access_request.repository.name }}{% endif %} has been evaluated.</p><p>The decision made was: {{ decision }}.</p><p>The following note was provided by the staff member evaluating your request: {{ access_request.evaluation_note }}</p><p>Kind Regards,</p><p>{{ request.user.full_name }}</p>"
        }
    },
    {
        "group": {
            "name": "email_subject"
        },
        "setting": {
            "description": "Subject for Submission Access Request Complete.",
            "is_translatable": true,
            "name": "subject_submission_access_request_complete",
            "pretty_name": "Submission Access Request Complete",
            "type": "char"
        },
        "value": {
            "default": "Your Submission Access Request"
        }
    },
    {
        "group": {
            "name": "general"
        },
        "setting": {
            "description": "Describe what files you expect at the time of submission.",
            "is_translatable": true,
            "name": "file_submission_guidelines",
            "pretty_name": "File Submission Guidelines",
            "type": "rich-text"
        },
        "value": {
            "default": "<p>Please upload the latest manuscript file. Separately upload any figures or data files needed during peer review.</p>"
        }
    },
    {
          "group": {
            "name": "email_subject"
        },
        "setting": {
            "description": "Subject for Revisions Complete Receipt",
            "is_translatable": true,
            "name": "subject_revisions_complete_receipt",
            "pretty_name": "Subject Revisions Complete Receipt",
            "type": "text"
        },
        "value": {
            "default": "Article Revisions Complete"
        }
    },
    {
        "group": {
            "name": "general"
        },
        "setting": {
            "description": "A warning displayed warning Editors what will happen when they accept an article.",
            "is_translatable": true,
            "name": "accept_article_warning",
            "pretty_name": "Accept Article Warning",
            "type": "rich-text"
        },
        "value": {
            "default": "{{ article.registration_preview|safe }}"
        }
    }

]
<|MERGE_RESOLUTION|>--- conflicted
+++ resolved
@@ -3169,7 +3169,6 @@
             "name": "general"
         },
         "setting": {
-<<<<<<< HEAD
             "description": "If enabled users must request the author role before they are allowed to submit.",
             "is_translatable": false,
             "name": "limit_access_to_submission",
@@ -3185,9 +3184,6 @@
             "name": "general"
         },
         "setting": {
-=======
-
->>>>>>> 6cc3192e
             "description": "Support email address for editors and staff users.",
             "is_translatable": false,
             "name": "support_email",
