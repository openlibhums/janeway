[
    {
        "group": {
            "name": "general"
        },
        "setting": {
            "description": "Display of feeds for this journal. Displayed on the About and the Submission pages.",
            "is_translatable": true,
            "name": "publication_fees",
            "pretty_name": "Publication Fees",
            "type": "rich-text"
        },
        "value": {
            "default": "<p>You should update this section to show any fees that your journal charges.</p>"
        },
        "editable_by": [
            "editor",
            "journal-manager"
        ]
    },
    {
        "group": {
            "name": "general"
        },
        "setting": {
            "description": "URL of the Journal's Publisher.",
            "is_translatable": false,
            "name": "publisher_url",
            "pretty_name": "Publisher URL",
            "type": "char"
        },
        "value": {
            "default": "https://a_publisher_url.com"
        },
        "editable_by": [
            "editor",
            "journal-manager"
        ]
    },
    {
        "group": {
            "name": "general"
        },
        "setting": {
            "description": "URL to an external privacy-policy, linked from the footer. If blank, it links to the Janeway CMS page: /site/privacy.",
            "is_translatable": false,
            "name": "privacy_policy_url",
            "pretty_name": "External Privacy Policy URL",
            "type": "char"
        },
        "value": {
            "default": null
        },
        "editable_by": [
            "editor",
            "journal-manager"
        ]
    },
    {
        "group": {
            "name": "general"
        },
        "setting": {
            "description": "Name of the Journal's Publisher. Displayed throughout the site and metadata.",
            "is_translatable": true,
            "name": "publisher_name",
            "pretty_name": "Publisher Name",
            "type": "char"
        },
        "value": {
            "default": ""
        },
        "editable_by": [
            "editor",
            "journal-manager"
        ]
    },
    {
        "group": {
            "name": "general"
        },
        "setting": {
            "description": "<p>Displayed on the About and Submission pages. You should update this to display the Journal's copyright requirements.",
            "is_translatable": true,
            "name": "copyright_notice",
            "pretty_name": "Copyright Notice",
            "type": "rich-text"
        },
        "value": {
            "default": ""
        },
        "editable_by": [
            "journal-manager"
        ]
    },
    {
        "group": {
            "name": "general"
        },
        "setting": {
            "description": "<p>Displayed on the Submission pages. You should update this to display the Journal's acceptance criteria.",
            "is_translatable": true,
            "name": "acceptance_criteria",
            "pretty_name": "Acceptance Criteria",
            "type": "rich-text"
        },
        "value": {
            "default": ""
        },
        "editable_by": [
            "editor",
            "journal-manager"
        ]
    },
    {
        "group": {
            "name": "general"
        },
        "setting": {
            "description": "<p>Overrides the term \"Collections\" across all the templates.</p>",
            "is_translatable": true,
            "name": "collection_name",
            "pretty_name": "Collection Name",
            "type": "char"
        },
        "value": {
            "default": ""
        },
        "editable_by": [
            "editor",
            "journal-manager"
        ]
    },
    {
        "group": {
            "name": "general"
        },
        "setting": {
            "description": "<p>Overrides the term \"Collections\" across all the templates.</p>",
            "is_translatable": true,
            "name": "collection_name_plural",
            "pretty_name": "Collection Name Plural",
            "type": "char"
        },
        "value": {
            "default": ""
        },
        "editable_by": [
            "editor",
            "journal-manager"
        ]
    },
    {
        "group": {
            "name": "general"
        },
        "setting": {
            "description": "Displayed on the About and Submission pages. You should update this with an ordered list of submission requirements.",
            "is_translatable": true,
            "name": "submission_checklist",
            "pretty_name": "Submission Checklist",
            "type": "rich-text"
        },
        "value": {
            "default": ""
        },
        "editable_by": [
            "editor",
            "journal-manager"
        ]
    },
    {
        "group": {
            "name": "general"
        },
        "setting": {
            "description": "System emails are sent From this address.",
            "is_translatable": false,
            "name": "from_address",
            "pretty_name": "From Address",
            "type": "char"
        },
        "value": {
            "default": "noreply@example.org"
        },
        "editable_by": [
            "journal-manager"
        ]
    },
    {
        "group": {
            "name": "general"
        },
        "setting": {
            "description": "Address set as the 'Reply-to' for system emails.",
            "is_translatable": false,
            "name": "replyto_address",
            "pretty_name": "Reply-To Address",
            "type": "char"
        },
        "value": {
            "default": ""
        },
        "editable_by": [
            "editor",
            "journal-manager"
        ]
    },
    {
        "group": {
            "name": "email"
        },
        "setting": {
            "description": "Email sent to editors when they are assigned to a submission.",
            "is_translatable": true,
            "name": "editor_assignment",
            "pretty_name": "Editor Assignment",
            "type": "rich-text"
        },
        "value": {
            "default": "<p>Dear {{ editor.full_name }}, </p><p>You have been assigned as an editor to \"{{ article.safe_title }}\" in the journal {{ request.journal.name }}.</p><p>If you are unable to be the editor for this article, please reply to this email.</p><p>You can view this article's data on the journal site: {{ review_in_review_url }} </p><p>Regards,</p><p>{{ request.user.signature|safe }}</p>"
        },
        "editable_by": [
            "editor",
            "journal-manager"
        ]
    },
    {
        "group": {
            "name": "email"
        },
        "setting": {
            "description": "Email sent to authors when they have submitted an article.",
            "is_translatable": true,
            "name": "submission_acknowledgement",
            "pretty_name": "Submission Acknowledgement",
            "type": "rich-text"
        },
        "value": {
            "default": "Dear {{ article.correspondence_author.full_name }}, <br><br>Thank you for submitting \"{{ article }}\" to {{ article.journal }}.<br><br> Your work will now be reviewed by an editor and we will be in touch as the peer-review process progresses.<br><br>Regards,<br>"
        },
        "editable_by": [
            "editor",
            "journal-manager"
        ]
    },
    {
        "group": {
            "name": "email"
        },
        "setting": {
            "description": "Email sent to editors when a reviewer accepts or declines a review.",
            "is_translatable": true,
            "name": "reviewer_acknowledgement",
            "pretty_name": "Reviewer Acknowledgement",
            "type": "rich-text"
        },
        "value": {
            "default": "Dear {{ review_assignment.editor.full_name }},<br/><br/>This is a notification that the reviewer {{ review_assignment.reviewer.full_name }} has responded to your review request for \" #{{ article.pk }}: {{ article.safe_title }}\" in {{ article.journal.name }} and have {{ reviewer_decision }} to perform the review. You can view more information on the journal site: {{ review_in_review_url }} "
        },
        "editable_by": [
            "editor",
            "journal-manager"
        ]
    },
    {
        "group": {
            "name": "email"
        },
        "setting": {
            "description": "Email sent to authors when requesting revisions.",
            "is_translatable": true,
            "name": "request_revisions",
            "pretty_name": "Request Revisions",
            "type": "rich-text"
        },
        "value": {
            "default": "Dear {{ article.correspondence_author.full_name }},<br/><br/>We are requesting that you make some changes to your paper. <br/>You can access your revision here: {{ do_revisions_url }} <br/><br/>Your revisions are due on {{ revision.date_due }}.<br/><br/>Regards, <br/>{{ request.user.signature|safe }}"
        },
        "editable_by": [
            "editor",
            "journal-manager"
        ]
    },
    {
        "group": {
            "name": "email"
        },
        "setting": {
            "description": "Email sent to reviewers when they agree to undertake a review.",
            "is_translatable": true,
            "name": "review_accept_acknowledgement",
            "pretty_name": "Review Acceptance Acknowledgement",
            "type": "rich-text"
        },
        "value": {
            "default": "Dear {{ review_assignment.reviewer.full_name }}, <br/><br/>Thank you for agreeing to review \"{{ article.safe_title }}\" in {{ article.journal.name }}. <br/><br/>You can now access the manuscript and the review process at: {{ review_url }}  <br/><br/>Regards, <br/>{{ review_assignment.editor.signature|safe }}"
        },
        "editable_by": [
            "editor",
            "journal-manager"
        ]
    },
    {
        "group": {
            "name": "email"
        },
        "setting": {
            "description": "Email sent to reviewers when they complete a review.",
            "is_translatable": true,
            "name": "review_complete_reviewer_acknowledgement",
            "pretty_name": "Review Complete Acknowledgement",
            "type": "rich-text"
        },
        "value": {
            "default": "<p>Dear {{ review_assignment.reviewer.full_name }}, </p><p>Thank you for completing your review of \"{{ article.safe_title }}\" in {{ article.journal.name }}. </p><p>We are extremely grateful for the work of reviewers, which greatly enhances the quality of the journal. </p><p>Thank you again and regards,</p><p>{{ review_assignment.editor.signature|safe }}</p>"
        },
        "editable_by": [
            "editor",
            "journal-manager"
        ]
    },
    {
        "group": {
            "name": "email"
        },
        "setting": {
            "description": "Email sent when a review assignment is updated.",
            "is_translatable": true,
            "name": "review_request_sent",
            "pretty_name": "Review Request Update",
            "type": "rich-text"
        },
        "value": {
            "default": "Dear {{ review_assignment.editor.full_name }}, <br><br>This is a notification that the reviewer status on \"{{ article.safe_title }}\" in {{ article.journal.name }} has been <a href=\"{% journal_url 'review_in_review' review_assignment.article.pk  %}\">updated</a>. <br><br>Regards, <br>{{ request.user.signature|safe }}"
        },
        "editable_by": [
            "editor",
            "journal-manager"
        ]
    },
    {
        "group": {
            "name": "email"
        },
        "setting": {
            "description": "Email sent to editors when a reviewer complete a review.",
            "is_translatable": true,
            "name": "review_complete_acknowledgement",
            "pretty_name": "Review Complete Update",
            "type": "rich-text"
        },
        "value": {
            "default": "Dear {{ review_assignment.editor.full_name }}, <br/><br/>This is a notification that the reviewer status on \"{{ article.safe_title }}\" in {{ article.journal.name }} has been updated.  You can view more information on the journal site: {{ review_in_review_url }}  <br/><br/>Regards,"
        },
        "editable_by": [
            "editor",
            "journal-manager"
        ]
    },
    {
        "group": {
            "name": "email"
        },
        "setting": {
            "description": "Email sent to reviewers when they decline to undertake a review.",
            "is_translatable": true,
            "name": "review_decline_acknowledgement",
            "pretty_name": "Review Decline Acknowledgement",
            "type": "rich-text"
        },
        "value": {
            "default": "Dear {{ review_assignment.reviewer.full_name }}, \n\nThank you for letting us know that you are unable to review \"{{ article.safe_title }}\" in {{ article.journal.name }}.\n\n We are most grateful for your time.\n\nRegards,\n{{ request.user.signature|safe }}"
        },
        "editable_by": [
            "editor",
            "journal-manager"
        ]
    },
    {
        "group": {
            "name": "email"
        },
        "setting": {
            "description": "Email sent to reviewers to request a review.",
            "is_translatable": true,
            "name": "review_assignment",
            "pretty_name": "Review Assignment",
            "type": "rich-text"
        },
        "value": {
            "default": "Dear {{ review_assignment.reviewer.full_name }},<br/><br/>We are requesting that you undertake a review of \"{{ article.safe_title }}\" in {{ article.journal.name }}.<br/><br/>We would be most grateful for your time as the feedback from our reviewers is of the utmost importance to our editorial decision-making processes.<br/><br/>You can let us know your decision or decline to undertake the review: {{ review_url }} <br/><br/>{{ article_details }}<br/><br/>Regards,<br/>{{ request.user.signature|safe }}"
        },
        "editable_by": [
            "editor",
            "journal-manager"
        ]
    },
    {
        "group": {
            "name": "email"
        },
        "setting": {
            "description": "Email to remind reviewers of a new request.",
            "is_translatable": true,
            "name": "default_review_reminder",
            "pretty_name": "Default Review Reminder",
            "type": "rich-text"
        },
        "value": {
            "default": "Dear {{ review_assignment.reviewer.full_name }},<br/><br/>We recently sent you an email requesting that you undertake a review of \"{{ article.safe_title }}\" in {{ article.journal.name }}.<br/><br/>We would be most grateful for your time as the feedback from our reviewers is of the utmost importance to our editorial decision-making processes.<br/><br/>We would appreciate it if you could let us know your decision or decline to undertake the review: {{ review_url }} <br/><br/>Regards,<br/>{{ request.user.signature|safe }}"
        },
        "editable_by": [
            "editor",
            "journal-manager"
        ]
    },
    {
        "group": {
            "name": "email"
        },
        "setting": {
            "description": "Notify reviewer of accepted request and remind them to review submission.",
            "is_translatable": true,
            "name": "accepted_review_reminder",
            "pretty_name": "Accepted Review Reminder",
            "type": "rich-text"
        },
        "value": {
            "default": "Dear {{ review_assignment.reviewer.full_name }},<br/><br/>You recently agreed undertake a review of \"{{ article.safe_title }}\" in {{ article.journal.name }}.<br/><br/>We would be most grateful for your time as the feedback from our reviewers is of the utmost importance to our editorial decision-making processes.<br/><br/>Check our site to undertake the review: {{ review_url }} <br/><br/>Regards,<br/>{{ request.user.signature|safe }}"
        },
        "editable_by": [
            "editor",
            "journal-manager"
        ]
    },
    {
        "group": {
            "name": "email"
        },
        "setting": {
            "description": "Email sent to authors when an article is accepted.",
            "is_translatable": true,
            "name": "review_decision_accept",
            "pretty_name": "Article Review Accept",
            "type": "rich-text"
        },
        "value": {
            "default": "<p>Dear {{ article.correspondence_author.full_name }},<br/><br/>We are happy to inform you that your article, \"{{ article.safe_title }}\", has been accepted in {{ article.journal.name }}. Thank you for submitting such a strong manuscript.<br/></p><p>Peer review reports and feedback on the manuscript can be viewed at: {{ review_url }} </p><p>We will be back in touch soon to discuss the next stages of production.</p><p><br/>Regards,</p><p><br/>{{ request.user.signature|safe }}</p>"
        },
        "editable_by": [
            "editor",
            "journal-manager"
        ]
    },
    {
        "group": {
            "name": "email"
        },
        "setting": {
            "description": "Email sent to authors when an article is declined.",
            "is_translatable": true,
            "name": "review_decision_decline",
            "pretty_name": "Article Review Decline",
            "type": "rich-text"
        },
        "value": {
            "default": "<p>Dear {{ article.correspondence_author.full_name }},<br><br>We are sorry to inform you that \"{{ article.safe_title }}\" has been declined in {{ article.journal.name }}.<br><br>You can view your reviews and feedback on the manuscript at: {{ review_url }} <br><br>Regards,</p><p>{{ request.user.signature|safe }}</p>"
        },
        "editable_by": [
            "editor",
            "journal-manager"
        ]
    },
    {
        "group": {
            "name": "email"
        },
        "setting": {
            "description": "Email sent to authors when a decision to decline an article is reversed.",
            "is_translatable": true,
            "name": "review_decision_undecline",
            "pretty_name": "Undo Article Rejection",
            "type": "rich-text"
        },
        "value": {
            "default": "<p>Dear {{ article.correspondence_author.full_name }},<br><br>We wish to inform you that the earlier decision to decline \"{{ article.safe_title }}\" in {{ article.journal.name }} has been reversed. The article is now being reconsidered.<br><br>Regards,</p><p>{{ request.user.signature|safe }}</p>"
        },
        "editable_by": [
            "editor",
            "journal-manager"
        ]
    },
    {
        "group": {
            "name": "email"
        },
        "setting": {
            "description": "Email sent to editors when they are unassigned from an article",
            "is_translatable": true,
            "name": "unassign_editor",
            "pretty_name": "Unassign Editor",
            "type": "rich-text"
        },
        "value": {
            "default": "<p>Dear {{ assignment.editor.full_name }},</p><p>We are writing to let you know that you have been unassigned from the article \"{{ article.safe_title }}\" in {{ article.journal.name }}.</p><p>Regards,</p>{{ request.user.signature|safe }}"
        },
        "editable_by": [
            "editor",
            "journal-manager"
        ]
    },
    {
        "group": {
            "name": "email_subject"
        },
        "setting": {
            "description": "Subject for Unassign Editor Email",
            "is_translatable": true,
            "name": "subject_unassign_editor",
            "pretty_name": "Subject Unassign Editor",
            "type": "char"
        },
        "value": {
            "default": "Unassigned as Editor"
        },
        "editable_by": [
            "editor",
            "journal-manager"
        ]
    },
    {
        "group": {
            "name": "email"
        },
        "setting": {
            "description": "Email sent to reviewers when a review request is withdrawn.",
            "is_translatable": true,
            "name": "review_withdrawl",
            "pretty_name": "Review Withdrawl",
            "type": "rich-text"
        },
        "value": {
            "default": "<p>Dear {{ review_assignment.reviewer.full_name }},</p><p>We are writing to let you know that the review request for \"{{ article.safe_title }}\" in {{ article.journal.name }} has been cancelled.</p><p>We thank you for your time but your review is no longer required.</p><p>Regards,</p>{{ request.user.signature|safe }}"
        },
        "editable_by": [
            "editor",
            "journal-manager"
        ]
    },
    {
        "group": {
            "name": "general"
        },
        "setting": {
            "description": "Primary contact for the journal.",
            "is_translatable": true,
            "name": "main_contact",
            "pretty_name": "Main Contact",
            "type": "text"
        },
        "value": {
            "default": "{{ request.journal_settings.general.main_contact }}\n{{ request.journal.name }}"
        },
        "editable_by": [
            "editor",
            "journal-manager"
        ]
    },
    {
        "group": {
            "name": "general"
        },
        "setting": {
            "description": "Tacked onto the end of system automated emails where there is no actor.",
            "is_translatable": true,
            "name": "auto_signature",
            "pretty_name": "Auto Signature",
            "type": "rich-text"
        },
        "value": {
            "default": "{{ request.journal_settings.general.main_contact }}\n{{ request.journal.name }}"
        },
        "editable_by": [
            "editor",
            "journal-manager"
        ]
    },
    {
        "group": {
            "name": "Preprints"
        },
        "setting": {
            "description": "The maximum number of preprint DOIs that are allowed each month without the author paying.",
            "is_translatable": false,
            "name": "max_dois",
            "pretty_name": "Maximum preprint DOIs per month",
            "type": "number"
        },
        "value": {
            "default": "100"
        },
        "editable_by": [
            "editor",
            "journal-manager"
        ]
    },
    {
        "group": {
            "name": "Preprints"
        },
        "setting": {
            "description": "Allow authors to select to make their works publicly available during ongoing review.",
            "is_translatable": false,
            "name": "enable_preprints",
            "pretty_name": "Enable Preprints",
            "type": "boolean"
        },
        "value": {
            "default": ""
        },
        "editable_by": [
            "editor",
            "journal-manager"
        ]
    },
    {
        "group": {
            "name": "general"
        },
        "setting": {
            "description": "When enabled, we will send all log entries to slack.",
            "is_translatable": false,
            "name": "slack_logging",
            "pretty_name": "Slack Logging",
            "type": "boolean"
        },
        "value": {
            "default": ""
        },
        "editable_by": [
            "editor",
            "journal-manager"
        ]
    },
    {
        "group": {
            "name": "Identifiers"
        },
        "setting": {
            "description": "Whether or not to use Crossref DOIs.",
            "is_translatable": false,
            "name": "use_crossref",
            "pretty_name": "Use Crossref DOIs",
            "type": "boolean"
        },
        "value": {
            "default": "on"
        },
        "editable_by": [
            "editor",
            "journal-manager"
        ]
    },
    {
        "group": {
            "name": "Identifiers"
        },
        "setting": {
            "description": "Whether or not to use Crossref's test server.",
            "is_translatable": false,
            "name": "crossref_test",
            "pretty_name": "Use Crossref test deposit server",
            "type": "boolean"
        },
        "value": {
            "default": ""
        },
        "editable_by": [
            "editor",
            "journal-manager"
        ]
    },
    {
        "group": {
            "name": "Identifiers"
        },
        "setting": {
            "description": "The username to log in to Crossref's deposit API.",
            "is_translatable": false,
            "name": "crossref_username",
            "pretty_name": "Crossref username",
            "type": "char"
        },
        "value": {
            "default": ""
        },
        "editable_by": [
            "editor",
            "journal-manager"
        ]
    },
    {
        "group": {
            "name": "Identifiers"
        },
        "setting": {
            "description": "The password to log in to Crossref's deposit API.",
            "is_translatable": false,
            "name": "crossref_password",
            "pretty_name": "Crossref password",
            "type": "char"
        },
        "value": {
            "default": ""
        },
        "editable_by": [
            "editor",
            "journal-manager"
        ]
    },
    {
        "group": {
            "name": "Identifiers"
        },
        "setting": {
            "description": "The prefix for this journal on Crossref's system.",
            "is_translatable": false,
            "name": "crossref_prefix",
            "pretty_name": "Crossref prefix",
            "type": "char"
        },
        "value": {
            "default": ""
        },
        "editable_by": [
            "editor",
            "journal-manager"
        ]
    },
    {
        "group": {
            "name": "Identifiers"
        },
        "setting": {
            "description": "The name of the depositor for this journal on Crossref's system.",
            "is_translatable": false,
            "name": "crossref_name",
            "pretty_name": "Crossref depositor name",
            "type": "char"
        },
        "value": {
            "default": ""
        },
        "editable_by": [
            "editor",
            "journal-manager"
        ]
    },
    {
        "group": {
            "name": "Identifiers"
        },
        "setting": {
            "description": "The email of the depositor for this journal on Crossref's system.",
            "is_translatable": false,
            "name": "crossref_email",
            "pretty_name": "Crossref depositor email",
            "type": "char"
        },
        "value": {
            "default": ""
        },
        "editable_by": [
            "editor",
            "journal-manager"
        ]
    },
    {
        "group": {
            "name": "Identifiers"
        },
        "setting": {
            "description": "The name of the registrant for this journal on Crossref's system.",
            "is_translatable": false,
            "name": "crossref_registrant",
            "pretty_name": "Crossref registrant name",
            "type": "char"
        },
        "value": {
            "default": ""
        },
        "editable_by": [
            "editor",
            "journal-manager"
        ]
    },
    {
        "group": {
            "name": "Identifiers"
        },
        "setting": {
            "description": "Text to prepend to DOIs. Also used to generate URLs.",
            "is_translatable": false,
            "name": "doi_display_prefix",
            "pretty_name": "DOI display prefix",
            "type": "char"
        },
        "value": {
            "default": "https://doi.org/"
        },
        "editable_by": [
            "editor",
            "journal-manager"
        ]
    },
    {
        "group": {
            "name": "Identifiers"
        },
        "setting": {
            "description": "Text to append to DOIs. Also used to generate URLs.",
            "is_translatable": false,
            "name": "doi_display_suffix",
            "pretty_name": "DOI display suffix",
            "type": "char"
        },
        "value": {
            "default": ""
        },
        "editable_by": [
            "editor",
            "journal-manager"
        ]
    },
    {
        "group": {
            "name": "general"
        },
        "setting": {
            "description": "Name of the journal.",
            "is_translatable": true,
            "name": "journal_name",
            "pretty_name": "Journal Name",
            "type": "char"
        },
        "value": {
            "default": "Janeway JS"
        },
        "editable_by": [
            "editor",
            "journal-manager"
        ]
    },
    {
        "group": {
            "name": "general"
        },
        "setting": {
            "description": "The ISSN of the journal.",
            "is_translatable": false,
            "name": "journal_issn",
            "pretty_name": "Journal ISSN",
            "type": "char"
        },
        "value": {
            "default": "0000-0000"
        },
        "editable_by": [
            "editor",
            "journal-manager"
        ]
    },
    {
        "group": {
            "name": "general"
        },
        "setting": {
            "description": "The ISSN of the printed version of the journal.",
            "is_translatable": false,
            "name": "print_issn",
            "pretty_name": "Print ISSN",
            "type": "char"
        },
        "value": {
            "default": ""
        },
        "editable_by": [
            "editor",
            "journal-manager"
        ]
    },
    {
        "group": {
            "name": "general"
        },
        "setting": {
            "description": "The HTML theme set to use for the journal.",
            "is_translatable": false,
            "name": "journal_theme",
            "pretty_name": "Journal Theme",
            "type": "select"
        },
        "value": {
            "default": "OLH"
        },
        "editable_by": [
            "editor",
            "journal-manager"
        ]
    },
    {
        "group": {
            "name": "general"
        },
        "setting": {
            "description": "When using a custom theme you can set the base theme, when a template from a custom theme is missing templates from the base theme will be used as a backup.",
            "is_translatable": false,
            "name": "journal_base_theme",
            "pretty_name": "Journal Base Theme",
            "type": "select"
        },
        "value": {
            "default": "OLH"
        },
        "editable_by": [
            "editor",
            "journal-manager"
        ]
    },
    {
        "group": {
            "name": "general"
        },
        "setting": {
            "description": "Guide shown to Copyeditors.",
            "is_translatable": true,
            "name": "copyediting_guidelines",
            "pretty_name": "Copyediting Guidelines",
            "type": "rich-text"
        },
        "value": {
            "default": "Here are some guidelines."
        },
        "editable_by": [
            "editor",
            "journal-manager"
        ]
    },
    {
        "group": {
            "name": "general"
        },
        "setting": {
            "description": "Guide shown to Author during Copyediting.",
            "is_translatable": true,
            "name": "author_copyediting_guidelines",
            "pretty_name": "Author Copyediting Guidelines",
            "type": "rich-text"
        },
        "value": {
            "default": "Here are some guidelines."
        },
        "editable_by": [
            "editor",
            "journal-manager"
        ]
    },
    {
        "group": {
            "name": "email"
        },
        "setting": {
            "description": "Email sent to copyeditors.",
            "is_translatable": true,
            "name": "copyeditor_assignment_notification",
            "pretty_name": "Copyedit Notify Copyeditor",
            "type": "rich-text"
        },
        "value": {
            "default": "<p>Dear {{ assignment.copyeditor.full_name }},<br/><br/>We are requesting that your undertake a copyedit for the article \"{{ assignment.article.safe_title }}\".<br/><br/>This assignment is due on {{ assignment.due }}. You can access this task on the\u00a0journal site: {{ copyedit_requests_url }} </p><p><br/>Regards,</p><p>{{ request.user.signature|safe }}</p>"
        },
        "editable_by": [
            "editor",
            "journal-manager"
        ]
    },
    {
        "group": {
            "name": "email"
        },
        "setting": {
            "description": "Email sent to editor when copyedits are complete.",
            "is_translatable": true,
            "name": "copyeditor_notify_editor",
            "pretty_name": "Copyedit Notify Editor",
            "type": "rich-text"
        },
        "value": {
            "default": "Dear {{ assignment.editor.full_name }},<br/><br/>The copyedit task is now complete. You can view more information in the journal site: {{ article_copyediting_url }} <br/><br/>Regards, <br/>{{ request.user.signature|safe }}"
        },
        "editable_by": [
            "editor",
            "journal-manager"
        ]
    },
    {
        "group": {
            "name": "email"
        },
        "setting": {
            "description": "Email sent to Author asking them to review copyedits.",
            "is_translatable": true,
            "name": "copyeditor_notify_author",
            "pretty_name": "Copyedit Notify Author",
            "type": "rich-text"
        },
        "value": {
            "default": "Dear {{ assignment.article.correspondence_author.full_name }},<br/><br/>The copyeditor has completed their task, you can review the copyedits: {{ author_copyedit_url }} <br/><br/>Regards, <br/>{{ request.user.signature|safe }}"
        },
        "editable_by": [
            "editor",
            "journal-manager"
        ]
    },
    {
        "group": {
            "name": "email"
        },
        "setting": {
            "description": "Email sent to Copyeditor asking them to undertake further copyedits.",
            "is_translatable": true,
            "name": "copyeditor_reopen_task",
            "pretty_name": "Copyedit Reopen Task",
            "type": "rich-text"
        },
        "value": {
            "default": "Dear {{ assignment.copyeditor.full_name }},<br/><br/>We are requesting further copyedits article \"{{ assignment.article.safe_title }}\". You can access this task on the\u00a0journal site: {{ copyedit_requests_url }} <br/><br/>[ADD FEEDBACK HERE].<br/><br/>Regards, <br/>{{ request.user.signature|safe }}"
        },
        "editable_by": [
            "editor",
            "journal-manager"
        ]
    },
    {
        "group": {
            "name": "email"
        },
        "setting": {
            "description": "Email sent to Copyeditor to thank them.",
            "is_translatable": true,
            "name": "copyeditor_ack",
            "pretty_name": "Copyedit Acknowledge",
            "type": "rich-text"
        },
        "value": {
            "default": "<p>Dear {{ assignment.copyeditor.full_name }},</p><p>Thank you for your efforts in copyediting this article.</p><p>Regards,</p><p>{{ request.user.signature|safe }}</p>"
        },
        "editable_by": [
            "editor",
            "journal-manager"
        ]
    },
    {
        "group": {
            "name": "email"
        },
        "setting": {
            "description": "Email sent to Editor when an author copyedit review is complete.",
            "is_translatable": true,
            "name": "author_copyedit_complete",
            "pretty_name": "Author Copyediting Complete",
            "type": "rich-text"
        },
        "value": {
            "default": "Dear {{ copyedit.editor.full_name }},<br/><br/>The author {{ author_review.author.full_name }} has completed their review.<br/><br/>Their comments can be accessed here: {{ editor_review_url }} <br/>"
        },
        "editable_by": [
            "editor",
            "journal-manager"
        ]
    },
    {
        "group": {
            "name": "general"
        },
        "setting": {
            "description": "Guidelines displayed to the typesetter.",
            "is_translatable": true,
            "name": "typesetting_guide",
            "pretty_name": "Typesetting Guidelines",
            "type": "rich-text"
        },
        "value": {
            "default": "Here are some guidelines."
        },
        "editable_by": [
            "editor",
            "journal-manager"
        ]
    },
    {
        "group": {
            "name": "email"
        },
        "setting": {
            "description": "Email sent to Production Manager on assignment.",
            "is_translatable": true,
            "name": "production_manager_notification",
            "pretty_name": "Production Manager Assignment Notification",
            "type": "rich-text"
        },
        "value": {
            "default": "<p>Dear {{ production_assignment.production_manager.full_name }},</p><p>This is an automatic notification from {{ request.user.full_name }} that you have been assigned to the production of article {{ production_assignment.article.safe_title }}. You can view further information on this here: {{ production_article_url }} </p><p>Regards,</p>"
        },
        "editable_by": [
            "editor",
            "journal-manager"
        ]
    },
    {
        "group": {
            "name": "email"
        },
        "setting": {
            "description": "Email sent to Typesetter on task assignment.",
            "is_translatable": true,
            "name": "typesetter_notification",
            "pretty_name": "Typesetter Assignment Notification",
            "type": "rich-text"
        },
        "value": {
            "default": "<p>Dear {{ typeset_task.typesetter.full_name }},</p><p>This is a notification from {{ request.user.full_name }} that you have been assigned to the production of article {{ typeset_task.assignment.article.safe_title }}. </p><p>You can view further information on this here: {{ typesetter_requests_url }} </p><p>Regards,</p><p>{{ request.user.signature|safe }}</p>"
        },
        "editable_by": [
            "editor",
            "journal-manager"
        ]
    },
    {
        "group": {
            "name": "email"
        },
        "setting": {
            "description": "Email sent to Production Manager on typeset task complete.",
            "is_translatable": true,
            "name": "typesetter_complete_notification",
            "pretty_name": "Typesetter Complete Notification",
            "type": "rich-text"
        },
        "value": {
            "default": "<p>Dear {{ production_assignment.production_manager.salutation_name }},</p><p>This is a notification from {{ request.user.full_name }} that typesetting for article {{ production_assignment.article.safe_title }} has been completed. You can view further information on the journal site.: {{ production_article_url }} /p><p>Regards,<br/></p>"
        },
        "editable_by": [
            "editor",
            "journal-manager"
        ]
    },
    {
        "group": {
            "name": "email"
        },
        "setting": {
            "description": "Email sent to Typesetter to acknowledge a completed task.",
            "is_translatable": true,
            "name": "typeset_ack",
            "pretty_name": "Typesetter Acknowledgement",
            "type": "rich-text"
        },
        "value": {
            "default": "<p>Dear {{ production_assignment.editor.full_name }},</p><p>Production for article {{ article.safe_title }} has been completed.</p><p>Regards</p><p>{{ request.user.signature|safe }}</p>"
        },
        "editable_by": [
            "editor",
            "journal-manager"
        ]
    },
    {
        "group": {
            "name": "email"
        },
        "setting": {
            "description": "Email sent to Editors when Production is Complete.",
            "is_translatable": true,
            "name": "production_complete",
            "pretty_name": "Production Complete",
            "type": "rich-text"
        },
        "value": {
            "default": "<p>This is a notification to inform you that Production is complete for article \"{{ article.safe_title}}\".</p><p>Regards,</p><p>{{ request.user.signature|safe }}</p>"
        },
        "editable_by": [
            "editor",
            "journal-manager"
        ]
    },
    {
        "group": {
            "name": "email"
        },
        "setting": {
            "description": "Email sent to Typesetter to inform them that a task has been re-opened.",
            "is_translatable": true,
            "name": "typeset_reopened",
            "pretty_name": "Typeset Task Reopened",
            "type": "rich-text"
        },
        "value": {
            "default": "<p>Dear {{ typeset_task.typesetter.full_name }}</p><p>Thanks for your efforts typesetting the article, {{ typeset_task.article }}. This task has now been re-opened for further work: {{ proofing_requests_url }} </p><p>Regards,</p><p>{{ request.user.signature|safe }}</p>"
        },
        "editable_by": [
            "editor",
            "journal-manager"
        ]
    },
    {
        "group": {
            "name": "email"
        },
        "setting": {
            "description": "Auto email sent to Proofing Manager when they are assigned.",
            "is_translatable": true,
            "name": "notify_proofing_manager",
            "pretty_name": "Notify Proofing Manager",
            "type": "rich-text"
        },
        "value": {
            "default": "<p>Dear {{ proofing_assignment.proofing_manager.full_name }},</p><p>You have been assigned as the Proofing Manager: {{ proofing_article_url }} for {{ article.safe_title }}.</p><p>Regards,</p><p>{{ request.user.signature|safe }}</p><p><br/></p>"
        },
        "editable_by": [
            "editor",
            "journal-manager"
        ]
    },
    {
        "group": {
            "name": "email"
        },
        "setting": {
            "description": "Email sent to the proofing manager on completion.",
            "is_translatable": true,
            "name": "notify_proofreader_complete",
            "pretty_name": "Notify Proofreader Complete",
            "type": "rich-text"
        },
        "value": {
            "default": "<p>Dear {{ proofing_task.round.assignment.proofing_manager.full_name }},<br/><br/>I have completed proofreading: {{ proofing_article_url }} for \"{{ proofing_task.round.assignment.article.safe_title }}\".<br/></p><p><br/>Regards,</p><p>{{ request.user.signature|safe }}</p><p><br/></p>"
        },
        "editable_by": [
            "editor",
            "journal-manager"
        ]
    },
    {
        "group": {
            "name": "email"
        },
        "setting": {
            "description": "Email sent to a proofreader when they are given an assignment.",
            "is_translatable": true,
            "name": "notify_proofreader_assignment",
            "pretty_name": "Notify Proofreader of Assignment",
            "type": "rich-text"
        },
        "value": {
            "default": "<p>Dear {{ proofing_task.proofreader.full_name }},</p><p>You have been assigned a proofreading task: {{ proofing_requests_url }} for \"{{ article.safe_title }}\". We would be most grateful for your assistance in proofreading this article.</p><p>Regards,</p><p>{{ request.user.signature|safe }}</p><p><br/></p>"
        },
        "editable_by": [
            "editor",
            "journal-manager"
        ]
    },
    {
        "group": {
            "name": "email"
        },
        "setting": {
            "description": "Email sent to the typesetter requesting changes based on Proofing feedback.",
            "is_translatable": true,
            "name": "notify_typesetter_proofing_changes",
            "pretty_name": "Notify Typesetter of Proofreading Feedback",
            "type": "rich-text"
        },
        "value": {
            "default": "<p>Dear {{ typesetter_proofing_task.typesetter.full_name }},</p><p>Changes have been requested for article \"{{ article.safe_title }}\".</p><p>You can access this request from the requests page: {{ proofing_requests_url }} /p><p>Regards,<br/></p><p>{{ request.user.signature|safe }}</p><p><br/></p>"
        },
        "editable_by": [
            "editor",
            "journal-manager"
        ]
    },
    {
        "group": {
            "name": "email"
        },
        "setting": {
            "description": "Email sent to the typesetter and proofreaders thanking them.",
            "is_translatable": true,
            "name": "thank_proofreaders_and_typesetters",
            "pretty_name": "Thank Proofreaders and Typesetters",
            "type": "rich-text"
        },
        "value": {
            "default": "<p>Dear {{ user.full_name }}</p><p>Thank you for your efforts during the production of \"{{ article.safe_title }}\".</p><p>Regards,</p><p>{{ request.user.signature|safe }}</p><p><br></p>"
        },
        "editable_by": [
            "editor",
            "journal-manager"
        ]
    },
    {
        "group": {
            "name": "email"
        },
        "setting": {
            "description": "Email sent to the Editor when Proofing is complete.",
            "is_translatable": true,
            "name": "notify_editor_proofing_complete",
            "pretty_name": "Notify Editor that Proofreading is Complete",
            "type": "rich-text"
        },
        "value": {
            "default": "<p>Dear {{ proofing_assignment.editor.full_name }},</p><p>Proofing for \"{{ article.safe_title }}\" is now complete.</p><p>Regards,</p><p>{{ request.user.signature|safe }}</p><p><br/></p>"
        },
        "editable_by": [
            "editor",
            "journal-manager"
        ]
    },
    {
        "group": {
            "name": "email"
        },
        "setting": {
            "description": "Email sent to the proofreader when the manager cancels their task.",
            "is_translatable": true,
            "name": "notify_proofreader_cancelled",
            "pretty_name": "Notify Proofreader of Cancellation",
            "type": "rich-text"
        },
        "value": {
            "default": "<p>Dear {{ proofing_task.proofreader.full_name }},<br><br>The proofreading task for \"{{ proofing_task.round.assignment.article.safe_title }}\" that was due on {{ proofing_task.due }} has been cancelled.</p><p><br>{% if user_content_message %}{{ user_content_message|safe }}{% endif %}</p><p>Regards,</p><p>{{ request.user.signature|safe }}</p>"
        },
        "editable_by": [
            "editor",
            "journal-manager"
        ]
    },
    {
        "group": {
            "name": "email"
        },
        "setting": {
            "description": "Notify the proofing manager that corrections are complete.",
            "is_translatable": true,
            "name": "typesetter_corrections_complete",
            "pretty_name": "Corrections Complete",
            "type": "rich-text"
        },
        "value": {
            "default": "<p>Dear {{ article.proofingassignment.proofing_manager.full_name }}</p><p>I have completed the proofing corrections: {{ proofing_article_url }} requested on \"{{ article }}\".</p><p>Regards,<br/></p><p>{{ request.user.signature|safe }}</p>"
        },
        "editable_by": [
            "editor",
            "journal-manager"
        ]
    },
    {
        "group": {
            "name": "email"
        },
        "setting": {
            "description": "Notify the author of their publication date and time.",
            "is_translatable": true,
            "name": "author_publication",
            "pretty_name": "Author Publication Notification",
            "type": "rich-text"
        },
        "value": {
            "default": "<p>Dear {{ article.correspondence_author.full_name }}<br><br>We are pleased to say that your article, \"{{ article.safe_title }}\", is set for publication on {{ article.date_published|date:'Y-m-d' }} at {{ article.date_published|date:'H:i' }} {{ article.date_published.tzinfo.zone }}.</p><p>You may want to consider one or more of the following in order to promote your research:</p><ul><li>Email a link to your paper to colleagues</li><li>Write a blog post about your paper</li><li>Upload it to your institutional repository or a subject repository.</li><li>Add to Wikipedia <a href=\"https://en.wikipedia.org/wiki/Wikipedia:Research_help/Scholars_and_experts\">where appropriate</a></li></ul><p>Regards,<br></p><p>{{ request.user.signature|safe }}</p>"
        },
        "editable_by": [
            "editor",
            "journal-manager"
        ]
    },
    {
        "group": {
            "name": "general"
        },
        "setting": {
            "description": "Guidelines displayed to the proofreader.",
            "is_translatable": true,
            "name": "proofreading_guide",
            "pretty_name": "Proofreading Guidelines",
            "type": "rich-text"
        },
        "value": {
            "default": "Here are some guidelines."
        },
        "editable_by": [
            "editor",
            "journal-manager"
        ]
    },
    {
        "group": {
            "name": "general"
        },
        "setting": {
            "description": "Guidelines displayed to the editor on the review page.",
            "is_translatable": true,
            "name": "review_steps",
            "pretty_name": "Review steps",
            "type": "rich-text"
        },
        "value": {
            "default": "<ol><li>Add files to your review round.</li><li>Select reviewers for your review round.</li><li>Once reviews are complete decide if revisions are required, if they are: add a revision task.</li><li>After revisions are complete, you may want to add a new round of peer review, go to: 1.</li></ol>"
        },
        "editable_by": [
            "editor",
            "journal-manager"
        ]
    },
    {
        "group": {
            "name": "general"
        },
        "setting": {
            "description": "Guidelines displayed to the editor on the copyediting page.",
            "is_translatable": true,
            "name": "copyediting_steps",
            "pretty_name": "Copyediting steps",
            "type": "rich-text"
        },
        "value": {
            "default": "<ol><li>Start a copyedit assignment: <ul><li>Choose a copyeditor</li><li>Choose the files available for the copyeditor</li><li>Add instructions and due date</li></ul></li><li>Request the author to review the copyedit task</li><li>After the review, you can: <ul><li>Accept the copyedit</li><li>Reopen the copyedit task and move back to step 1.</li></ul></li></ol>"
        },
        "editable_by": [
            "editor",
            "journal-manager"
        ]
    },
    {
        "group": {
            "name": "general"
        },
        "setting": {
            "description": "Guidelines displayed to the production manager on the production stage.",
            "is_translatable": true,
            "name": "production_steps",
            "pretty_name": "Production steps",
            "type": "rich-text"
        },
        "value": {
            "default": "Recommended steps for completing the Production stage:<ol><li>Assign a Typesetter (optional){% if production_assignment.typeset_tasks %}<i style=\"color: green;\" class=\"fa fa-check-circle info\">&nbsp;</i> {% endif %}</li>{% for task in production_assignment.typeset_tasks %}<li>Review typesetting task by {{ task.typesetter.full_name }} {% if task.editor_reviewed %}<i style=\"color: green;\" class=\"fa fa-check-circle info\">&nbsp;</i> {% endif %}</li>{% endfor %}<li>Have at least one Galley file uploaded (required) {% if article.has_galley %} <i style=\"color: green;\" class=\"fa fa-check-circle info\">&nbsp;</i>{% endif %}</li></ol>"
        },
        "editable_by": [
            "editor",
            "journal-manager"
        ]
    },
    {
        "group": {
            "name": "general"
        },
        "setting": {
            "description": "Guidelines displayed to the proofing manager on the proofing stage.",
            "is_translatable": true,
            "name": "proofing_steps",
            "pretty_name": "Proofing steps",
            "type": "rich-text"
        },
        "value": {
            "default": "<ol><li>Select proofreaders for this proofing round.</li><li>Once proofing is completed decide:<ul><li>Request changes (sends the article back to the typesetter)</li><li>Acknowledge the task</li></ul></li><li>(optional) If changes have been completed, you may want to start a new round of Proofing and move to 1.</li><li>Finally, click \"Complete proofing\"</li></ol>"
        },
        "editable_by": [
            "editor",
            "journal-manager"
        ]
    },
    {
        "group": {
            "name": "general"
        },
        "setting": {
            "description": "When enabled, non staff will not be able to access the site.",
            "is_translatable": false,
            "name": "maintenance_mode",
            "pretty_name": "Enable Maintenance Mode",
            "type": "boolean"
        },
        "value": {
            "default": ""
        },
        "editable_by": [
            "editor",
            "journal-manager"
        ]
    },
    {
        "group": {
            "name": "general"
        },
        "setting": {
            "description": "Message displayed when maintenance mode is enabled.",
            "is_translatable": true,
            "name": "maintenance_message",
            "pretty_name": "Maintenance Mode Message",
            "type": "rich-text"
        },
        "value": {
            "default": "This server has been set to Maintenance Mode. It will be back shortly."
        },
        "editable_by": [
            "editor",
            "journal-manager"
        ]
    },
    {
        "group": {
            "name": "general"
        },
        "setting": {
            "description": "If checked, editorial team link will display in Navigation.",
            "is_translatable": false,
            "name": "enable_editorial_display",
            "pretty_name": "Enable Editorial Team Display",
            "type": "boolean"
        },
        "value": {
            "default": ""
        },
        "editable_by": [
            "editor",
            "journal-manager"
        ]
    },
    {
        "group": {
            "name": "styling"
        },
        "setting": {
            "description": "If checked, the journal title will be displayed on the top bar of the site (not supported on Material theme)",
            "is_translatable": false,
            "name": "display_journal_title",
            "pretty_name": "Enable Journal title in Navbar",
            "type": "boolean"
        },
        "value": {
            "default": ""
        },
        "editable_by": [
            "editor",
            "journal-manager"
        ]
    },
    {
        "group": {
            "name": "article"
        },
        "setting": {
            "description": "If checked, the article large image will not be displayed on the article page",
            "is_translatable": false,
            "name": "disable_article_large_image",
            "pretty_name": "Disable article large image",
            "type": "boolean"
        },
        "value": {
            "default": ""
        },
        "editable_by": [
            "editor",
            "journal-manager"
        ]
    },
    {
        "group": {
            "name": "article"
        },
        "setting": {
            "description": "If checked, no article thumbnails will be rendered on public article lists",
            "is_translatable": false,
            "name": "disable_article_thumbnails",
            "pretty_name": "Disable article thumbnails",
            "type": "boolean"
        },
        "value": {
            "default": ""
        },
        "editable_by": [
            "editor",
            "journal-manager"
        ]
    },
    {
        "group": {
            "name": "styling"
        },
        "setting": {
            "description": "If checked, editorial groups will have their own pages.",
            "is_translatable": false,
            "name": "multi_page_editorial",
            "pretty_name": "Enable Multi Page Editorial Team Display (is overwritten by Enable Team Display)",
            "type": "boolean"
        },
        "value": {
            "default": ""
        },
        "editable_by": [
            "editor",
            "journal-manager"
        ]
    },
    {
        "group": {
            "name": "email"
        },
        "setting": {
            "description": "Email sent when user requests a password reset.",
            "is_translatable": true,
            "name": "password_reset",
            "pretty_name": "Password Reset",
            "type": "rich-text"
        },
        "value": {
            "default": "<p>Dear {{ reset_token.account.full_name }},<br/><br/>A password reset for your account has been requested. You can reset your password at the following link:</p><p>{{ core_reset_password_url }}</p>"
        },
        "editable_by": [
            "editor",
            "journal-manager"
        ]
    },
    {
        "group": {
            "name": "email"
        },
        "setting": {
            "description": "Email sent when user registers.",
            "is_translatable": true,
            "name": "new_user_registration",
            "pretty_name": "New User Registration",
            "type": "rich-text"
        },
        "value": {
            "default": "<p>Dear {{ user.full_name }}<br/><br/>Thank you for registering for {{ request.journal.name }}. You can confirm your account at the following link:</p><p><br/>{{ core_confirm_account_url }} <br/></p>"
        },
        "editable_by": [
            "editor",
            "journal-manager"
        ]
    },
    {
        "group": {
            "name": "general"
        },
        "setting": {
            "description": "If enabled, Sections Editors can only make a draft of a decision for a Senior Editor to review.",
            "is_translatable": false,
            "name": "draft_decisions",
            "pretty_name": "Draft Decisions",
            "type": "boolean"
        },
        "value": {
            "default": ""
        },
        "editable_by": [
            "editor",
            "journal-manager"
        ]
    },
    {
        "group": {
            "name": "general"
        },
        "setting": {
            "description": "If enabled, reviewers will be able to save the progress in a peer-review and come back later to complete it (Only recommended journals using custom review forms that are particularly long)",
            "is_translatable": false,
            "name": "enable_save_review_progress",
            "pretty_name": "Enable save review progress",
            "type": "boolean"
        },
        "value": {
            "default": ""
        },
        "editable_by": [
            "editor",
            "journal-manager"
        ]
    },
    {
        "group": {
            "name": "email"
        },
        "setting": {
            "description": "Email sent when a section editor makes a draft decision.",
            "is_translatable": true,
            "name": "draft_message",
            "pretty_name": "Draft Decisions Message",
            "type": "rich-text"
        },
        "value": {
            "default": "A section editor has made a draft decision: {{ review_in_review_url }} regarding an article in your section: {{ article.safe_title }}.<br/><br/>The draft decision is [[DECISION TEXT ]].<br/><br/>Regards,<br/><br/>{{ request.user.signature|safe }} "
        },
        "editable_by": [
            "editor",
            "journal-manager"
        ]
    },
    {
        "group": {
            "name": "email"
        },
        "setting": {
            "description": "Email sent to the Editor when a section editor makes a draft decision.",
            "is_translatable": true,
            "name": "draft_editor_message",
            "pretty_name": "Draft Decisions Editor Message",
            "type": "rich-text"
        },
        "value": {
            "default": "<p>{{ draft.section_editor.full_name }} has drafted a decision for {{ article.safe_title }}.</p><p>The section editor provided the following message:</p><p>{{ draft.message_to_editor|safe }}</p><p>You can view the draft decision on the\u00a0journal site: {{ review_edit_draft_decision_url }} <br/></p>"
        },
        "editable_by": [
            "editor",
            "journal-manager"
        ]
    },
    {
        "group": {
            "name": "email"
        },
        "setting": {
            "description": "Email sent to the Editor when there is a new submission.",
            "is_translatable": true,
            "name": "editor_new_submission",
            "pretty_name": "New Submission for Editor",
            "type": "rich-text"
        },
        "value": {
            "default": "A new article, {{ article.safe_title }}, has been submitted.<br/><br/>You can assign an editor Here: {{ review_unassigned_article_url }} <br/><br/>Regards, <br/>"
        },
        "editable_by": [
            "editor",
            "journal-manager"
        ]
    },
    {
        "group": {
            "name": "general"
        },
        "setting": {
            "description": "If enabled, only Doc, Docx, RTF and ODT files will be accepted during submission.",
            "is_translatable": false,
            "name": "limit_manuscript_types",
            "pretty_name": "Limit Manuscript Types",
            "type": "boolean"
        },
        "value": {
            "default": ""
        },
        "editable_by": [
            "editor",
            "journal-manager"
        ]
    },
    {
        "group": {
            "name": "email"
        },
        "setting": {
            "description": "NOTE: This setting is deprecated--please use Notify Section Editors of Publication instead. Email sent to the Section Editor when article is published.",
            "is_translatable": true,
            "name": "section_editor_pub_notification",
            "pretty_name": "Section Editor Publication Notification",
            "type": "rich-text"
        },
        "value": {
            "default": "<p>Dear {{ editor.full_name }},</p><p>An article that you served as section editor for, {{ article.safe_title }}, has been set for publication.<br><br>The article will be published on {{ article.date_published }}<br><br>Regards,"
        },
        "editable_by": [
            "editor",
            "journal-manager"
        ]
    },
    {
        "group": {
            "name": "email"
        },
        "setting": {
            "description": "Email sent to the Peer Reviewer when article is published.",
            "is_translatable": true,
            "name": "peer_reviewer_pub_notification",
            "pretty_name": "Peer Reviewer Publication Notification",
            "type": "rich-text"
        },
        "value": {
            "default": "<p>Dear reviewers,</p><p>An article that you served as peer reviewer for, \"{{ article.safe_title }}\", has been set for publication.<br><br>The article will be published on {{ article.date_published }}.<br><br>Regards,"
        },
        "editable_by": [
            "editor",
            "journal-manager"
        ]
    },
    {
        "group": {
            "name": "general"
        },
        "setting": {
            "description": "If enabled, one click access links are emailed to reviewers.",
            "is_translatable": false,
            "name": "enable_one_click_access",
            "pretty_name": "Enable One Click Review Access",
            "type": "boolean"
        },
        "value": {
            "default": "on"
        },
        "editable_by": [
            "editor",
            "journal-manager"
        ]
    },
    {
        "group": {
            "name": "general"
        },
        "setting": {
            "description": "If enabled, the review dashboard will show all active reviews, otherwise just a count of completed reviews",
            "is_translatable": false,
            "name": "enable_expanded_review_details",
            "pretty_name": "Enable expanded review details",
            "type": "boolean"
        },
        "value": {
            "default": "on"
        },
        "editable_by": [
            "editor",
            "journal-manager"
        ]
    },
    {
        "group": {
            "name": "email"
        },
        "setting": {
            "description": "Digest email sent to editors..",
            "is_translatable": true,
            "name": "editor_digest",
            "pretty_name": "Editor Digest",
            "type": "rich-text"
        },
        "value": {
            "default": "<p>Unassigned Articles:</p><ul>{% for article in unassigned_articles %}<li>{{ article.safe_title }}</li>{% endfor %}</ul><p>Overdue Reviews</p><ul>{% for review in overdue_reviews %}<li>{{ review.reviewer.full_name }} for article {{ review.article.safe_title }}.</li>{% endfor %}</ul><p>Overdue Revisions</p><ul>{% for revision in overdue_revisions %}<li>{{ revision.article.correspondence_author.full_name }} for article {{ review.article.safe_title }}.</li>{% endfor %}</ul><p>Overdue Proofing</p><ul>{% for proofing in overdue_proofing %}<li>{{ proofing.proofreader.full_name }} for article {{ proofing.round.assignment.article.safe_title }}</li>{% endfor %}</ul><p>Awaiting Publication</p><ul>{% for article in awaiting_publication %}<li>{{ article.safe_title }}</li>{% endfor %}</ul>"
        },
        "editable_by": [
            "editor",
            "journal-manager"
        ]
    },
    {
        "group": {
            "name": "email"
        },
        "setting": {
            "description": "Email sent to Reviewers.",
            "is_translatable": true,
            "name": "reviewer_digest",
            "pretty_name": "Review Digest",
            "type": "rich-text"
        },
        "value": {
            "default": "<p>Review Requests</p><ul>{% for review in pending_requests %}<li>{{ review.article.safe_title }} due on {{ review.date_due }}</li>{% endfor %}</ul><p>Overdue Requests</p><ul>{% for review in overdue_requests %}<li>{{ review.article.safe_title }} due on {{ review.date_due }}</li>{% endfor %}</ul>"
        },
        "editable_by": [
            "editor",
            "journal-manager"
        ]
    },
    {
        "group": {
            "name": "email"
        },
        "setting": {
            "description": "Email sent to Revision People.",
            "is_translatable": true,
            "name": "revision_digest",
            "pretty_name": "Revision Digest",
            "type": "rich-text"
        },
        "value": {
            "default": "<p>Revision Requests</p><ul>{% for revision in pending_requests %}<li>{{ revision.article.safe_title }} due on {{ revision.date_due }}</li>{% endfor %}</ul><p>Overdue Requests</p><ul>{% for revision in overdue_requests %}<li>{{ revision.article.safe_title }} due on {{ revision.date_due }}</li>{% endfor %}</ul>"
        },
        "editable_by": [
            "editor",
            "journal-manager"
        ]
    },
    {
        "group": {
            "name": "Identifiers"
        },
        "setting": {
            "description": "You can set your DOI pattern. The default is ``{{ article.journal.code }}.{{ article.pk }}``",
            "is_translatable": false,
            "name": "doi_pattern",
            "pretty_name": "Article DOI Pattern",
            "type": "char"
        },
        "value": {
            "default": "{{ article.journal.code }}.{{ article.pk }}"
        },
        "editable_by": [
            "editor",
            "journal-manager"
        ]
    },
    {
        "group": {
            "name": "general"
        },
        "setting": {
            "description": "Used for URL generation.",
            "is_translatable": false,
            "name": "is_secure",
            "pretty_name": "Journal Uses HTTPS",
            "type": "boolean"
        },
        "value": {
            "default": ""
        },
        "editable_by": [
            "editor",
            "journal-manager"
        ]
    },
    {
        "group": {
            "name": "crosscheck"
        },
        "setting": {
            "description": "Used to submit files for review",
            "is_translatable": false,
            "name": "username",
            "pretty_name": "Username for crosscheck/ithenticate",
            "type": "char"
        },
        "value": {
            "default": ""
        },
        "editable_by": [
            "editor",
            "journal-manager"
        ]
    },
    {
        "group": {
            "name": "crosscheck"
        },
        "setting": {
            "description": "If enabled, links to crosscheck reports will be displayed",
            "is_translatable": false,
            "name": "enable",
            "pretty_name": "Enable Crosscheck",
            "type": "boolean"
        },
        "value": {
            "default": ""
        },
        "editable_by": [
            "editor",
            "journal-manager"
        ]
    },
    {
        "group": {
            "name": "crosscheck"
        },
        "setting": {
            "description": "Used to submit files for review",
            "is_translatable": false,
            "name": "password",
            "pretty_name": "Password for crosscheck/ithenticate",
            "type": "char"
        },
        "value": {
            "default": ""
        },
        "editable_by": [
            "editor",
            "journal-manager"
        ]
    },
    {
        "group": {
            "name": "general"
        },
        "setting": {
            "description": "Selected Editors will receive a submission notification. If None, all Editors are emailed.",
            "is_translatable": false,
            "name": "editors_for_notification",
            "pretty_name": "Editors Notified on Submission",
            "type": "json"
        },
        "value": {
            "default": ""
        },
        "editable_by": [
            "editor",
            "journal-manager"
        ]
    },
    {
        "group": {
            "name": "general"
        },
        "setting": {
            "description": "A set of generic guidelines that reviewers should follow whilst undertaking review for this journal.",
            "is_translatable": true,
            "name": "reviewer_guidelines",
            "pretty_name": "Reviewer Guidelines",
            "type": "rich-text"
        },
        "value": {
            "default": "<p><strong>Review feedback</strong></p><p>1) Recommendation:</p><p>Please indicate which of the following options you recommend for this article: Accept; Minor Revisions; Major Revisions; Reject.</p><p>2) Content and argument:</p><p>Please comment on the originality, relevance and scholarly rigour of the article.</p><p>Please comment on whether existing literature in this area has been considered: is any relevant work missing? Are references to existing work accurate?</p><p>Do the introduction and conclusion reflect the argument in the main text?</p><p>Please comment on whether the abstract adequately summarises the article.</p><p>3) Writing style:</p><p>Is the manuscript logically structured and does the argument flow coherently?</p><p>Does the introduction detail the argument in a logical way and does the conclusion adequately summarise it?</p><p>Please comment on the quality of the writing style, commenting as appropriate on spelling, punctuation and grammar.</p><p><br /> </p><p>4) Figures:</p><p>Please comment on the article&rsquo;s use of tables, charts, figures, images or maps.</p><p>Please note if any of the above are missing captions or keys, or require any further editing.</p>\n<p>5) Formatting:</p><p>Does the manuscript adhere to the journal's guidelines?</p><p>Are citations and references formatted to house style?</p><p>6) General comments</p><p> If desired, please provide further comments and suggestions for improvement.</p>"
        },
        "editable_by": [
            "editor",
            "journal-manager"
        ]
    },
    {
        "group": {
            "name": "general"
        },
        "setting": {
            "description": "Sets Open, Single Anonymous or Double Anonymous as the default for the anonymity drop down when creating a review assignment.",
            "is_translatable": false,
            "name": "default_review_visibility",
            "pretty_name": "Default Review Anonymity",
            "type": "select"
        },
        "value": {
            "default": "double-blind"
        },
        "editable_by": [
            "editor",
            "journal-manager"
        ]
    },
    {
        "group": {
            "name": "general"
        },
        "setting": {
            "description": "The default number of days before a review assignment is due.",
            "is_translatable": false,
            "name": "default_review_days",
            "pretty_name": "Default Number of Days for Review",
            "type": "number"
        },
        "value": {
            "default": "56"
        },
        "editable_by": [
            "editor",
            "journal-manager"
        ]
    },
    {
        "group": {
            "name": "email"
        },
        "setting": {
            "description": "Sent when a user is assigned to production.",
            "is_translatable": true,
            "name": "production_assign_article",
            "pretty_name": "Production Assign Article",
            "type": "rich-text"
        },
        "value": {
            "default": "<p>Dear {{ user.full_name }}<br/><br/>This is an automatic notification from {{ request.journal.name }} that you have been assigned to the production of article {{ article.safe_title }}. You can view further information on this on the journal site: {{ url }} </p><p>Regards,</p>"
        },
        "editable_by": [
            "editor",
            "journal-manager"
        ]
    },
    {
        "group": {
            "name": "general"
        },
        "setting": {
            "description": "Webhook for sending slack messages.",
            "is_translatable": false,
            "name": "slack_webhook",
            "pretty_name": "Slack Webhook",
            "type": "char"
        },
        "value": {
            "default": ""
        },
        "editable_by": [
            "editor",
            "journal-manager"
        ]
    },
    {
        "group": {
            "name": "email"
        },
        "setting": {
            "description": "Send to a user specified in notification manager.",
            "is_translatable": true,
            "name": "notification_submission",
            "pretty_name": "Submission Notification",
            "type": "rich-text"
        },
        "value": {
            "default": "<p>Dear {{ notification.user.full_name }},<br/><br/>This email is to notify you that {{ article.correspondence_author.full_name }} has submitted article \"{{ article.safe_title }}\" to  {{ article.journal.name }}.</p><p>You can review the metadata in the journal site: {{ review_unassigned_url }} </p><p>Regards,</p>"
        },
        "editable_by": [
            "editor",
            "journal-manager"
        ]
    },
    {
        "group": {
            "name": "email"
        },
        "setting": {
            "description": "Send to a user specified in notification manager.",
            "is_translatable": true,
            "name": "notification_acceptance",
            "pretty_name": "Acceptance Notification",
            "type": "rich-text"
        },
        "value": {
            "default": "<p>Dear {{ notification.user.full_name }},<br><br>This email is to notify you that article \"{{ article.safe_title }}\" with corresponding author&nbsp;{{ article.correspondence_author.full_name }} in {{ article.journal.name }} has been accepted for publication.</p>"
        },
        "editable_by": [
            "editor",
            "journal-manager"
        ]
    },
    {
        "group": {
            "name": "general"
        },
        "setting": {
            "description": "Localised description of the journal.",
            "is_translatable": true,
            "name": "journal_description",
            "pretty_name": "Journal Description",
            "type": "rich-text"
        },
        "value": {
            "default": "A journal."
        },
        "editable_by": [
            "editor",
            "journal-manager"
        ]
    },
    {
        "group": {
            "name": "general"
        },
        "setting": {
            "description": "Localised description of the journal specifically for the press' journal list page.",
            "is_translatable": true,
            "name": "press_journal_description",
            "pretty_name": "Journal Description for Press Site",
            "type": "rich-text"
        },
        "value": {
            "default": ""
        },
        "editable_by": [
            "editor",
            "journal-manager"
        ]
    },
    {
        "group": {
            "name": "general"
        },
        "setting": {
            "description": "Enables the Non Specialist Summary submission field.",
            "is_translatable": false,
            "name": "submission_summary",
            "pretty_name": "Non Specialist Summary",
            "type": "boolean"
        },
        "value": {
            "default": ""
        },
        "editable_by": [
            "editor",
            "journal-manager"
        ]
    },
    {
        "group": {
            "name": "general"
        },
        "setting": {
            "description": "Journal's twitter handle.",
            "is_translatable": false,
            "name": "twitter_handle",
            "pretty_name": "Twitter Handle",
            "type": "char"
        },
        "value": {
            "default": ""
        },
        "editable_by": [
            "editor",
            "journal-manager"
        ]
    },
    {
        "group": {
            "name": "general"
        },
        "setting": {
            "description": "Default Review Form.",
            "is_translatable": false,
            "name": "default_review_form",
            "pretty_name": "Default Review Form",
            "type": "select"
        },
        "value": {
            "default": ""
        },
        "editable_by": [
            "editor",
            "journal-manager"
        ]
    },
    {
        "group": {
            "name": "general"
        },
        "setting": {
            "description": "Journal's Focus and Scope, displayed on the Submissions page.",
            "is_translatable": true,
            "name": "focus_and_scope",
            "pretty_name": "Focus and Scope",
            "type": "rich-text"
        },
        "value": {
            "default": "This should be updated to reflect your journals focus."
        },
        "editable_by": [
            "editor",
            "journal-manager"
        ]
    },
    {
        "group": {
            "name": "general"
        },
        "setting": {
            "description": "Journal's publication schedule, displayed on the Submissions page.",
            "is_translatable": true,
            "name": "publication_cycle",
            "pretty_name": "Publication Cycle",
            "type": "rich-text"
        },
        "value": {
            "default": "This journal published continuously all year round/publishes in issues every x months."
        },
        "editable_by": [
            "editor",
            "journal-manager"
        ]
    },
    {
        "group": {
            "name": "general"
        },
        "setting": {
            "description": "Peer Review Information, displayed on the Submissions page.",
            "is_translatable": true,
            "name": "peer_review_info",
            "pretty_name": "Peer Review Information",
            "type": "rich-text"
        },
        "value": {
            "default": "This journal operates a open/single anonymous/double anonymous, peer review policy."
        },
        "editable_by": [
            "editor",
            "journal-manager"
        ]
    },
    {
        "group": {
            "name": "general"
        },
        "setting": {
            "description": "Allow users to change their language.",
            "is_translatable": false,
            "name": "switch_language",
            "pretty_name": "Switch Language",
            "type": "boolean"
        },
        "value": {
            "default": ""
        },
        "editable_by": [
            "editor",
            "journal-manager"
        ]
    },
    {
        "group": {
            "name": "general"
        },
        "setting": {
            "description": "Allows journals to track usage with Google Analytics.",
            "is_translatable": true,
            "name": "google_analytics_code",
            "pretty_name": "Google Analytics Code",
            "type": "char"
        },
        "value": {
            "default": ""
        },
        "editable_by": [
            "editor",
            "journal-manager"
        ]
    },
    {
        "group": {
            "name": "general"
        },
        "setting": {
            "description": "Use cookieless GA 4 instead of traditional analytics.",
            "is_translatable": false,
            "name": "use_ga_four",
            "pretty_name": "Use Google Analytics 4",
            "type": "boolean"
        },
        "value": {
            "default": ""
        },
        "editable_by": [
            "editor",
            "journal-manager"
        ]
    },
    {
        "group": {
            "name": "email"
        },
        "setting": {
            "description": "Sent when an existing user updates their email address.",
            "is_translatable": true,
            "name": "user_email_change",
            "pretty_name": "User Email Change",
            "type": "rich-text"
        },
        "value": {
            "default": "<p>Dear {{ user.full_name }},</p><p>You have requested that your email address be updated.</p><p>You can confirm your account at the following link: confirm account: {{ core_confirm_account_url }} </p><p>Regards,</p>"
        },
        "editable_by": [
            "editor",
            "journal-manager"
        ]
    },
    {
        "group": {
            "name": "email"
        },
        "setting": {
            "description": "Sent when a copyediting assignment is updated.",
            "is_translatable": true,
            "name": "copyedit_updated",
            "pretty_name": "Copyediting Request Updated",
            "type": "rich-text"
        },
        "value": {
            "default": "<p>Dear {{ copyedit_assignment.copyeditor.full_name }},</p><p>Your copyediting assignment for article \"{{ copyedit_assignment.article.safe_title }}\" has been updated. The due date is set to: {{ copyedit_assignment.due }}.</p><p>Regards, {{ request.user.signature|safe }}</p>"
        },
        "editable_by": [
            "editor",
            "journal-manager"
        ]
    },
    {
        "group": {
            "name": "email"
        },
        "setting": {
            "description": "Sent when a copyediting assignment is deleted.",
            "is_translatable": true,
            "name": "copyedit_deleted",
            "pretty_name": "Copyediting Request Deleted",
            "type": "rich-text"
        },
        "value": {
            "default": "<p>Dear {{ copyedit_assignment.copyeditor.full_name }},</p><p>Your copyediting assignment for article \"{{ copyedit_assignment.article.safe_title }}\" has been deleted. We no longer require you to undertake this task.</p><p>Regards, {{ request.user.signature|safe }}</p>"
        },
        "editable_by": [
            "editor",
            "journal-manager"
        ]
    },
    {
        "group": {
            "name": "email"
        },
        "setting": {
            "description": "Sent when a typesetting assignment is deleted.",
            "is_translatable": true,
            "name": "typeset_deleted",
            "pretty_name": "Typesetting Request Deleted",
            "type": "rich-text"
        },
        "value": {
            "default": "<p>Dear {{ typeset_task.typesetter.full_name }},</p><p>Your typesetting assignment for article \"{{ typeset_task.assignment.article.safe_title }}\" has been deleted. We no longer require you to undertake this task.</p><p>Regards, {{ request.user.signature|safe }}</p>"
        },
        "editable_by": [
            "editor",
            "journal-manager"
        ]
    },
    {
        "group": {
            "name": "email"
        },
        "setting": {
            "description": "Sent when a proofing assignment is edited.",
            "is_translatable": true,
            "name": "notify_proofreader_edited",
            "pretty_name": "Proofing Task Edited",
            "type": "rich-text"
        },
        "value": {
            "default": "<p>Dear {{ proofing_task.proofreader.full_name }},</p><p>Your proofing assignment for article \"{{ proofing_task.assignment.article.safe_title }}\" has been updated. Its due it is now {{ proofing_task.due }}. If you cannot completed the task in this time, please get in touch by replying to this email.</p><p>Regards, {{ request.user.signature|safe }}</p>"
        },
        "editable_by": [
            "editor",
            "journal-manager"
        ]
    },
    {
        "value": {
            "default": "Copyediting Review Complete"
        },
        "setting": {
            "type": "char",
            "pretty_name": "Author Copyediting Complete",
            "is_translatable": true,
            "description": "Subject for Email sent to Editor when an author copyedit review is complete.",
            "name": "subject_author_copyedit_complete"
        },
        "group": {
            "name": "email_subject"
        },
        "editable_by": [
            "editor",
            "journal-manager"
        ]
    },
    {
        "value": {
            "default": "Copyediting Decision"
        },
        "setting": {
            "type": "char",
            "pretty_name": "Copyediting Decision",
            "is_translatable": true,
            "description": "Subject for email sent to managing editor when a copyeditor accepts or declines a request.",
            "name": "subject_copyediting_decision"
        },
        "group": {
            "name": "email_subject"
        },
        "editable_by": [
            "editor",
            "journal-manager"
        ]
    },
    {
        "value": {
            "default": "Article Publication"
        },
        "setting": {
            "type": "char",
            "pretty_name": "Article Publication",
            "is_translatable": true,
            "description": "Subject for notifying the author that the article is published.",
            "name": "subject_author_publication"
        },
        "group": {
            "name": "email_subject"
        },
        "editable_by": [
            "editor",
            "journal-manager"
        ]
    },
    {
        "value": {
            "default": "Copyediting Task Acknowledgement"
        },
        "setting": {
            "type": "char",
            "pretty_name": "Copyedit Acknowledge",
            "is_translatable": true,
            "description": "Subject for Email sent to Copyeditor to thank them.",
            "name": "subject_copyeditor_ack"
        },
        "group": {
            "name": "email_subject"
        },
        "editable_by": [
            "editor",
            "journal-manager"
        ]
    },
    {
        "value": {
            "default": "Copyediting Task"
        },
        "setting": {
            "type": "char",
            "pretty_name": "Copyedit Notify Copyeditor",
            "is_translatable": true,
            "description": "Subject for Email sent to copyeditors.",
            "name": "subject_copyeditor_assignment_notification"
        },
        "group": {
            "name": "email_subject"
        },
        "editable_by": [
            "editor",
            "journal-manager"
        ]
    },
    {
        "value": {
            "default": "Copyediting Review"
        },
        "setting": {
            "type": "char",
            "pretty_name": "Copyedit Notify Author",
            "is_translatable": true,
            "description": "Subject for Email sent to Author asking them to review copyedits.",
            "name": "subject_copyeditor_notify_author"
        },
        "group": {
            "name": "email_subject"
        },
        "editable_by": [
            "editor",
            "journal-manager"
        ]
    },
    {
        "value": {
            "default": "Copyediting Complete"
        },
        "setting": {
            "type": "char",
            "pretty_name": "Copyedit Notify Editor",
            "is_translatable": true,
            "description": "Subject for Email sent to editor when copyedits are complete.",
            "name": "subject_copyeditor_notify_editor"
        },
        "group": {
            "name": "email_subject"
        },
        "editable_by": [
            "editor",
            "journal-manager"
        ]
    },
    {
        "value": {
            "default": "Copyediting Task Reopened"
        },
        "setting": {
            "type": "char",
            "pretty_name": "Copyedit Reopen Task",
            "is_translatable": true,
            "description": "Subject for Email sent to Copyeditor asking them to undertake further copyedits.",
            "name": "subject_copyeditor_reopen_task"
        },
        "group": {
            "name": "email_subject"
        },
        "editable_by": [
            "editor",
            "journal-manager"
        ]
    },
    {
        "value": {
            "default": "Copyediting Task Deleted"
        },
        "setting": {
            "type": "char",
            "pretty_name": "Copyediting Request Deleted",
            "is_translatable": true,
            "description": "Subject for Sent when a copyediting assignment is deleted.",
            "name": "subject_copyedit_deleted"
        },
        "group": {
            "name": "email_subject"
        },
        "editable_by": [
            "editor",
            "journal-manager"
        ]
    },
    {
        "value": {
            "default": "Copyediting Task Updated"
        },
        "setting": {
            "type": "char",
            "pretty_name": "Copyediting Request Updated",
            "is_translatable": true,
            "description": "Subject for Sent when a copyediting assignment is updated.",
            "name": "subject_copyedit_updated"
        },
        "group": {
            "name": "email_subject"
        },
        "editable_by": [
            "editor",
            "journal-manager"
        ]
    },
    {
        "value": {
            "default": "Section Editor Draft Decision"
        },
        "setting": {
            "type": "char",
            "pretty_name": "Draft Decisions Editor Message",
            "is_translatable": true,
            "description": "Subject for Email sent to the Editor when a section editor makes a draft decision.",
            "name": "subject_draft_editor_message"
        },
        "group": {
            "name": "email_subject"
        },
        "editable_by": [
            "editor",
            "journal-manager"
        ]
    },
    {
        "value": {
            "default": "Draft Decision"
        },
        "setting": {
            "type": "char",
            "pretty_name": "Draft Decisions Message",
            "is_translatable": true,
            "description": "Subject for Email sent when a section editor makes a draft decision.",
            "name": "subject_draft_message"
        },
        "group": {
            "name": "email_subject"
        },
        "editable_by": [
            "editor",
            "journal-manager"
        ]
    },
    {
        "value": {
            "default": "Article Assignment"
        },
        "setting": {
            "type": "char",
            "pretty_name": "Editor Assignment",
            "is_translatable": true,
            "description": "Subject for Email sent to editors when they are assigned to a submission.",
            "name": "subject_editor_assignment"
        },
        "group": {
            "name": "email_subject"
        },
        "editable_by": [
            "editor",
            "journal-manager"
        ]
    },
    {
        "value": {
            "default": "Journal Digest"
        },
        "setting": {
            "type": "char",
            "pretty_name": "Editor Digest",
            "is_translatable": true,
            "description": "Subject for Email sent to Editors.",
            "name": "subject_editor_digest"
        },
        "group": {
            "name": "email_subject"
        },
        "editable_by": [
            "editor",
            "journal-manager"
        ]
    },
    {
        "value": {
            "default": "New Article Submitted"
        },
        "setting": {
            "type": "char",
            "pretty_name": "New Submission for Editor",
            "is_translatable": true,
            "description": "Subject for Email sent to the Editor when there is a new submission.",
            "name": "subject_editor_new_submission"
        },
        "group": {
            "name": "email_subject"
        },
        "editable_by": [
            "editor",
            "journal-manager"
        ]
    },
    {
        "value": {
            "default": "New Registration"
        },
        "setting": {
            "type": "char",
            "pretty_name": "New User Registration",
            "is_translatable": true,
            "description": "Subject for Email sent when user registers.",
            "name": "subject_new_user_registration"
        },
        "group": {
            "name": "email_subject"
        },
        "editable_by": [
            "editor",
            "journal-manager"
        ]
    },
    {
        "value": {
            "default": ""
        },
        "setting": {
            "type": "char",
            "pretty_name": "Acceptance Notification",
            "is_translatable": true,
            "description": "Subject for Send to a user specified in notification manager.",
            "name": "subject_notification_acceptance"
        },
        "group": {
            "name": "email_subject"
        },
        "editable_by": [
            "editor",
            "journal-manager"
        ]
    },
    {
        "value": {
            "default": ""
        },
        "setting": {
            "type": "char",
            "pretty_name": "Submission Notification",
            "is_translatable": true,
            "description": "Subject for Send to a user specified in notification manager.",
            "name": "subject_notification_submission"
        },
        "group": {
            "name": "email_subject"
        },
        "editable_by": [
            "editor",
            "journal-manager"
        ]
    },
    {
        "value": {
            "default": "Proofreading Complete"
        },
        "setting": {
            "type": "char",
            "pretty_name": "Notify Editor that Proofreading is Complete",
            "is_translatable": true,
            "description": "Subject for Email sent to the Editor when Proofing is complete.",
            "name": "subject_notify_editor_proofing_complete"
        },
        "group": {
            "name": "email_subject"
        },
        "editable_by": [
            "editor",
            "journal-manager"
        ]
    },
    {
        "value": {
            "default": "Proofing Manager Assignment"
        },
        "setting": {
            "type": "char",
            "pretty_name": "Notify Proofing Manager",
            "is_translatable": true,
            "description": "Subject for Auto email sent to Proofing Manager when they are assigned.",
            "name": "subject_notify_proofing_manager"
        },
        "group": {
            "name": "email_subject"
        },
        "editable_by": [
            "editor",
            "journal-manager"
        ]
    },
    {
        "value": {
            "default": "Proofreading Assignment"
        },
        "setting": {
            "type": "char",
            "pretty_name": "Notify Proofreader of Assignment",
            "is_translatable": true,
            "description": "Subject for Email sent to the typesetter requesting changes based on Proofing feedback.",
            "name": "subject_notify_proofreader_assignment"
        },
        "group": {
            "name": "email_subject"
        },
        "editable_by": [
            "editor",
            "journal-manager"
        ]
    },
    {
        "value": {
            "default": "Proofreading Assignment Cancelled"
        },
        "setting": {
            "type": "char",
            "pretty_name": "Notify Proofreader of Cancellation",
            "is_translatable": true,
            "description": "Subject for Email sent to the proofreader when the manager cancels their task.",
            "name": "subject_notify_proofreader_cancelled"
        },
        "group": {
            "name": "email_subject"
        },
        "editable_by": [
            "editor",
            "journal-manager"
        ]
    },
    {
        "value": {
            "default": "Proofreading Assignment Complete"
        },
        "setting": {
            "type": "char",
            "pretty_name": "Notify Proofreader Complete",
            "is_translatable": true,
            "description": "Subject for Email sent to the proofing manager on completion.",
            "name": "subject_notify_proofreader_complete"
        },
        "group": {
            "name": "email_subject"
        },
        "editable_by": [
            "editor",
            "journal-manager"
        ]
    },
    {
        "value": {
            "default": "Proofreading Assignment Edited"
        },
        "setting": {
            "type": "char",
            "pretty_name": "Proofing Task Edited",
            "is_translatable": true,
            "description": "Subject for Sent when a proofing assignment is edited.",
            "name": "subject_notify_proofreader_edited"
        },
        "group": {
            "name": "email_subject"
        },
        "editable_by": [
            "editor",
            "journal-manager"
        ]
    },
    {
        "value": {
            "default": "Proofreading Corrections"
        },
        "setting": {
            "type": "char",
            "pretty_name": "Notify Typesetter of Proofreading Feedback",
            "is_translatable": true,
            "description": "Subject for Email sent to the typesetter requesting changes based on Proofing feedback.",
            "name": "subject_notify_typesetter_proofing_changes"
        },
        "group": {
            "name": "email_subject"
        },
        "editable_by": [
            "editor",
            "journal-manager"
        ]
    },
    {
        "value": {
            "default": "Password Reset"
        },
        "setting": {
            "type": "char",
            "pretty_name": "Password Reset",
            "is_translatable": true,
            "description": "Subject for Email sent when user requests a password reset.",
            "name": "subject_password_reset"
        },
        "group": {
            "name": "email_subject"
        },
        "editable_by": [
            "editor",
            "journal-manager"
        ]
    },
    {
        "value": {
            "default": "Article You Reviewed"
        },
        "setting": {
<<<<<<< HEAD
            "type": "char",
            "pretty_name": "Peer Reviewer Publication Notification",
=======
            "type": "text",
            "pretty_name": "Peer Reviewer Publication Notification Subject",
>>>>>>> c447588f
            "is_translatable": true,
            "description": "Subject for Email sent to the Peer Reviewer when article is published.",
            "name": "subject_peer_reviewer_pub_notification"
        },
        "group": {
            "name": "email_subject"
        },
        "editable_by": [
            "editor",
            "journal-manager"
        ]
    },
    {
        "value": {
            "default": "Production Assignment"
        },
        "setting": {
            "type": "char",
            "pretty_name": "Production Assign Article",
            "is_translatable": true,
            "description": "Subject for Sent when a user is assigned to production.",
            "name": "subject_production_assign_article"
        },
        "group": {
            "name": "email_subject"
        },
        "editable_by": [
            "editor",
            "journal-manager"
        ]
    },
    {
        "value": {
            "default": "Production Complete"
        },
        "setting": {
            "type": "char",
            "pretty_name": "Production Complete",
            "is_translatable": true,
            "description": "Subject for Email sent to Editors when Production is Complete.",
            "name": "subject_production_complete"
        },
        "group": {
            "name": "email_subject"
        },
        "editable_by": [
            "editor",
            "journal-manager"
        ]
    },
    {
        "value": {
            "default": "Production Manager Assignment"
        },
        "setting": {
            "type": "char",
            "pretty_name": "Production Manager Assignment Notification",
            "is_translatable": true,
            "description": "Subject for Email sent to Production Manager on assignment.",
            "name": "subject_production_manager_notification"
        },
        "group": {
            "name": "email_subject"
        },
        "editable_by": [
            "editor",
            "journal-manager"
        ]
    },
    {
        "value": {
            "default": "Article Requires Revisions"
        },
        "setting": {
            "type": "char",
            "pretty_name": "Request Revisions",
            "is_translatable": true,
            "description": "Subject for Email sent to editors when requesting revisions.",
            "name": "subject_request_revisions"
        },
        "group": {
            "name": "email_subject"
        },
        "editable_by": [
            "editor",
            "journal-manager"
        ]
    },
    {
        "value": {
            "default": "Reviewer Digest"
        },
        "setting": {
            "type": "char",
            "pretty_name": "Review Digest",
            "is_translatable": true,
            "description": "Subject for Email sent to Reviewers.",
            "name": "subject_reviewer_digest"
        },
        "group": {
            "name": "email_subject"
        },
        "editable_by": [
            "editor",
            "journal-manager"
        ]
    },
    {
        "value": {
            "default": "Review Assignment Acknowledgement"
        },
        "setting": {
            "type": "char",
            "pretty_name": "Review Assignment Accepted",
            "is_translatable": true,
            "description": "Subject for Email sent to reviewers when they agree to undertake a review.",
            "name": "subject_review_accept_acknowledgement"
        },
        "group": {
            "name": "email_subject"
        },
        "editable_by": [
            "editor",
            "journal-manager"
        ]
    },
    {
        "value": {
            "default": "Review Assignment Updated"
        },
        "setting": {
            "type": "char",
            "pretty_name": "Review Acknowledgement",
            "is_translatable": true,
            "description": "Subject for Email sent to editors when a reviewer accepts or declines a review.",
            "name": "subject_reviewer_acknowledgement"
        },
        "group": {
            "name": "email_subject"
        },
        "editable_by": [
            "editor",
            "journal-manager"
        ]
    },
    {
        "value": {
            "default": "Review Assignment Request"
        },
        "setting": {
            "type": "char",
            "pretty_name": "Review Assignment",
            "is_translatable": true,
            "description": "Subject for Email sent to reviewers to request a review.",
            "name": "subject_review_assignment"
        },
        "group": {
            "name": "email_subject"
        },
        "editable_by": [
            "editor",
            "journal-manager"
        ]
    },
    {
        "value": {
            "default": "Review Assignment Complete"
        },
        "setting": {
            "type": "char",
            "pretty_name": "Review Complete Update",
            "is_translatable": true,
            "description": "Subject for Email sent to editors when a reviewer complete a review.",
            "name": "subject_review_complete_acknowledgement"
        },
        "group": {
            "name": "email_subject"
        },
        "editable_by": [
            "editor",
            "journal-manager"
        ]
    },
    {
        "value": {
            "default": "Review Assignment Complete"
        },
        "setting": {
            "type": "char",
            "pretty_name": "Review Complete Acknowledgement",
            "is_translatable": true,
            "description": "Subject for Email sent to reviewers when they complete a review.",
            "name": "subject_review_complete_reviewer_acknowledgement"
        },
        "group": {
            "name": "email_subject"
        },
        "editable_by": [
            "editor",
            "journal-manager"
        ]
    },
    {
        "value": {
            "default": "Article Accepted"
        },
        "setting": {
            "type": "char",
            "pretty_name": "Article Review Accept",
            "is_translatable": true,
            "description": "Subject for Email sent to authors when an article is accepted.",
            "name": "subject_review_decision_accept"
        },
        "group": {
            "name": "email_subject"
        },
        "editable_by": [
            "editor",
            "journal-manager"
        ]
    },
    {
        "value": {
            "default": "Article Declined"
        },
        "setting": {
            "type": "char",
            "pretty_name": "Article Decline",
            "is_translatable": true,
            "description": "Subject for Email sent to authors when an article is declined.",
            "name": "subject_review_decision_decline"
        },
        "group": {
            "name": "email_subject"
        },
        "editable_by": [
            "editor",
            "journal-manager"
        ]
    },
    {
        "value": {
            "default": "Article Reconsidered"
        },
        "setting": {
            "type": "char",
            "pretty_name": "Undo Article Rejection Subject",
            "is_translatable": true,
            "description": "Subject for email sent to authors when a decision to reject an article is reversed.",
            "name": "subject_review_decision_undecline"
        },
        "group": {
            "name": "email_subject"
        },
        "editable_by": [
            "editor",
            "journal-manager"
        ]
    },
    {
        "value": {
            "default": "Review Assignment Declined"
        },
        "setting": {
            "type": "char",
            "pretty_name": "Review Declination Acknowledgement",
            "is_translatable": true,
            "description": "Subject for Email sent to reviewers when they decline to undertake a review.",
            "name": "subject_review_decline_acknowledgement"
        },
        "group": {
            "name": "email_subject"
        },
        "editable_by": [
            "editor",
            "journal-manager"
        ]
    },
    {
        "value": {
            "default": "Review Request"
        },
        "setting": {
            "type": "char",
            "pretty_name": "Review Complete Update",
            "is_translatable": true,
            "description": "Subject for Email sent to editors when a reviewer request is sent.",
            "name": "subject_review_request_sent"
        },
        "group": {
            "name": "email_subject"
        },
        "editable_by": [
            "editor",
            "journal-manager"
        ]
    },
    {
        "value": {
            "default": "Review Assignment Withdrawn"
        },
        "setting": {
            "type": "char",
            "pretty_name": "Review Withdrawl",
            "is_translatable": true,
            "description": "Subject for Email sent to reviewers when a review request is withdrawn.",
            "name": "subject_review_withdrawl"
        },
        "group": {
            "name": "email_subject"
        },
        "editable_by": [
            "editor",
            "journal-manager"
        ]
    },
    {
        "value": {
            "default": "Revision Digest"
        },
        "setting": {
            "type": "char",
            "pretty_name": "Revision Digest",
            "is_translatable": true,
            "description": "Subject for Email sent to Revision People.",
            "name": "subject_revision_digest"
        },
        "group": {
            "name": "email_subject"
        },
        "editable_by": [
            "editor",
            "journal-manager"
        ]
    },
    {
        "value": {
            "default": "Article You Edited"
        },
        "setting": {
            "type": "char",
            "pretty_name": "Section Editor Publication Notification",
            "is_translatable": true,
            "description": "Subject for Email sent to the Section Editor when article is published.",
            "name": "subject_section_editor_pub_notification"
        },
        "group": {
            "name": "email_subject"
        },
        "editable_by": [
            "editor",
            "journal-manager"
        ]
    },
    {
        "value": {
            "default": "Article Submission"
        },
        "setting": {
            "type": "char",
            "pretty_name": "Submission Acknowledgement",
            "is_translatable": true,
            "description": "Subject for Email sent to authors when they have submitted an article.",
            "name": "subject_submission_acknowledgement"
        },
        "group": {
            "name": "email_subject"
        },
        "editable_by": [
            "editor",
            "journal-manager"
        ]
    },
    {
        "value": {
            "default": "Task Acknowledgement"
        },
        "setting": {
            "type": "char",
            "pretty_name": "Thank Proofreaders and Typesetters",
            "is_translatable": true,
            "description": "Subject for Email sent to the typesetter and proofreaders thanking them.",
            "name": "subject_thank_proofreaders_and_typesetters"
        },
        "group": {
            "name": "email_subject"
        },
        "editable_by": [
            "editor",
            "journal-manager"
        ]
    },
    {
        "value": {
            "default": "Typesetting Assignment Complete"
        },
        "setting": {
            "type": "char",
            "pretty_name": "Typesetter Complete Notification",
            "is_translatable": true,
            "description": "Subject for Email sent to Production Manager on typeset task complete.",
            "name": "subject_typesetter_complete_notification"
        },
        "group": {
            "name": "email_subject"
        },
        "editable_by": [
            "editor",
            "journal-manager"
        ]
    },
    {
        "value": {
            "default": "Corrections Complete"
        },
        "setting": {
            "type": "char",
            "pretty_name": "Corrections Complete",
            "is_translatable": true,
            "description": "Subject for Notify the proofing manager that corrections are complete.",
            "name": "subject_typesetter_corrections_complete"
        },
        "group": {
            "name": "email_subject"
        },
        "editable_by": [
            "editor",
            "journal-manager"
        ]
    },
    {
        "value": {
            "default": "Typesetting Assignment"
        },
        "setting": {
            "type": "char",
            "pretty_name": "Typesetter Assignment Notification",
            "is_translatable": true,
            "description": "Subject for Email sent to Typesetter on task assignment.",
            "name": "subject_typesetter_notification"
        },
        "group": {
            "name": "email_subject"
        },
        "editable_by": [
            "editor",
            "journal-manager"
        ]
    },
    {
        "value": {
            "default": "Typesetting Task Acknowledgement"
        },
        "setting": {
            "type": "char",
            "pretty_name": "Typesetter Acknowledgement",
            "is_translatable": true,
            "description": "Subject for Email sent to Typesetter to acknowledge a completed task.",
            "name": "subject_typeset_ack"
        },
        "group": {
            "name": "email_subject"
        },
        "editable_by": [
            "editor",
            "journal-manager"
        ]
    },
    {
        "value": {
            "default": "Typesetting Task Deleted"
        },
        "setting": {
            "type": "char",
            "pretty_name": "Typesetting Request Deleted",
            "is_translatable": true,
            "description": "Subject for Sent when a typesetting assignment is deleted.",
            "name": "subject_typeset_deleted"
        },
        "group": {
            "name": "email_subject"
        },
        "editable_by": [
            "editor",
            "journal-manager"
        ]
    },
    {
        "value": {
            "default": "Typesetting Task Reopened"
        },
        "setting": {
            "type": "char",
            "pretty_name": "Typeset Task Reopened",
            "is_translatable": true,
            "description": "Subject for Email sent to Typesetter to inform them that a task has been re-opened.",
            "name": "subject_typeset_reopened"
        },
        "group": {
            "name": "email_subject"
        },
        "editable_by": [
            "editor",
            "journal-manager"
        ]
    },
    {
        "value": {
            "default": "Email Change Notification"
        },
        "setting": {
            "type": "char",
            "pretty_name": "User Email Change",
            "is_translatable": true,
            "description": "Subject for Sent when an existing user updates their email address.",
            "name": "subject_user_email_change"
        },
        "group": {
            "name": "email_subject"
        },
        "editable_by": [
            "editor",
            "journal-manager"
        ]
    },
    {
        "value": {
            "default": ""
        },
        "setting": {
            "type": "boolean",
            "pretty_name": "Disable Submission",
            "is_translatable": false,
            "description": "If true, users cannot submit new articles.",
            "name": "disable_journal_submission"
        },
        "group": {
            "name": "general"
        },
        "editable_by": [
            "editor",
            "journal-manager"
        ]
    },
    {
        "value": {
            "default": "<strong>Submission is currently disabled for this journal.</strong>"
        },
        "setting": {
            "type": "rich-text",
            "pretty_name": "Disabled Submission Message",
            "is_translatable": true,
            "description": "A message that is displayed when Disable Submission is on.",
            "name": "disable_journal_submission_message"
        },
        "group": {
            "name": "general"
        },
        "editable_by": [
            "editor",
            "journal-manager"
        ]
    },
    {
        "value": {
            "default": ""
        },
        "setting": {
            "type": "boolean",
            "pretty_name": "User Automatically an Author",
            "is_translatable": false,
            "description": "If true, the submitting user will automatically be added as an author.",
            "name": "user_automatically_author"
        },
        "group": {
            "name": "general"
        },
        "editable_by": [
            "editor",
            "journal-manager"
        ]
    },
    {
        "value": {
            "default": ""
        },
        "setting": {
            "type": "boolean",
            "pretty_name": "Accepts Preprint Submissions",
            "is_translatable": false,
            "description": "If true, preprint authors can flow their preprint into the journal for publication.",
            "name": "accepts_preprint_submissions"
        },
        "group": {
            "name": "general"
        },
        "editable_by": [
            "editor",
            "journal-manager"
        ]
    },
    {
        "group": {
            "name": "general"
        },
        "setting": {
            "description": "Enables reviewer form download link.",
            "is_translatable": false,
            "name": "reviewer_form_download",
            "pretty_name": "Review Form Download",
            "type": "boolean"
        },
        "value": {
            "default": ""
        },
        "editable_by": [
            "editor",
            "journal-manager"
        ]
    },
    {
        "value": {
            "default": ""
        },
        "setting": {
            "type": "char",
            "pretty_name": "Matomo Tracking Code",
            "is_translatable": true,
            "description": "Tracking code for Matomo.",
            "name": "matromo_tracking_code"
        },
        "group": {
            "name": "general"
        },
        "editable_by": [
            "editor",
            "journal-manager"
        ]
    },
    {
        "value": {
            "default": "<p>This page is designed to help you ensure your submission is ready for and fits the scope of the journal.</p><p>Before submitting you should read over the guidelines here, then register an account (or login if you have an existing account)</p>"
        },
        "setting": {
            "type": "rich-text",
            "pretty_name": "Submission Page Text",
            "is_translatable": true,
            "description": "Introductory text displayed at the head of the Submission page.",
            "name": "submission_intro_text"
        },
        "group": {
            "name": "general"
        },
        "editable_by": [
            "editor",
            "journal-manager"
        ]
    },
    {
        "value": {
            "default": ""
        },
        "setting": {
            "type": "boolean",
            "pretty_name": "Abstracts Are Required",
            "is_translatable": false,
            "description": "If enabled all submissions will require an abstract.",
            "name": "abstract_required"
        },
        "group": {
            "name": "general"
        },
        "editable_by": [
            "editor",
            "journal-manager"
        ]
    },
    {
        "value": {
            "default": "Correction Task Cancelled"
        },
        "setting": {
            "type": "char",
            "pretty_name": "Correction Task Cancelled",
            "is_translatable": true,
            "description": "Subject for Email when Editor cancels or deletes a correction task.",
            "name": "subject_notify_correction_cancelled"
        },
        "group": {
            "name": "email_subject"
        },
        "editable_by": [
            "editor",
            "journal-manager"
        ]
    },
    {
        "group": {
            "name": "email"
        },
        "setting": {
            "description": "Email sent when an Editor cancels or deletes a correction task.",
            "is_translatable": false,
            "name": "notify_correction_cancelled",
            "pretty_name": "Correction Task Cancelled",
            "type": "rich-text"
        },
        "value": {
            "default": "<p>Dear {{ correction.typesetter.full_name }},</p><p>The correction task you were assigned for {{ article.safe_title }} has been cancelled.</p><p>Regards,</p> {{ request.user.signature|safe }}"
        },
        "editable_by": [
            "editor",
            "journal-manager"
        ]
    },
    {
        "value": {
            "default": "<p>If you are undertaking a single anonymous or double anonymous review you must ensure that the file has any identifying text removed. Consider:</p> <ol> <li>If the paper has a title page removing the authors name and contact information.</li> <li>Check the bibliography and the text for self-citation</li> <li>Also check for mentions not made explicitly. The following phrases might give away an author&rsquo;s identity and should be edited:</li> <ul> <li>&lsquo;As I previously discussed&hellip;.&rsquo;</li> <li>&lsquo;As I have showed&hellip;&rsquo;</li> <li>&lsquo;My previous work&hellip;.&rsquo;</li> </ul> <li>Remove any identifying metadata from the file.</li> </ol>"
        },
        "setting": {
            "type": "rich-text",
            "pretty_name": "Review File Help",
            "is_translatable": true,
            "description": "Text displayed when a journal defaults to single anonymous or double anonymous review ensuring that files remain anonymous.",
            "name": "review_file_help"
        },
        "group": {
            "name": "general"
        },
        "editable_by": [
            "editor",
            "journal-manager"
        ]
    },
    {
        "group": {
            "name": "general"
        },
        "setting": {
            "description": "This label appears on the Submit Start page and this setting allows you to customise what appears there.",
            "is_translatable": true,
            "name": "copyright_submission_label",
            "pretty_name": "Copyright Submission Label",
            "type": "mini-html"
        },
        "value": {
            "default": "Author(s) agree to the copyright notice, which will apply to this submission if accepted"
        },
        "editable_by": [
            "editor",
            "journal-manager"
        ]
    },
    {
        "group": {
            "name": "general"
        },
        "setting": {
            "description": "The maximum number of proofreaders allowed per round. To disable this set to 0.",
            "is_translatable": false,
            "name": "max_proofreaders",
            "pretty_name": "Maximum Proofreders per Round",
            "type": "number"
        },
        "value": {
            "default": "0"
        },
        "editable_by": [
            "editor",
            "journal-manager"
        ]
    },
    {
        "group": {
            "name": "general"
        },
        "setting": {
            "description": "Lists all of the keywords used by a journal and for each keyword a list of articles that use it.",
            "is_translatable": false,
            "name": "keyword_list_page",
            "pretty_name": "Enable the Keyword list page",
            "type": "boolean"
        },
        "value": {
            "default": ""
        },
        "editable_by": [
            "editor",
            "journal-manager"
        ]
    },
    {
        "group": {
            "name": "article"
        },
        "setting": {
            "description": "If enabled this will suppress the how to cite block on the article page.",
            "is_translatable": false,
            "name": "suppress_how_to_cite",
            "pretty_name": "Suppress How to Cite",
            "type": "boolean"
        },
        "value": {
            "default": ""
        },
        "editable_by": [
            "editor",
            "journal-manager"
        ]
    },
    {
        "value": {
            "default": "Review Reminder"
        },
        "setting": {
            "type": "char",
            "pretty_name": "Accepted Review Reminder",
            "is_translatable": true,
            "description": "Subject for Accepted Review Reminder.",
            "name": "subject_accepted_review_reminder"
        },
        "group": {
            "name": "email_subject"
        },
        "editable_by": [
            "editor",
            "journal-manager"
        ]
    },
    {
        "value": {
            "default": "Review Reminder"
        },
        "setting": {
            "type": "char",
            "pretty_name": "Default Review Reminder",
            "is_translatable": true,
            "description": "Subject for Review Reminder.",
            "name": "subject_default_review_reminder"
        },
        "group": {
            "name": "email_subject"
        },
        "editable_by": [
            "editor",
            "journal-manager"
        ]
    },
    {
        "group": {
            "name": "article"
        },
        "setting": {
            "description": "If enabled guest editors will display on the article page for primary issues.",
            "is_translatable": false,
            "name": "display_guest_editors",
            "pretty_name": "Display Guest Editors",
            "type": "boolean"
        },
        "value": {
            "default": ""
        },
        "editable_by": [
            "editor",
            "journal-manager"
        ]
    },
    {
        "group": {
            "name": "general"
        },
        "setting": {
            "description": "Changes the generic text above the File Upload box on the Peer Review form page.",
            "is_translatable": true,
            "name": "peer_review_upload_text",
            "pretty_name": "Peer Review Upload Text",
            "type": "rich-text"
        },
        "value": {
            "default": "<p>You may upload a file in lieu of completing the review form. Please ensure you've covered all of the required fields below.</p>"
        },
        "editable_by": [
            "editor",
            "journal-manager"
        ]
    },
    {
        "group": {
            "name": "general"
        },
        "setting": {
            "description": "Enable open peer review mode on this journal. With this feature enabled, each peer review can be approved for public display alongside its published article. The peer reviewer and the editor must separately approve each review before it is made public.",
            "is_translatable": false,
            "name": "open_peer_review",
            "pretty_name": "Enable open peer review",
            "type": "boolean"
        },
        "value": {
            "default": ""
        },
        "editable_by": [
            "editor",
            "journal-manager"
        ]
    },
    {
        "group": {
            "name": "article"
        },
        "setting": {
            "description": "If enabled this will suppress the citations counter on the article page. The citation block will only appear for articles that have a citation. This setting is overruled by the Disable Metrics setting.",
            "is_translatable": false,
            "name": "suppress_citations_metric",
            "pretty_name": "Suppress Citation Metrics",
            "type": "boolean"
        },
        "value": {
            "default": ""
        },
        "editable_by": [
            "editor",
            "journal-manager"
        ]
    },
    {
        "group": {
            "name": "article"
        },
        "setting": {
            "description": "If enabled altmetric badges will be displayed in the sidebar.",
            "is_translatable": false,
            "name": "display_altmetric_badge",
            "pretty_name": "Display Altmetric Badges",
            "type": "boolean"
        },
        "value": {
            "default": ""
        },
        "editable_by": [
            "editor",
            "journal-manager"
        ]
    },
    {
        "group": {
            "name": "article"
        },
        "setting": {
            "description": "Select a badge type, 1, large-donut, large-bar etc. Defaults to '1' if none selected.",
            "is_translatable": false,
            "name": "altmetric_badge_type",
            "pretty_name": "Altermetric Badge Type",
            "type": "char"
        },
        "value": {
            "default": "1"
        },
        "editable_by": [
            "editor",
            "journal-manager"
        ]
    },
    {
        "group": {
            "name": "email"
        },
        "setting": {
            "description": "Email sent to a section editor when a senior editor declines their draft decision.",
            "is_translatable": true,
            "name": "notify_se_draft_declined",
            "pretty_name": "Draft Decision Declined",
            "type": "rich-text"
        },
        "value": {
            "default": "<p>Dear {{ draft_decision.section_editor.full_name }},</p><p>Thank you for logging your draft decision. The editor has declined this draft and has added the following message for you: </p>{{ draft_decision.editor_decline_rationale|safe }}<p>Regards</p>"
        },
        "editable_by": [
            "editor",
            "journal-manager"
        ]
    },
    {
        "group": {
            "name": "email_subject"
        },
        "setting": {
            "description": "Subject for Draft Decision Declined email",
            "is_translatable": true,
            "name": "subject_notify_se_draft_declined",
            "pretty_name": "Draft Decision Declined Subject",
            "type": "char"
        },
        "value": {
            "default": "Draft Decision Declined"
        },
        "editable_by": [
            "editor",
            "journal-manager"
        ]
    },
    {
        "group": {
            "name": "general"
        },
        "setting": {
            "description": "If enabled, authors will see the requested, due, and complete date for their article's review assignments on the author page.",
            "is_translatable": false,
            "name": "enable_peer_review_data_block",
            "pretty_name": "Enable Peer Review Data on Author Page",
            "type": "boolean"
        },
        "value": {
            "default": ""
        },
        "editable_by": [
            "editor",
            "journal-manager"
        ]
    },
    {
        "group": {
            "name": "general"
        },
        "setting": {
            "description": "If enabled the language buttons will use text rather than flags.",
            "is_translatable": false,
            "name": "enable_language_text",
            "pretty_name": "Language Button Text Override",
            "type": "boolean"
        },
        "value": {
            "default": ""
        },
        "editable_by": [
            "editor",
            "journal-manager"
        ]
    },
    {
        "group": {
            "name": "general"
        },
        "setting": {
            "description": "When this setting is enabled the review assignment page will attempt to match keywords with interests. Warning: This is an expensive process.",
            "is_translatable": false,
            "name": "enable_suggested_reviewers",
            "pretty_name": "Enable Suggested Reviewers",
            "type": "boolean"
        },
        "value": {
            "default": ""
        },
        "editable_by": [
            "editor",
            "journal-manager"
        ]
    },
    {
        "group": {
            "name": "general"
        },
        "setting": {
            "description": "If enabled, authors will see the requested, due, and complete date for their article's review assignments on review pages.",
            "is_translatable": false,
            "name": "enable_peer_review_data_on_review_page",
            "pretty_name": "Enable Peer Review Data on Review Pages",
            "type": "boolean"
        },
        "value": {
            "default": ""
        },
        "editable_by": [
            "editor",
            "journal-manager"
        ]
    },
    {
        "group": {
            "name": "general"
        },
        "setting": {
            "description": "Enable if you want to hide all review data from authors through the end of the review stage, except reviews that are individually shared with authors during review.",
            "is_translatable": false,
            "name": "hide_review_data_pre_release",
            "pretty_name": "Hide Review Data from Authors Before Release",
            "type": "boolean"
        },
        "value": {
            "default": "on"
        },
        "editable_by": [
            "editor",
            "journal-manager"
        ]
    },
    {
        "group": {
            "name": "news"
        },
        "setting": {
            "description": "Title for the News Page and Homepage block",
            "is_translatable": true,
            "name": "news_title",
            "pretty_name": "News Title",
            "type": "char"
        },
        "value": {
            "default": "News"
        },
        "editable_by": [
            "editor",
            "journal-manager"
        ]
    },
    {
        "group": {
            "name": "article"
        },
        "setting": {
            "description": "If enabled the article page will not display links to email correspondence authors.",
            "is_translatable": false,
            "name": "hide_author_email_links",
            "pretty_name": "Hide Author Email Links",
            "type": "boolean"
        },
        "value": {
            "default": ""
        },
        "editable_by": [
            "editor",
            "journal-manager"
        ]
    },
    {
        "group": {
            "name": "general"
        },
        "setting": {
            "description": "If set to true the Login Page Notice will display.",
            "is_translatable": true,
            "name": "display_login_page_notice",
            "pretty_name": "Display Login Page Notice",
            "type": "boolean"
        },
        "value": {
            "default": false
        },
        "editable_by": [
            "editor",
            "journal-manager"
        ]
    },
    {
        "group": {
            "name": "general"
        },
        "setting": {
            "description": "Message to display if you enable Display Login Notice.",
            "is_translatable": true,
            "name": "login_page_notice",
            "pretty_name": "Login Page Notice",
            "type": "rich-text"
        },
        "value": {
            "default": ""
        },
        "editable_by": [
            "editor",
            "journal-manager"
        ]
    },
    {
        "group": {
            "name": "general"
        },
        "setting": {
            "description": "If set to true the Registration Page Notice will display.",
            "is_translatable": true,
            "name": "display_register_page_notice",
            "pretty_name": "Display Registration Page Notice",
            "type": "boolean"
        },
        "value": {
            "default": false
        },
        "editable_by": [
            "editor",
            "journal-manager"
        ]
    },
    {
        "group": {
            "name": "general"
        },
        "setting": {
            "description": "Message to display if you enable Display Registration Page Notice.",
            "is_translatable": true,
            "name": "register_page_notice",
            "pretty_name": "Registration Page Notice",
            "type": "rich-text"
        },
        "value": {
            "default": ""
        },
        "editable_by": [
            "editor",
            "journal-manager"
        ]
    },
    {
        "group": {
            "name": "crossref"
        },
        "setting": {
            "description": "For migrated content where we need to tweak the crossref date.",
            "is_translatable": true,
            "name": "crossref_date_suffix",
            "pretty_name": "Crossref Date Suffix",
            "type": "char"
        },
        "value": {
            "default": "656"
        },
        "editable_by": [
            "editor",
            "journal-manager"
        ]
    },
    {
        "group": {
            "name": "Identifiers"
        },
        "setting": {
            "description": "The DOI (not in URL format) registered for this journal (e.g. 10.001/my-journal). It is included on all deposits for this journal. It must be registered ahead of time.",
            "is_translatable": false,
            "name": "title_doi",
            "pretty_name": "Title DOI",
            "type": "char"
        },
        "value": {
            "default": ""
        },
        "editable_by": [
            "editor",
            "journal-manager"
        ]
    },
    {
        "group": {
            "name": "Identifiers"
        },
        "setting": {
            "description": "The suffix pattern from which Issue DOIs are auto-generated (e.g. 10.0001/myjournal.issue.1)",
            "is_translatable": false,
            "name": "issue_doi_pattern",
            "pretty_name": "Issue DOI Pattern",
            "type": "char"
        },
        "value": {
            "default": "{{ issue.journal.code }}.{{ issue.issue_type.code }}.{{ issue.id }}"
        },
        "editable_by": [
            "editor",
            "journal-manager"
        ]
    },
    {
        "group": {
            "name": "Identifiers"
        },
        "setting": {
            "description": "Automatically register issue DOIs on article publication, based on the issue DOI pattern",
            "is_translatable": false,
            "name": "register_issue_dois",
            "pretty_name": "Auto-register issue-level DOIs",
            "type": "boolean"
        },
        "value": {
            "default": ""
        },
        "editable_by": [
            "editor",
            "journal-manager"
        ]
    },
    {
        "group": {
            "name": "general"
        },
        "setting": {
            "description": "Languages available for this journal.",
            "is_translatable": false,
            "name": "journal_languages",
            "pretty_name": "Journal Languages",
            "type": "json"
        },
        "value": {
            "default": "[]"
        },
        "editable_by": [
            "editor",
            "journal-manager"
        ]
    },
    {
        "group": {
            "name": "general"
        },
        "setting": {
            "description": "The default language for the journal.",
            "is_translatable": false,
            "name": "default_journal_language",
            "pretty_name": "Default Journal Language",
            "type": "char"
        },
        "value": {
            "default": "en"
        },
        "editable_by": [
            "editor",
            "journal-manager"
        ]
    },
    {
        "group": {
            "name": "general"
        },
        "setting": {
            "description": "If enabled users must request the author role before they are allowed to submit.",
            "is_translatable": false,
            "name": "limit_access_to_submission",
            "pretty_name": "Limit Access to Submission",
            "type": "boolean"
        },
        "value": {
            "default": ""
        },
        "editable_by": [
            "editor",
            "journal-manager"
        ]
    },
    {
        "group": {
            "name": "general"
        },
        "setting": {
            "description": "Support email address for editors and staff users.",
            "is_translatable": false,
            "name": "support_email",
            "pretty_name": "Support Email",
            "type": "char"
        },
        "value": {
            "default": "--No support email set--"
        },
        "editable_by": [
            "editor",
            "journal-manager"
        ]
    },
    {
        "group": {
            "name": "general"
        },
        "setting": {
            "description": "Text to accompany access requests. Linked to Limit Access to Submission",
            "is_translatable": true,
            "name": "submission_access_request_text",
            "pretty_name": "Submission Access Request Text",
            "type": "rich-text"
        },
        "value": {
            "default": "Please supply information below to support your request to make a submission to this journal."
        },
        "editable_by": [
            "editor",
            "journal-manager"
        ]
    },
    {
        "group": {
            "name": "email"
        },
        "setting": {
            "description": "Email sent to an article's correspondence author when revisions are completed.",
            "is_translatable": true,
            "name": "revisions_complete_receipt",
            "pretty_name": "Revisions Complete Receipt",
            "type": "rich-text"
        },
        "value": {
            "default": "<p>Dear {{ revision.article.correspondence_author.full_name }},</p><p>Thank you for submitting your revisions for \"{{ revision.article.safe_title }}\". We will be in touch with further information about your submission soon.</p><p>Best wishes,</p><p>{{ revision.editor.full_name }}</p>"
        },
        "editable_by": [
            "editor",
            "journal-manager"
        ]
    },
    {
        "group": {
            "name": "general"
        },
        "setting": {
            "description": "Email address of the access request contact.",
            "is_translatable": true,
            "name": "submission_access_request_contact",
            "pretty_name": "Submission Access Request Contact",
            "type": "char"
        },
        "value": {
            "default": ""
        },
        "editable_by": [
            "editor",
            "journal-manager"
        ]
    },
    {
        "group": {
            "name": "general"
        },
        "setting": {
            "description": "Support message to display to editors and staff on Manager page.",
            "is_translatable": true,
            "name": "support_contact_message_for_staff",
            "pretty_name": "Janeway Support Contact for Staff",
            "type": "rich-text"
        },
        "value": {
            "default": "<p>For help with Janeway, contact <a href=\"mailto:{{ support_email }}\">{{ support_email }}</a>.</p>"
        },
        "editable_by": [
            "editor",
            "journal-manager"
        ]
    },
    {
        "group": {
            "name": "email"
        },
        "setting": {
            "description": "Email sent to the submission access request contact when a new request is added.",
            "is_translatable": true,
            "name": "submission_access_request_notification",
            "pretty_name": "Submission Access Request Notification",
            "type": "rich-text"
        },
        "value": {
            "default": "<p>A new submission access request has been added.</p><p>{{ description }}</p>"
        },
        "editable_by": [
            "editor",
            "journal-manager"
        ]
    },
    {
        "group": {
            "name": "email_subject"
        },
        "setting": {
            "description": "Subject for Submission Access Request Notification.",
            "is_translatable": true,
            "name": "subject_submission_access_request_notification",
            "pretty_name": "Submission Access Request Notification",
            "type": "char"
        },
        "value": {
            "default": "New Submission Access Request"
        },
        "editable_by": [
            "editor",
            "journal-manager"
        ]
    },
    {
        "group": {
            "name": "email"
        },
        "setting": {
            "description": "Email sent when a Access Request is evaluated by a staff member.",
            "is_translatable": true,
            "name": "submission_access_request_complete",
            "pretty_name": "Submission Access Request Complete",
            "type": "rich-text"
        },
        "value": {
            "default": "<p>Dear {{ access_request.user.full_name }},</p>Your request to be granted the {{ access_request.role.name }} role on {% if access_request.journal %}{{ access_request.journal.name }}{% else %}{{ access_request.repository.name }}{% endif %} has been evaluated.</p><p>The decision made was: {{ decision }}.</p><p>The following note was provided by the staff member evaluating your request: {{ access_request.evaluation_note }}</p><p>Kind Regards,</p><p>{{ request.user.full_name }}</p>"
        },
        "editable_by": [
            "editor",
            "journal-manager"
        ]
    },
    {
        "group": {
            "name": "email_subject"
        },
        "setting": {
            "description": "Subject for Submission Access Request Complete.",
            "is_translatable": true,
            "name": "subject_submission_access_request_complete",
            "pretty_name": "Submission Access Request Complete",
            "type": "char"
        },
        "value": {
            "default": "Your Submission Access Request"
        },
        "editable_by": [
            "editor",
            "journal-manager"
        ]
    },
    {
        "group": {
            "name": "general"
        },
        "setting": {
            "description": "Describe what files you expect at the time of submission.",
            "is_translatable": true,
            "name": "file_submission_guidelines",
            "pretty_name": "File Submission Guidelines",
            "type": "rich-text"
        },
        "value": {
            "default": "<p>Please upload the latest manuscript file. Separately upload any figures or data files needed during peer review.</p>"
        },
        "editable_by": [
            "editor",
            "journal-manager"
        ]
    },
    {
        "group": {
            "name": "general"
        },
        "setting": {
            "description": "Instruction text for manuscript file upload pop-up window.",
            "is_translatable": true,
            "name": "manuscript_file_submission_instructions",
            "pretty_name": "Manuscript File Submission Instructions",
            "type": "rich-text"
        },
        "value": {
            "default": ""
        },
        "editable_by": [
            "editor",
            "journal-manager"
        ]
    },
    {
        "group": {
            "name": "general"
        },
        "setting": {
            "description": "Instruction text for data and figure file upload pop-up window.",
            "is_translatable": true,
            "name": "data_figure_file_submission_instructions",
            "pretty_name": "Data and Figure File Submission Instructions",
            "type": "rich-text"
        },
        "value": {
            "default": ""
        },
        "editable_by": [
            "editor",
            "journal-manager"
        ]
    },
    {
        "group": {
            "name": "email_subject"
        },
        "setting": {
            "description": "Subject for Revisions Complete Receipt",
            "is_translatable": true,
            "name": "subject_revisions_complete_receipt",
            "pretty_name": "Subject Revisions Complete Receipt",
            "type": "char"
        },
        "value": {
            "default": "Article Revisions Complete"
        },
        "editable_by": [
            "editor",
            "journal-manager"
        ]
    },
    {
        "group": {
            "name": "general"
        },
        "setting": {
            "description": "A warning displayed warning Editors what will happen when they accept an article.",
            "is_translatable": true,
            "name": "accept_article_warning",
            "pretty_name": "Accept Article Warning",
            "type": "rich-text"
        },
        "value": {
            "default": ""
        },
        "editable_by": [
            "editor",
            "journal-manager"
        ]
    },
    {
        "group": {
            "name": "kbart"
        },
        "setting": {
            "description": "Optional period of embargo this journal is subject to. It must follow the kbart format such as 'R2Y' or 'P1Y'",
            "is_translatable": false,
            "name": "embargo_period",
            "pretty_name": "Embargo Period (KBART)",
            "type": "char"
        },
        "value": {
            "default": ""
        },
        "editable_by": [
            "editor",
            "journal-manager"
        ]
    },
    {
        "group": {
            "name": "Identifiers"
        },
        "setting": {
            "description": "Maximum number of articles on which an action can be performed in the DOI Manager",
            "is_translatable": false,
            "name": "doi_manager_action_maximum_size",
            "pretty_name": "DOI Manager Action Maximum Size",
            "type": "number"
        },
        "value": {
            "default": "200"
        },
        "editable_by": [
            "editor",
            "journal-manager"
        ]
    },
    {
        "group": {
            "name": "email"
        },
        "setting": {
            "description": "Email sent to an author when an editor deletes their copyedit review task.",
            "is_translatable": false,
            "name": "author_copyedit_deleted",
            "pretty_name": "Author Copyedit Deleted",
            "type": "rich-text"
        },
        "value": {
            "default": "<p>Dear {{ author_review.assignment.article.correspondence_author.full_name }},</p><p>The copyediting review request for \"{{ author_review.assignment.article.safe_title }}\" that we sent you has been deleted.</p><p>Regards,</p>{{ request.user.signature|safe }}"
        },
        "editable_by": [
            "editor",
            "journal-manager"
        ]
    },
    {
        "group": {
            "name": "email_subject"
        },
        "setting": {
            "description": "Subject for Author Copyedit Deleted email.",
            "is_translatable": false,
            "name": "subject_author_copyedit_deleted",
            "pretty_name": "Author Copyedit Deleted Subject",
            "type": "char"
        },
        "value": {
            "default": "Copyedit Review Request Deleted"
        },
        "editable_by": [
            "editor",
            "journal-manager"
        ]
    },
    {
        "group": {
            "name": "email"
        },
        "setting": {
            "description": "Email sent readers when new articles are published.",
            "is_translatable": true,
            "name": "reader_publication_notification",
            "pretty_name": "Reader Publication Notification",
            "type": "rich-text"
        },
        "value": {
            "default": "<p>You are receiving this email because you are registered for publication notifications for {{ journal.name }}.</p><p>The following articles have been published today: </p><ul>{% for article in articles %}<li><a href=\"{{ article.url }}\">{{ article.safe_title }}</a></li>{% endfor %}</ul>"
        },
        "editable_by": [
            "editor",
            "journal-manager"
        ]
    },
    {
        "group": {
            "name": "email_subject"
        },
        "setting": {
            "description": "Subject for Submission Access Request Complete.",
            "is_translatable": true,
            "name": "subject_reader_publication_notification",
            "pretty_name": "Subject Reader Publication Notification",
            "type": "char"
        },
        "value": {
            "default": "New Articles Published"
        },
        "editable_by": [
            "editor",
            "journal-manager"
        ]
    },
    {
        "group": {
            "name": "notifications"
        },
        "setting": {
            "description": "If enabled Janeway will notify readers of new published articles.",
            "is_translatable": false,
            "name": "send_reader_notifications",
            "pretty_name": "Send Reader Notifications",
            "type": "boolean"
        },
        "value": {
            "default": ""
        },
        "editable_by": [
            "editor",
            "journal-manager"
        ]
    },
    {
        "group": {
            "name": "general"
        },
        "setting": {
            "description": "Can include information such as the physical contact address for the journal.",
            "is_translatable": true,
            "name": "contact_info",
            "pretty_name": "Contact Information",
            "type": "rich-text"
        },
        "value": {
            "default": ""
        },
        "editable_by": [
            "editor",
            "journal-manager"
        ]
    },
    {
        "group": {
            "name": "permission"
        },
        "setting": {
            "description": "Determines which roles can access the licenses pages.",
            "is_translatable": false,
            "name": "licenses",
            "pretty_name": "Role can manage licenses",
            "type": "json"
        },
        "value": {
            "default": ["editor", "journal-manager"]
        },
        "editable_by": [
            "journal-manager"
        ]
    },
    {
        "group": {
            "name": "permission"
        },
        "setting": {
            "description": "Determines which roles can access the sections pages.",
            "is_translatable": false,
            "name": "sections",
            "pretty_name": "Role can manage sections",
            "type": "json"
        },
        "value": {
            "default": ["editor", "journal-manager"]
        },
        "editable_by": [
            "journal-manager"
        ]
    },  
    {
        "group": {
            "name": "general"
        },
        "setting": {
            "description": "Reviewers opt in to open review by default, the field will be checked forcing them to opt out if they want to.",
            "is_translatable": false,
            "name": "open_review_default_opt_in",
            "pretty_name": "Open Review Defaults to Opt In",
            "type": "boolean"
        },
        "value": {
            "default": ""
        },
        "editable_by": [
            "journal-manager"
        ]
    },
    {
        "group": {
            "name": "general"
        },
        "setting": {
            "description": "Reviewers will not be asked to make any recommendation e.g. Accept or Reject. Review recommendation will be set to No Recommendation",
            "is_translatable": false,
            "name": "disable_reviewer_recommendation",
            "pretty_name": "Disable Reviewer Recommendation",
            "type": "boolean"
        },
        "value": {
            "default": ""
        },
        "editable_by": [
            "journal-manager",
            "editor"
        ]
    },
    {
        "group": {
            "name": "general"
        },
        "setting": {
            "description": "Adds a new decision to the decision helper that allows editors to share peer reviews amongst assigned reviewers.",
            "is_translatable": false,
            "name": "enable_share_reviews_decision",
            "pretty_name": "Enable Share Reviews Decision",
            "type": "boolean"
        },
        "value": {
            "default": ""
        },
        "editable_by": [
            "journal-manager",
            "editor"
        ]
    },
    {
        "group": {
            "name": "general"
        },
        "setting": {
            "description": "When in an additional review round (eg round 2 or 3) reviewers will see completed reviews from previous rounds in the review interface.",
            "is_translatable": false,
            "name": "display_completed_reviews_in_additional_rounds",
            "pretty_name": "Display Completed Reviews in Review Interface",
            "type": "boolean"
        },
        "value": {
            "default": ""
        },
        "editable_by": [
            "journal-manager",
            "editor"
        ]
    },
    {
        "group": {
            "name": "general"
        },
        "setting": {
            "description": "This text is displayed to reviewers when \"Display Completed Reviews in Review Interface\" is enabled.",
            "is_translatable": false,
            "name": "display_completed_reviews_in_additional_rounds_text",
            "pretty_name": "Display Completed Reviews in Review Interface Text",
            "type": "rich-text"
        },
        "value": {
            "default": "<p>It is our policy to share completed reviews from prior review rounds with all reviewers engaged in the review process. You can find the completed reviews from prior rounds below.</p>"
        },
        "editable_by": [
            "journal-manager",
            "editor"
        ]
    },
    {
        "group": {
            "name": "email"
        },
        "setting": {
            "description": "Email sent by editors to reviewers when sharing peer reviews.",
            "is_translatable": true,
            "name": "share_reviews_notification",
            "pretty_name": "Share Reviews Notification",
            "type": "rich-text"
        },
        "value": {
            "default": "<p>Dear {{ review.reviewer.full_name }},</p><p>We would like to express our gratitude for your valuable contribution as a peer reviewer for our article. At our journal, it is our policy to share completed peer reviews with all the reviewers involved. We would like to provide you with the opportunity to access not only your own review but also those of your peers.</p><p>To access the reviews, use the following link: {{ url }}</p><p>Thank you once again for your time,</p><p>{{ request.user.signature }}</p>"
        },
        "editable_by": [
            "editor",
            "journal-manager"
        ]
    },
    {
        "group": {
            "name": "email_subject"
        },
        "setting": {
            "description": "Subject for Share Reviews Notification.",
            "is_translatable": true,
            "name": "subject_share_reviews_notification",
            "pretty_name": "Subject for Share Reviews Notification",
            "type": "char"
        },
        "value": {
            "default": "Sharing Peer Reviews"
        },
        "editable_by": [
            "editor",
            "journal-manager"
        ]
    },
    {
        "group": {
            "name": "general"
        },
        "setting": {
            "description": "When this setting is enabled and you make either a share reviews decision or are sharing reviews via the review interface then Janeway will include any reviewer response letters.",
            "is_translatable": false,
            "name": "share_author_response_letters",
            "pretty_name": "Automatically Share Author Response Letters",
            "type": "boolean"
        },
        "value": {
            "default": ""
        },
        "editable_by": [
            "editor",
            "journal-manager"
        ]
    },
    {
        "group": {
            "name": "email"
        },
        "setting": {
            "description": "Email sent editors when an author completes a revision request.",
            "is_translatable": true,
            "name": "revisions_complete_editor_notification",
            "pretty_name": "Revisions Complete Editor Notification",
            "type": "rich-text"
        },
        "value": {
            "default": "<p>{{ revision.article.correspondence_author.full_name }} has successfully completed the assigned revision task for article #{{ revision.article.pk }} - \"{{ revision.article.title }}.\"</p><p>Please take a moment to review the revisions at {{ url }}.</p>"
        },
        "editable_by": [
            "editor",
            "journal-manager"
        ]
    },
    {
        "group": {
            "name": "email_subject"
        },
        "setting": {
            "description": "Subject for Revisions Complete Editor Notification.",
            "is_translatable": true,
            "name": "subject_revisions_complete_editor_notification",
            "pretty_name": "Subject for Revisions Complete Editor Notification",
            "type": "char"
        },
        "value": {
            "default": "Article Revisions Complete"
        },
        "editable_by": [
            "editor",
            "journal-manager"
        ]
    },
    {
        "group": {
            "name": "email"
        },
        "setting": {
            "description": "Email sent when an outgoing email bounces.",
            "is_translatable": true,
            "name": "bounced_email_notification",
            "pretty_name": "Bounced Email Notification",
            "type": "rich-text"
        },
        "value": {
            "default": "<p>An email sent to {% for email in event.to %}{{ email }}{% if not forloop.last %}, {% endif %}{% endfor %} has not been delivered.{% if target %} This message was in regards to {{ event.content_type.model }} #{{ target.pk }} \"{{ target.title|safe }}\".{% endif %}</p><p>Kind Regards,</p>"
        },
        "editable_by": [
            "journal-manager",
            "editor"
        ]
    },
    {
         "group": {
            "name": "email_subject"
        },
        "setting": {
            "description": "Subject for Bounced Email Notification.",
            "is_translatable": true,
            "name": "subject_bounced_email_notification",
            "pretty_name": "Subject Bounced Email Notification",
            "type": "char"
        },
        "value": {
            "default": "Email Bounced"
        },
        "editable_by": [
            "journal-manager",
            "editor"
        ]
    },
    {
        "group": {
            "name": "general"
        },
        "setting": {
            "description": "Action URL for an external newsletter signup form",
            "is_translatable": false,
            "name": "external_newsletter_signup_url",
            "pretty_name": "External Newsletter Signup URL",
            "type": "char"
        },
        "value": {
            "default": ""
        },
        "editable_by": [
            "journal-manager"
        ]
    },
    {
        "group": {
            "name": "general"
        },
        "setting": {
            "description": "The name of a folder containing Django templates that can be used to populate Janeway CMS pages. The folder should be located in the theme's templates folder. All HTML files inside will be loaded into a dropdown in the CMS.",
            "is_translatable": false,
            "name": "custom_cms_templates",
            "pretty_name": "Custom CMS Templates",
            "type": "char"
        },
        "value": {
            "default": ""
        },
        "editable_by": [
            "journal-manager"
        ]
    },
    {
        "group": {
            "name": "general"
        },
        "setting": {
            "description": "Removes the editor section from the author's article status page. This does not stop editors from identifying themselves when, for example, rejecting an article if using an account with their name associated.",
            "is_translatable": false,
            "name": "hide_editors_from_authors",
            "pretty_name": "Hide Assigned Editor Details",
            "type": "boolean"
        },
        "value": {
            "default": ""
        },
        "editable_by": [
            "editor",
            "journal-manager"
        ]
    },
    {
        "group": {
            "name": "article"
        },
        "setting": {
            "description": "When enabled the date an article was submitted will be displayed on the article page.",
            "is_translatable": false,
            "name": "display_date_submitted",
            "pretty_name": "Display Date Submitted",
            "type": "boolean"
        },
        "value": {
            "default": ""
        },
        "editable_by": [
            "editor",
            "journal-manager"
        ]
    },
    {
        "group": {
            "name": "article"
        },
        "setting": {
            "description": "When enabled the date an article was accepted will be displayed on the article page.",
            "is_translatable": false,
            "name": "display_date_accepted",
            "pretty_name": "Display Date Accepted",
            "type": "boolean"
        },
        "value": {
            "default": "on"
        },
        "editable_by": [
            "editor",
            "journal-manager"
        ]
    },
    {
        "group": {
            "name": "styling"
        },
        "setting": {
            "description": "Display name for the page displaying editorial groups.",
            "is_translatable": true,
            "name": "editorial_group_page_name",
            "pretty_name": "Editorial Group Page Name",
            "type": "char"
        },
        "value": {
            "default": "Editorial Team"
        },
        "editable_by": [
            "editor",
            "journal-manager"
        ]
    },
    {
        "group": {
            "name": "styling"
        },
        "setting": {
            "description": "When enabled no group names are displayed on the editorial group page.",
            "is_translatable": false,
            "name": "hide_editorial_group_names",
            "pretty_name": "Hide Editorial Group Names",
            "type": "boolean"
        },
        "value": {
            "default": ""
        },
        "editable_by": [
            "editor",
            "journal-manager"
        ]
    },
    {
        "group": {
            "name": "general"
        },
        "setting": {
            "name": "notify_section_editors_of_publication",
            "pretty_name": "Notify Section Editors of Publication",
            "type": "boolean",
            "description": "When this setting is enabled, section editors will be copied on publication notification emails sent to authors.",
            "is_translatable": false
        },
        "value": {
            "default": "on"
        },
        "editable_by": [
            "editor",
            "journal-manager"
        ]
    },
    {
        "group": {
            "name": "general"
        },
        "setting": {
            "name": "notify_peer_reviewers_of_publication",
            "pretty_name": "Notify Peer Reviewers of Publication",
            "type": "boolean",
            "description": "When enabled this will populate an email from the Peer Reviewer Publication Notification setting to be edited and sent out during the prepublication process.",
            "is_translatable": false
        },
        "value": {
            "default": "on"
        },
        "editable_by": [
            "editor",
            "journal-manager"
        ]
    }
]<|MERGE_RESOLUTION|>--- conflicted
+++ resolved
@@ -2947,13 +2947,8 @@
             "default": "Article You Reviewed"
         },
         "setting": {
-<<<<<<< HEAD
             "type": "char",
             "pretty_name": "Peer Reviewer Publication Notification",
-=======
-            "type": "text",
-            "pretty_name": "Peer Reviewer Publication Notification Subject",
->>>>>>> c447588f
             "is_translatable": true,
             "description": "Subject for Email sent to the Peer Reviewer when article is published.",
             "name": "subject_peer_reviewer_pub_notification"
