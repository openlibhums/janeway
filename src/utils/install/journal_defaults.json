[
    {
        "group": {
            "name": "general"
        },
        "setting": {
            "description": "Display of feeds for this journal. Displayed on the About and the Submission pages.",
            "is_translatable": true,
            "name": "publication_fees",
            "pretty_name": "Publication Fees",
            "type": "rich-text"
        },
        "value": {
            "default": "<p>You should update this section to show any fees that your journal charges.</p>"
        },
        "editable_by": [
            "editor",
            "journal-manager"
        ]
    },
    {
        "group": {
            "name": "general"
        },
        "setting": {
            "description": "URL of the Journal's Publisher.",
            "is_translatable": false,
            "name": "publisher_url",
            "pretty_name": "Publisher URL",
            "type": "char"
        },
        "value": {
            "default": "https://a_publisher_url.com"
        },
        "editable_by": [
            "editor",
            "journal-manager"
        ]
    },
    {
        "group": {
            "name": "general"
        },
        "setting": {
            "description": "URL to an external privacy-policy, linked from the footer. If blank, it links to the Janeway CMS page: /site/privacy.",
            "is_translatable": false,
            "name": "privacy_policy_url",
            "pretty_name": "External Privacy Policy URL",
            "type": "char"
        },
        "value": {
            "default": null
        },
        "editable_by": [
            "editor",
            "journal-manager"
        ]
    },
    {
        "group": {
            "name": "general"
        },
        "setting": {
            "description": "Name of the Journal's Publisher. Displayed throughout the site and metadata.",
            "is_translatable": true,
            "name": "publisher_name",
            "pretty_name": "Publisher Name",
            "type": "char"
        },
        "value": {
            "default": ""
        },
        "editable_by": [
            "editor",
            "journal-manager"
        ]
    },
    {
        "group": {
            "name": "general"
        },
        "setting": {
            "description": "<p>Displayed on the About and Submission pages. You should update this to display the Journal's copyright requirements.",
            "is_translatable": true,
            "name": "copyright_notice",
            "pretty_name": "Copyright Notice",
            "type": "rich-text"
        },
        "value": {
            "default": ""
        },
        "editable_by": [
            "journal-manager"
        ]
    },
    {
        "group": {
            "name": "general"
        },
        "setting": {
            "description": "<p>Displayed on the Submission pages. You should update this to display the Journal's acceptance criteria.",
            "is_translatable": true,
            "name": "acceptance_criteria",
            "pretty_name": "Acceptance Criteria",
            "type": "rich-text"
        },
        "value": {
            "default": ""
        },
        "editable_by": [
            "editor",
            "journal-manager"
        ]
    },
    {
        "group": {
            "name": "general"
        },
        "setting": {
            "description": "<p>Overrides the term \"Collections\" across all the templates.</p>",
            "is_translatable": true,
            "name": "collection_name",
            "pretty_name": "Collection Name",
            "type": "text"
        },
        "value": {
            "default": ""
        },
        "editable_by": [
            "editor",
            "journal-manager"
        ]
    },
    {
        "group": {
            "name": "general"
        },
        "setting": {
            "description": "<p>Overrides the term \"Collections\" across all the templates.</p>",
            "is_translatable": true,
            "name": "collection_name_plural",
            "pretty_name": "Collection Name Plural",
            "type": "text"
        },
        "value": {
            "default": ""
        },
        "editable_by": [
            "editor",
            "journal-manager"
        ]
    },
    {
        "group": {
            "name": "general"
        },
        "setting": {
            "description": "Displayed on the About and Submission pages. You should update this with an ordered list of submission requirements.",
            "is_translatable": true,
            "name": "submission_checklist",
            "pretty_name": "Submission Checklist",
            "type": "rich-text"
        },
        "value": {
            "default": ""
        },
        "editable_by": [
            "editor",
            "journal-manager"
        ]
    },
    {
        "group": {
            "name": "general"
        },
        "setting": {
            "description": "System emails are sent From this address.",
            "is_translatable": false,
            "name": "from_address",
            "pretty_name": "From Address",
            "type": "char"
        },
        "value": {
            "default": "janeway@voyager.com"
        },
        "editable_by": [
            "journal-manager"
        ]
    },
    {
        "group": {
            "name": "general"
        },
        "setting": {
            "description": "Address set as the 'Reply-to' for system emails.",
            "is_translatable": false,
            "name": "replyto_address",
            "pretty_name": "Reply-To Address",
            "type": "char"
        },
        "value": {
            "default": ""
        },
        "editable_by": [
            "editor",
            "journal-manager"
        ]
    },
    {
        "group": {
            "name": "email"
        },
        "setting": {
            "description": "Email sent to editors when they are assigned to a submission.",
            "is_translatable": true,
            "name": "editor_assignment",
            "pretty_name": "Editor Assignment",
            "type": "rich-text"
        },
        "value": {
            "default": "<p>Dear {{ editor.full_name }}, </p><p>You have been assigned as an editor to \"{{ article.title }}\" in the journal {{ request.journal.name }}.</p><p>If you are unable to be the editor for this article, please reply to this email.</p><p>You can view this article's data on the journal site: {{ review_in_review_url }} </p><p>Regards,</p><p>{{ request.user.signature|safe }}</p>"
        },
        "editable_by": [
            "editor",
            "journal-manager"
        ]
    },
    {
        "group": {
            "name": "email"
        },
        "setting": {
            "description": "Email sent to authors when they have submitted an article.",
            "is_translatable": true,
            "name": "submission_acknowledgement",
            "pretty_name": "Submission Acknowledgement",
            "type": "rich-text"
        },
        "value": {
            "default": "Dear {{ article.correspondence_author.full_name }}, <br><br>Thank you for submitting \"{{ article }}\" to {{ article.journal }}.<br><br> Your work will now be reviewed by an editor and we will be in touch as the peer-review process progresses.<br><br>Regards,<br>"
        },
        "editable_by": [
            "editor",
            "journal-manager"
        ]
    },
    {
        "group": {
            "name": "email"
        },
        "setting": {
            "description": "Email sent to editors when a reviewer accepts or declines a review.",
            "is_translatable": true,
            "name": "reviewer_acknowledgement",
            "pretty_name": "Reviewer Acknowledgement",
            "type": "rich-text"
        },
        "value": {
            "default": "Dear {{ review_assignment.editor.full_name }},<br/><br/>This is a notification that the reviewer {{ review_assignment.reviewer.full_name }} has responded to your review request for \" #{{ article.pk }}: {{ article.title }}\" in {{ article.journal.name }} and have {{ reviewer_decision }} to perform the review. You can view more information on the journal site: {{ review_in_review_url }} "
        },
        "editable_by": [
            "editor",
            "journal-manager"
        ]
    },
    {
        "group": {
            "name": "email"
        },
        "setting": {
            "description": "Email sent to authors when requesting revisions.",
            "is_translatable": true,
            "name": "request_revisions",
            "pretty_name": "Request Revisions",
            "type": "rich-text"
        },
        "value": {
            "default": "Dear {{ article.correspondence_author.full_name }},<br/><br/>We are requesting that you make some changes to your paper. Details of the changes required are below:<br/><br/>{{ revision.editor_note }}<br/><br/>You can access your revision here: {{ do_revisions_url }} <br/><br/>Your revisions are due on {{ revision.date_due }}.<br/><br/>Regards, <br/>{{ request.user.signature|safe }}"
        },
        "editable_by": [
            "editor",
            "journal-manager"
        ]
    },
    {
        "group": {
            "name": "email"
        },
        "setting": {
            "description": "Email sent to reviewers when they agree to undertake a review.",
            "is_translatable": true,
            "name": "review_accept_acknowledgement",
            "pretty_name": "Review Acceptance Acknowledgement",
            "type": "rich-text"
        },
        "value": {
            "default": "Dear {{ review_assignment.reviewer.full_name }}, <br/><br/>Thank you for agreeing to review \"{{ article.title }}\" in {{ article.journal.name }}. <br/><br/>You can now access the manuscript and the review process at: {{ review_url }}  <br/><br/>Regards, <br/>{{ review_assignment.editor.signature|safe }}"
        },
        "editable_by": [
            "editor",
            "journal-manager"
        ]
    },
    {
        "group": {
            "name": "email"
        },
        "setting": {
            "description": "Email sent to reviewers when they complete a review.",
            "is_translatable": true,
            "name": "review_complete_reviewer_acknowledgement",
            "pretty_name": "Review Complete Acknowledgement",
            "type": "rich-text"
        },
        "value": {
            "default": "<p>Dear {{ review_assignment.reviewer.full_name }}, </p><p>Thank you for completing your review of \"{{ article.title }}\" in {{ article.journal.name }}. </p><p>We are extremely grateful for the work of reviewers, which greatly enhances the quality of the journal. </p><p>Thank you again and regards,</p><p>{{ review_assignment.editor.signature|safe }}</p>"
        },
        "editable_by": [
            "editor",
            "journal-manager"
        ]
    },
    {
        "group": {
            "name": "email"
        },
        "setting": {
            "description": "Email sent when a review assignment is updated.",
            "is_translatable": true,
            "name": "review_request_sent",
            "pretty_name": "Review Request Update",
            "type": "rich-text"
        },
        "value": {
            "default": "Dear {{ review_assignment.editor.full_name }}, <br><br>This is a notification that the reviewer status on \"{{ article.title }}\" in {{ article.journal.name }} has been <a href=\"{% journal_url 'review_in_review' review_assignment.article.pk  %}\">updated</a>. <br><br>Regards, <br>{{ request.user.signature|safe }}"
        },
        "editable_by": [
            "editor",
            "journal-manager"
        ]
    },
    {
        "group": {
            "name": "email"
        },
        "setting": {
            "description": "Email sent to editors when a reviewer complete a review.",
            "is_translatable": true,
            "name": "review_complete_acknowledgement",
            "pretty_name": "Review Complete Update",
            "type": "rich-text"
        },
        "value": {
            "default": "Dear {{ review_assignment.editor.full_name }}, <br/><br/>This is a notification that the reviewer status on \"{{ article.title }}\" in {{ article.journal.name }} has been updated.  You can view more information on the journal site: {{ review_in_review_url }}  <br/><br/>Regards,"
        },
        "editable_by": [
            "editor",
            "journal-manager"
        ]
    },
    {
        "group": {
            "name": "email"
        },
        "setting": {
            "description": "Email sent to reviewers when they decline to undertake a review.",
            "is_translatable": true,
            "name": "review_decline_acknowledgement",
            "pretty_name": "Review Decline Acknowledgement",
            "type": "rich-text"
        },
        "value": {
            "default": "Dear {{ review_assignment.reviewer.full_name }}, \n\nThank you for letting us know that you are unable to review \"{{ article.title }}\" in {{ article.journal.name }}.\n\n We are most grateful for your time.\n\nRegards,\n{{ request.user.signature|safe }}"
        },
        "editable_by": [
            "editor",
            "journal-manager"
        ]
    },
    {
        "group": {
            "name": "email"
        },
        "setting": {
            "description": "Email sent to reviewers to request a review.",
            "is_translatable": true,
            "name": "review_assignment",
            "pretty_name": "Review Assignment",
            "type": "rich-text"
        },
        "value": {
            "default": "Dear {{ review_assignment.reviewer.full_name }},<br/><br/>We are requesting that you undertake a review of \"{{ article.title }}\" in {{ article.journal.name }}.<br/><br/>We would be most grateful for your time as the feedback from our reviewers is of the utmost importance to our editorial decision-making processes.<br/><br/>You can let us know your decision or decline to undertake the review: {{ review_url }} <br/><br/>{{ article_details }}<br/><br/>Regards,<br/>{{ request.user.signature|safe }}"
        },
        "editable_by": [
            "editor",
            "journal-manager"
        ]
    },
    {
        "group": {
            "name": "email"
        },
        "setting": {
            "description": "Email to remind reviewers of a new request.",
            "is_translatable": true,
            "name": "default_review_reminder",
            "pretty_name": "Default Review Reminder",
            "type": "rich-text"
        },
        "value": {
            "default": "Dear {{ review_assignment.reviewer.full_name }},<br/><br/>We recently sent you an email requesting that you undertake a review of \"{{ article.title }}\" in {{ article.journal.name }}.<br/><br/>We would be most grateful for your time as the feedback from our reviewers is of the utmost importance to our editorial decision-making processes.<br/><br/>We would appreciate it if you could let us know your decision or decline to undertake the review: {{ review_url }} <br/><br/>Regards,<br/>{{ request.user.signature|safe }}"
        },
        "editable_by": [
            "editor",
            "journal-manager"
        ]
    },
    {
        "group": {
            "name": "email"
        },
        "setting": {
            "description": "Notify reviewer of accepted request and remind them to review submission.",
            "is_translatable": true,
            "name": "accepted_review_reminder",
            "pretty_name": "Accepted Review Reminder",
            "type": "rich-text"
        },
        "value": {
            "default": "Dear {{ review_assignment.reviewer.full_name }},<br/><br/>You recently agreed undertake a review of \"{{ article.title }}\" in {{ article.journal.name }}.<br/><br/>We would be most grateful for your time as the feedback from our reviewers is of the utmost importance to our editorial decision-making processes.<br/><br/>Check our site to undertake the review: {{ review_url }} <br/><br/>Regards,<br/>{{ request.user.signature|safe }}"
        },
        "editable_by": [
            "editor",
            "journal-manager"
        ]
    },
    {
        "group": {
            "name": "email"
        },
        "setting": {
            "description": "Email sent to authors when an article is accepted.",
            "is_translatable": true,
            "name": "review_decision_accept",
            "pretty_name": "Article Review Accept",
            "type": "rich-text"
        },
        "value": {
            "default": "<p>Dear {{ article.correspondence_author.full_name }},<br/><br/>We are happy to inform you that your article, \"{{ article.title }}\", has been accepted in {{ article.journal.name }}. Thank you for submitting such a strong manuscript.<br/></p><p>Peer review reports and feedback on the manuscript can be viewed at: {{ review_url }} </p><p>We will be back in touch soon to discuss the next stages of production.</p><p><br/>Regards,</p><p><br/>{{ request.user.signature|safe }}</p>"
        },
        "editable_by": [
            "editor",
            "journal-manager"
        ]
    },
    {
        "group": {
            "name": "email"
        },
        "setting": {
            "description": "Email sent to authors when an article is declined.",
            "is_translatable": true,
            "name": "review_decision_decline",
            "pretty_name": "Article Review Decline",
            "type": "rich-text"
        },
        "value": {
            "default": "<p>Dear {{ article.correspondence_author.full_name }},<br><br>We are sorry to inform you that \"{{ article.title }}\" has been declined in {{ article.journal.name }}.<br><br>You can view your reviews and feedback on the manuscript at: {{ review_url }} <br><br>Regards,</p><p>{{ request.user.signature|safe }}</p>"
        },
        "editable_by": [
            "editor",
            "journal-manager"
        ]
    },
    {
        "group": {
            "name": "email"
        },
        "setting": {
            "description": "Email sent to authors when a decision to decline an article is reversed.",
            "is_translatable": true,
            "name": "review_decision_undecline",
            "pretty_name": "Undo Article Rejection",
            "type": "rich-text"
        },
        "value": {
            "default": "<p>Dear {{ article.correspondence_author.full_name }},<br><br>We wish to inform you that the earlier decision to decline \"{{ article.title }}\" in {{ article.journal.name }} has been reversed. The article is now being reconsidered.<br><br>Regards,</p><p>{{ request.user.signature|safe }}</p>"
        },
        "editable_by": [
            "editor",
            "journal-manager"
        ]
    },
    {
        "group": {
            "name": "email"
        },
        "setting": {
            "description": "Email sent to editors when they are unassigned from an article",
            "is_translatable": true,
            "name": "unassign_editor",
            "pretty_name": "Unassign Editor",
            "type": "rich-text"
        },
        "value": {
            "default": "<p>Dear {{ assignment.editor.full_name }},</p><p>We are writing to let you know that you have been unassigned from the article \"{{ article.title }}\" in {{ article.journal.name }}.</p><p>Regards,</p>{{ request.user.signature|safe }}"
        },
        "editable_by": [
            "editor",
            "journal-manager"
        ]
    },
    {
        "group": {
            "name": "email_subject"
        },
        "setting": {
            "description": "Subject for Unassign Editor Email",
            "is_translatable": true,
            "name": "subject_unassign_editor",
            "pretty_name": "Subject Unassign Editor",
            "type": "text"
        },
        "value": {
            "default": "Unassigned as Editor"
        },
        "editable_by": [
            "editor",
            "journal-manager"
        ]
    },
    {
        "group": {
            "name": "email"
        },
        "setting": {
            "description": "Email sent to reviewers when a review request is withdrawn.",
            "is_translatable": true,
            "name": "review_withdrawl",
            "pretty_name": "Review Withdrawl",
            "type": "rich-text"
        },
        "value": {
            "default": "<p>Dear {{ review_assignment.reviewer.full_name }},</p><p>We are writing to let you know that the review request for \"{{ article.title }}\" in {{ article.journal.name }} has been cancelled.</p><p>We thank you for your time but your review is no longer required.</p><p>Regards,</p>{{ request.user.signature|safe }}"
        },
        "editable_by": [
            "editor",
            "journal-manager"
        ]
    },
    {
        "group": {
            "name": "general"
        },
        "setting": {
            "description": "Primary contact for the journal.",
            "is_translatable": true,
            "name": "main_contact",
            "pretty_name": "Main Contact",
            "type": "text"
        },
        "value": {
            "default": "{{ request.journal_settings.general.main_contact }}\n{{ request.journal.name }}"
        },
        "editable_by": [
            "editor",
            "journal-manager"
        ]
    },
    {
        "group": {
            "name": "general"
        },
        "setting": {
            "description": "Tacked onto the end of system automated emails where there is no actor.",
            "is_translatable": true,
            "name": "auto_signature",
            "pretty_name": "Auto Signature",
            "type": "rich-text"
        },
        "value": {
            "default": "{{ request.journal_settings.general.main_contact }}\n{{ request.journal.name }}"
        },
        "editable_by": [
            "editor",
            "journal-manager"
        ]
    },
    {
        "group": {
            "name": "Preprints"
        },
        "setting": {
            "description": "The maximum number of preprint DOIs that are allowed each month without the author paying.",
            "is_translatable": false,
            "name": "max_dois",
            "pretty_name": "Maximum preprint DOIs per month",
            "type": "number"
        },
        "value": {
            "default": "100"
        },
        "editable_by": [
            "editor",
            "journal-manager"
        ]
    },
    {
        "group": {
            "name": "Preprints"
        },
        "setting": {
            "description": "Allow authors to select to make their works publicly available during ongoing review.",
            "is_translatable": false,
            "name": "enable_preprints",
            "pretty_name": "Enable Preprints",
            "type": "boolean"
        },
        "value": {
            "default": ""
        },
        "editable_by": [
            "editor",
            "journal-manager"
        ]
    },
    {
        "group": {
            "name": "general"
        },
        "setting": {
            "description": "When enabled, we will send all log entries to slack.",
            "is_translatable": false,
            "name": "slack_logging",
            "pretty_name": "Slack Logging",
            "type": "boolean"
        },
        "value": {
            "default": ""
        },
        "editable_by": [
            "editor",
            "journal-manager"
        ]
    },
    {
        "group": {
            "name": "Identifiers"
        },
        "setting": {
            "description": "Whether or not to use Crossref DOIs.",
            "is_translatable": false,
            "name": "use_crossref",
            "pretty_name": "Use Crossref DOIs",
            "type": "boolean"
        },
        "value": {
            "default": "on"
        },
        "editable_by": [
            "editor",
            "journal-manager"
        ]
    },
    {
        "group": {
            "name": "Identifiers"
        },
        "setting": {
            "description": "Whether or not to use Crossref's test server.",
            "is_translatable": false,
            "name": "crossref_test",
            "pretty_name": "Use Crossref test deposit server",
            "type": "boolean"
        },
        "value": {
            "default": ""
        },
        "editable_by": [
            "editor",
            "journal-manager"
        ]
    },
    {
        "group": {
            "name": "Identifiers"
        },
        "setting": {
            "description": "The username to log in to Crossref's deposit API.",
            "is_translatable": false,
            "name": "crossref_username",
            "pretty_name": "Crossref username",
            "type": "char"
        },
        "value": {
            "default": ""
        },
        "editable_by": [
            "editor",
            "journal-manager"
        ]
    },
    {
        "group": {
            "name": "Identifiers"
        },
        "setting": {
            "description": "The password to log in to Crossref's deposit API.",
            "is_translatable": false,
            "name": "crossref_password",
            "pretty_name": "Crossref password",
            "type": "char"
        },
        "value": {
            "default": ""
        },
        "editable_by": [
            "editor",
            "journal-manager"
        ]
    },
    {
        "group": {
            "name": "Identifiers"
        },
        "setting": {
            "description": "The prefix for this journal on Crossref's system.",
            "is_translatable": false,
            "name": "crossref_prefix",
            "pretty_name": "Crossref prefix",
            "type": "char"
        },
        "value": {
            "default": ""
        },
        "editable_by": [
            "editor",
            "journal-manager"
        ]
    },
    {
        "group": {
            "name": "Identifiers"
        },
        "setting": {
            "description": "The name of the depositor for this journal on Crossref's system.",
            "is_translatable": false,
            "name": "crossref_name",
            "pretty_name": "Crossref depositor name",
            "type": "char"
        },
        "value": {
            "default": ""
        },
        "editable_by": [
            "editor",
            "journal-manager"
        ]
    },
    {
        "group": {
            "name": "Identifiers"
        },
        "setting": {
            "description": "The email of the depositor for this journal on Crossref's system.",
            "is_translatable": false,
            "name": "crossref_email",
            "pretty_name": "Crossref depositor email",
            "type": "char"
        },
        "value": {
            "default": ""
        },
        "editable_by": [
            "editor",
            "journal-manager"
        ]
    },
    {
        "group": {
            "name": "Identifiers"
        },
        "setting": {
            "description": "The name of the registrant for this journal on Crossref's system.",
            "is_translatable": false,
            "name": "crossref_registrant",
            "pretty_name": "Crossref registrant name",
            "type": "char"
        },
        "value": {
            "default": ""
        },
        "editable_by": [
            "editor",
            "journal-manager"
        ]
    },
    {
        "group": {
            "name": "Identifiers"
        },
        "setting": {
            "description": "Text to prepend to DOIs. Also used to generate URLs.",
            "is_translatable": false,
            "name": "doi_display_prefix",
            "pretty_name": "DOI display prefix",
            "type": "char"
        },
        "value": {
            "default": "https://doi.org/"
        },
        "editable_by": [
            "editor",
            "journal-manager"
        ]
    },
    {
        "group": {
            "name": "Identifiers"
        },
        "setting": {
            "description": "Text to append to DOIs. Also used to generate URLs.",
            "is_translatable": false,
            "name": "doi_display_suffix",
            "pretty_name": "DOI display suffix",
            "type": "char"
        },
        "value": {
            "default": ""
        },
        "editable_by": [
            "editor",
            "journal-manager"
        ]
    },
    {
        "group": {
            "name": "general"
        },
        "setting": {
            "description": "Name of the journal.",
            "is_translatable": true,
            "name": "journal_name",
            "pretty_name": "Journal Name",
            "type": "char"
        },
        "value": {
            "default": "Janeway JS"
        },
        "editable_by": [
            "editor",
            "journal-manager"
        ]
    },
    {
        "group": {
            "name": "general"
        },
        "setting": {
            "description": "The ISSN of the journal.",
            "is_translatable": false,
            "name": "journal_issn",
            "pretty_name": "Journal ISSN",
            "type": "char"
        },
        "value": {
            "default": "0000-0000"
        },
        "editable_by": [
            "editor",
            "journal-manager"
        ]
    },
    {
        "group": {
            "name": "general"
        },
        "setting": {
            "description": "The ISSN of the printed version of the journal.",
            "is_translatable": false,
            "name": "print_issn",
            "pretty_name": "Print ISSN",
            "type": "char"
        },
        "value": {
            "default": ""
        },
        "editable_by": [
            "editor",
            "journal-manager"
        ]
    },
    {
        "group": {
            "name": "general"
        },
        "setting": {
            "description": "The HTML theme set to use for the journal.",
            "is_translatable": false,
            "name": "journal_theme",
            "pretty_name": "Journal Theme",
            "type": "select"
        },
        "value": {
            "default": "OLH"
        },
        "editable_by": [
            "editor",
            "journal-manager"
        ]
    },
    {
        "group": {
            "name": "general"
        },
        "setting": {
            "description": "When using a custom theme you can set the base theme, when a template from a custom theme is missing templates from the base theme will be used as a backup.",
            "is_translatable": false,
            "name": "journal_base_theme",
            "pretty_name": "Journal Base Theme",
            "type": "select"
        },
        "value": {
            "default": "OLH"
        },
        "editable_by": [
            "editor",
            "journal-manager"
        ]
    },
    {
        "group": {
            "name": "general"
        },
        "setting": {
            "description": "Guide shown to Copyeditors.",
            "is_translatable": true,
            "name": "copyediting_guidelines",
            "pretty_name": "Copyediting Guidelines",
            "type": "rich-text"
        },
        "value": {
            "default": "Here are some guidelines."
        },
        "editable_by": [
            "editor",
            "journal-manager"
        ]
    },
    {
        "group": {
            "name": "general"
        },
        "setting": {
            "description": "Guide shown to Author during Copyediting.",
            "is_translatable": true,
            "name": "author_copyediting_guidelines",
            "pretty_name": "Author Copyediting Guidelines",
            "type": "rich-text"
        },
        "value": {
            "default": "Here are some guidelines."
        },
        "editable_by": [
            "editor",
            "journal-manager"
        ]
    },
    {
        "group": {
            "name": "email"
        },
        "setting": {
            "description": "Email sent to copyeditors.",
            "is_translatable": true,
            "name": "copyeditor_assignment_notification",
            "pretty_name": "Copyedit Notify Copyeditor",
            "type": "rich-text"
        },
        "value": {
            "default": "<p>Dear {{ assignment.copyeditor.full_name }},<br/><br/>We are requesting that your undertake a copyedit for the article \"{{ assignment.article.title }}\".<br/><br/>This assignment is due on {{ assignment.due }}. You can access this task on the\u00a0journal site: {{ copyedit_requests_url }} </p><p><br/>Regards,</p><p>{{ request.user.signature|safe }}</p>"
        },
        "editable_by": [
            "editor",
            "journal-manager"
        ]
    },
    {
        "group": {
            "name": "email"
        },
        "setting": {
            "description": "Email sent to editor when copyedits are complete.",
            "is_translatable": true,
            "name": "copyeditor_notify_editor",
            "pretty_name": "Copyedit Notify Editor",
            "type": "rich-text"
        },
        "value": {
            "default": "Dear {{ assignment.editor.full_name }},<br/><br/>The copyedit task is now complete. You can view more information in the journal site: {{ article_copyediting_url }} <br/><br/>Regards, <br/>{{ request.user.signature|safe }}"
        },
        "editable_by": [
            "editor",
            "journal-manager"
        ]
    },
    {
        "group": {
            "name": "email"
        },
        "setting": {
            "description": "Email sent to Author asking them to review copyedits.",
            "is_translatable": true,
            "name": "copyeditor_notify_author",
            "pretty_name": "Copyedit Notify Author",
            "type": "rich-text"
        },
        "value": {
            "default": "Dear {{ assignment.article.correspondence_author.full_name }},<br/><br/>The copyeditor has completed their task, you can review the copyedits: {{ author_copyedit_url }} <br/><br/>Regards, <br/>{{ request.user.signature|safe }}"
        },
        "editable_by": [
            "editor",
            "journal-manager"
        ]
    },
    {
        "group": {
            "name": "email"
        },
        "setting": {
            "description": "Email sent to Copyeditor asking them to undertake further copyedits.",
            "is_translatable": true,
            "name": "copyeditor_reopen_task",
            "pretty_name": "Copyedit Reopen Task",
            "type": "rich-text"
        },
        "value": {
            "default": "Dear {{ assignment.copyeditor.full_name }},<br/><br/>We are requesting further copyedits article \"{{ assignment.article.title }}\". You can access this task on the\u00a0journal site: {{ copyedit_requests_url }} <br/><br/>[ADD FEEDBACK HERE].<br/><br/>Regards, <br/>{{ request.user.signature|safe }}"
        },
        "editable_by": [
            "editor",
            "journal-manager"
        ]
    },
    {
        "group": {
            "name": "email"
        },
        "setting": {
            "description": "Email sent to Copyeditor to thank them.",
            "is_translatable": true,
            "name": "copyeditor_ack",
            "pretty_name": "Copyedit Acknowledge",
            "type": "rich-text"
        },
        "value": {
            "default": "<p>Dear {{ assignment.copyeditor.full_name }},</p><p>Thank you for your efforts in copyediting this article.</p><p>Regards,</p><p>{{ request.user.signature|safe }}</p>"
        },
        "editable_by": [
            "editor",
            "journal-manager"
        ]
    },
    {
        "group": {
            "name": "email"
        },
        "setting": {
            "description": "Email sent to Editor when an author copyedit review is complete.",
            "is_translatable": true,
            "name": "author_copyedit_complete",
            "pretty_name": "Author Copyediting Complete",
            "type": "rich-text"
        },
        "value": {
            "default": "Dear {{ copyedit.editor.full_name }},<br/><br/>The author {{ author_review.author.full_name }} has completed their review.<br/><br/>Their comments can be accessed here: {{ editor_review_url }} <br/>"
        },
        "editable_by": [
            "editor",
            "journal-manager"
        ]
    },
    {
        "group": {
            "name": "general"
        },
        "setting": {
            "description": "Guidelines displayed to the typesetter.",
            "is_translatable": true,
            "name": "typesetting_guide",
            "pretty_name": "Typesetting Guidelines",
            "type": "rich-text"
        },
        "value": {
            "default": "Here are some guidelines."
        },
        "editable_by": [
            "editor",
            "journal-manager"
        ]
    },
    {
        "group": {
            "name": "email"
        },
        "setting": {
            "description": "Email sent to Production Manager on assignment.",
            "is_translatable": true,
            "name": "production_manager_notification",
            "pretty_name": "Production Manager Assignment Notification",
            "type": "rich-text"
        },
        "value": {
            "default": "<p>Dear {{ production_assignment.production_manager.full_name }},</p><p>This is an automatic notification from {{ request.user.full_name }} that you have been assigned to the production of article {{ production_assignment.article.title }}. You can view further information on this here: {{ production_article_url }} </p><p>Regards,</p>"
        },
        "editable_by": [
            "editor",
            "journal-manager"
        ]
    },
    {
        "group": {
            "name": "email"
        },
        "setting": {
            "description": "Email sent to Typesetter on task assignment.",
            "is_translatable": true,
            "name": "typesetter_notification",
            "pretty_name": "Typesetter Assignment Notification",
            "type": "rich-text"
        },
        "value": {
            "default": "<p>Dear {{ typeset_task.typesetter.full_name }},</p><p>This is a notification from {{ request.user.full_name }} that you have been assigned to the production of article {{ typeset_task.assignment.article.title }}. </p><p>You can view further information on this here: {{ typesetter_requests_url }} </p><p>Regards,</p><p>{{ request.user.signature|safe }}</p>"
        },
        "editable_by": [
            "editor",
            "journal-manager"
        ]
    },
    {
        "group": {
            "name": "email"
        },
        "setting": {
            "description": "Email sent to Production Manager on typeset task complete.",
            "is_translatable": true,
            "name": "typesetter_complete_notification",
            "pretty_name": "Typesetter Complete Notification",
            "type": "rich-text"
        },
        "value": {
            "default": "<p>Dear {{ production_assignment.production_manager.salutation_name }},</p><p>This is an notification from {{ request.user.full_name }} that typesetting for article {{ production_assignment.article.title }} has been completed. You can view further information on the journal site.: {{ production_article_url }} /p><p>Regards,<br/></p>"
        },
        "editable_by": [
            "editor",
            "journal-manager"
        ]
    },
    {
        "group": {
            "name": "email"
        },
        "setting": {
            "description": "Email sent to Typesetter to acknowledge a completed task.",
            "is_translatable": true,
            "name": "typeset_ack",
            "pretty_name": "Typesetter Acknowledgement",
            "type": "rich-text"
        },
        "value": {
            "default": "<p>Dear {{ production_assignment.editor.full_name }},</p><p>Production for article {{ article.title }} has been completed.</p><p>Regards</p><p>{{ request.user.signature|safe }}</p>"
        },
        "editable_by": [
            "editor",
            "journal-manager"
        ]
    },
    {
        "group": {
            "name": "email"
        },
        "setting": {
            "description": "Email sent to Editors when Production is Complete.",
            "is_translatable": true,
            "name": "production_complete",
            "pretty_name": "Production Complete",
            "type": "rich-text"
        },
        "value": {
            "default": "<p>This is a notification to inform you that Production is complete for article \"{{ article.title}}\".</p><p>Regards,</p><p>{{ request.user.signature|safe }}</p>"
        },
        "editable_by": [
            "editor",
            "journal-manager"
        ]
    },
    {
        "group": {
            "name": "email"
        },
        "setting": {
            "description": "Email sent to Typesetter to inform them that a task has been re-opened.",
            "is_translatable": true,
            "name": "typeset_reopened",
            "pretty_name": "Typeset Task Reopened",
            "type": "rich-text"
        },
        "value": {
            "default": "<p>Dear {{ typeset_task.typesetter.full_name }}</p><p>Thanks for your efforts typesetting the article, {{ typeset_task.article }}. This task has now been re-opened for further work: {{ proofing_requests_url }} </p><p>Regards,</p><p>{{ request.user.signature|safe }}</p>"
        },
        "editable_by": [
            "editor",
            "journal-manager"
        ]
    },
    {
        "group": {
            "name": "email"
        },
        "setting": {
            "description": "Auto email sent to Proofing Manager when they are assigned.",
            "is_translatable": true,
            "name": "notify_proofing_manager",
            "pretty_name": "Notify Proofing Manager",
            "type": "rich-text"
        },
        "value": {
            "default": "<p>Dear {{ proofing_assignment.proofing_manager.full_name }},</p><p>You have been assigned as the Proofing Manager: {{ proofing_article_url }} for {{ article.title }}.</p><p>Regards,</p><p>{{ request.user.signature|safe }}</p><p><br/></p>"
        },
        "editable_by": [
            "editor",
            "journal-manager"
        ]
    },
    {
        "group": {
            "name": "email"
        },
        "setting": {
            "description": "Email sent to the proofing manager on completion.",
            "is_translatable": true,
            "name": "notify_proofreader_complete",
            "pretty_name": "Notify Proofreader Complete",
            "type": "rich-text"
        },
        "value": {
            "default": "<p>Dear {{ proofing_task.round.assignment.proofing_manager.full_name }},<br/><br/>I have completed proofreading: {{ proofing_article_url }} for \"{{ proofing_task.round.assignment.article.title }}\".<br/></p><p><br/>Regards,</p><p>{{ request.user.signature|safe }}</p><p><br/></p>"
        },
        "editable_by": [
            "editor",
            "journal-manager"
        ]
    },
    {
        "group": {
            "name": "email"
        },
        "setting": {
            "description": "Email sent to a proofreader when they are given an assignment.",
            "is_translatable": true,
            "name": "notify_proofreader_assignment",
            "pretty_name": "Notify Proofreader of Assignment",
            "type": "rich-text"
        },
        "value": {
            "default": "<p>Dear {{ proofing_task.proofreader.full_name }},</p><p>You have been assigned a proofreading task: {{ proofing_requests_url }} for \"{{ article.title }}\". We would be most grateful for your assistance in proofreading this article.</p><p>Regards,</p><p>{{ request.user.signature|safe }}</p><p><br/></p>"
        },
        "editable_by": [
            "editor",
            "journal-manager"
        ]
    },
    {
        "group": {
            "name": "email"
        },
        "setting": {
            "description": "Email sent to the typesetter requesting changes based on Proofing feedback.",
            "is_translatable": true,
            "name": "notify_typesetter_proofing_changes",
            "pretty_name": "Notify Typesetter of Proofreading Feedback",
            "type": "rich-text"
        },
        "value": {
            "default": "<p>Dear {{ typesetter_proofing_task.typesetter.full_name }},</p><p>Changes have been requested for article \"{{ article.title }}\".</p><p>You can access this request from the requests page: {{ proofing_requests_url }} /p><p>Regards,<br/></p><p>{{ request.user.signature|safe }}</p><p><br/></p>"
        },
        "editable_by": [
            "editor",
            "journal-manager"
        ]
    },
    {
        "group": {
            "name": "email"
        },
        "setting": {
            "description": "Email sent to the typesetter and proofreaders thanking them.",
            "is_translatable": true,
            "name": "thank_proofreaders_and_typesetters",
            "pretty_name": "Thank Proofreaders and Typesetters",
            "type": "rich-text"
        },
        "value": {
            "default": "<p>Dear {{ user.full_name }}</p><p>Thank you for your efforts during the production of \"{{ article.title }}\".</p><p>Regards,</p><p>{{ request.user.signature|safe }}</p><p><br></p>"
        },
        "editable_by": [
            "editor",
            "journal-manager"
        ]
    },
    {
        "group": {
            "name": "email"
        },
        "setting": {
            "description": "Email sent to the Editor when Proofing is complete.",
            "is_translatable": true,
            "name": "notify_editor_proofing_complete",
            "pretty_name": "Notify Editor that Proofreading is Complete",
            "type": "rich-text"
        },
        "value": {
            "default": "<p>Dear {{ proofing_assignment.editor.full_name }},</p><p>Proofing for \"{{ article.title }}\" is now complete.</p><p>Regards,</p><p>{{ request.user.signature|safe }}</p><p><br/></p>"
        },
        "editable_by": [
            "editor",
            "journal-manager"
        ]
    },
    {
        "group": {
            "name": "email"
        },
        "setting": {
            "description": "Email sent to the proofreader when the manager cancels their task.",
            "is_translatable": true,
            "name": "notify_proofreader_cancelled",
            "pretty_name": "Notify Proofreader of Cancellation",
            "type": "rich-text"
        },
        "value": {
            "default": "<p>Dear {{ proofing_task.proofreader.full_name }},<br><br>The proofreading task for \"{{ proofing_task.round.assignment.article.title }}\" that was due on {{ proofing_task.due }} has been cancelled.</p><p><br>{% if user_content_message %}{{ user_content_message|safe }}{% endif %}</p><p>Regards,</p><p>{{ request.user.signature|safe }}</p>"
        },
        "editable_by": [
            "editor",
            "journal-manager"
        ]
    },
    {
        "group": {
            "name": "email"
        },
        "setting": {
            "description": "Notify the proofing manager that corrections are complete.",
            "is_translatable": true,
            "name": "typesetter_corrections_complete",
            "pretty_name": "Corrections Complete",
            "type": "rich-text"
        },
        "value": {
            "default": "<p>Dear {{ article.proofingassignment.proofing_manager.full_name }}</p><p>I have completed the proofing corrections: {{ proofing_article_url }} requested on \"{{ article }}\".</p><p>Regards,<br/></p><p>{{ request.user.signature|safe }}</p>"
        },
        "editable_by": [
            "editor",
            "journal-manager"
        ]
    },
    {
        "group": {
            "name": "email"
        },
        "setting": {
            "description": "Notify the author of their publication date and time.",
            "is_translatable": true,
            "name": "author_publication",
            "pretty_name": "Author Publication Notification",
            "type": "rich-text"
        },
        "value": {
            "default": "<p>Dear {{ article.correspondence_author.full_name }}<br><br>We are pleased to say that your article, \"{{ article.title }}\", is set for publication on {{ article.date_published|date:'Y-m-d' }} at {{ article.date_published|date:'H:i' }}.</p><p>You may want to consider one or more of the following in order to promote your research:</p><ul><li>Email a link to your paper to colleagues</li><li>Write a blog post about your paper</li><li>Upload it to your institutional repository or a subject repository.</li><li>Add to Wikipedia <a href=\"https://en.wikipedia.org/wiki/Wikipedia:Research_help/Scholars_and_experts\">where appropriate</a></li></ul><p>Regards,<br></p><p>{{ request.user.signature|safe }}</p>"
        },
        "editable_by": [
            "editor",
            "journal-manager"
        ]
    },
    {
        "group": {
            "name": "general"
        },
        "setting": {
            "description": "Guidelines displayed to the proofreader.",
            "is_translatable": true,
            "name": "proofreading_guide",
            "pretty_name": "Proofreading Guidelines",
            "type": "rich-text"
        },
        "value": {
            "default": "Here are some guidelines."
        },
        "editable_by": [
            "editor",
            "journal-manager"
        ]
    },
    {
        "group": {
            "name": "general"
        },
        "setting": {
            "description": "Guidelines displayed to the editor on the review page.",
            "is_translatable": true,
            "name": "review_steps",
            "pretty_name": "Review steps",
            "type": "rich-text"
        },
        "value": {
            "default": "<ol><li>Add files to your review round.</li><li>Select reviewers for your review round.</li><li>Once reviews are complete decide if revisions are required, if they are: add a revision task.</li><li>After revisions are complete, you may want to add a new round of peer review, go to: 1.</li></ol>"
        },
        "editable_by": [
            "editor",
            "journal-manager"
        ]
    },
    {
        "group": {
            "name": "general"
        },
        "setting": {
            "description": "Guidelines displayed to the editor on the copyediting page.",
            "is_translatable": true,
            "name": "copyediting_steps",
            "pretty_name": "Copyediting steps",
            "type": "rich-text"
        },
        "value": {
            "default": "<ol><li>Start a copyedit assignment: <ul><li>Choose a copyeditor</li><li>Choose the files available for the copyeditor</li><li>Add instructions and due date</li></ul></li><li>Request the author to review the copyedit task</li><li>After the review, you can: <ul><li>Accept the copyedit</li><li>Reopen the copyedit task and move back to step 1.</li></ul></li></ol>"
        },
        "editable_by": [
            "editor",
            "journal-manager"
        ]
    },
    {
        "group": {
            "name": "general"
        },
        "setting": {
            "description": "Guidelines displayed to the production manager on the production stage.",
            "is_translatable": true,
            "name": "production_steps",
            "pretty_name": "Production steps",
            "type": "rich-text"
        },
        "value": {
            "default": "Recommended steps for completing the Production stage:<ol><li>Assign a Typesetter (optional){% if production_assignment.typeset_tasks %}<i style=\"color: green;\" class=\"fa fa-check-circle info\">&nbsp;</i> {% endif %}</li>{% for task in production_assignment.typeset_tasks %}<li>Review typesetting task by {{ task.typesetter.full_name }} {% if task.editor_reviewed %}<i style=\"color: green;\" class=\"fa fa-check-circle info\">&nbsp;</i> {% endif %}</li>{% endfor %}<li>Have at least one Galley file uploaded (required) {% if article.has_galley %} <i style=\"color: green;\" class=\"fa fa-check-circle info\">&nbsp;</i>{% endif %}</li></ol>"
        },
        "editable_by": [
            "editor",
            "journal-manager"
        ]
    },
    {
        "group": {
            "name": "general"
        },
        "setting": {
            "description": "Guidelines displayed to the proofing manager on the proofing stage.",
            "is_translatable": true,
            "name": "proofing_steps",
            "pretty_name": "Proofing steps",
            "type": "rich-text"
        },
        "value": {
            "default": "<ol><li>Select proofreaders for this proofing round.</li><li>Once proofing is completed decide:<ul><li>Request changes (sends the article back to the typesetter)</li><li>Acknowledge the task</li></ul></li><li>(optional) If changes have been completed, you may want to start a new round of Proofing and move to 1.</li><li>Finally, click \"Complete proofing\"</li></ol>"
        },
        "editable_by": [
            "editor",
            "journal-manager"
        ]
    },
    {
        "group": {
            "name": "general"
        },
        "setting": {
            "description": "When enabled, non staff will not be able to access the site.",
            "is_translatable": false,
            "name": "maintenance_mode",
            "pretty_name": "Enable Maintenance Mode",
            "type": "boolean"
        },
        "value": {
            "default": ""
        },
        "editable_by": [
            "editor",
            "journal-manager"
        ]
    },
    {
        "group": {
            "name": "general"
        },
        "setting": {
            "description": "Message displayed when maintenance mode is enabled.",
            "is_translatable": true,
            "name": "maintenance_message",
            "pretty_name": "Maintenance Mode Message",
            "type": "rich-text"
        },
        "value": {
            "default": "This server has been set to Maintenance Mode. It will be back shortly."
        },
        "editable_by": [
            "editor",
            "journal-manager"
        ]
    },
    {
        "group": {
            "name": "styling"
        },
        "setting": {
            "description": "If checked, Editorial Team images will display.",
            "is_translatable": false,
            "name": "enable_editorial_images",
            "pretty_name": "Enable Editorial Team Image Display",
            "type": "boolean"
        },
        "value": {
            "default": ""
        },
        "editable_by": [
            "editor",
            "journal-manager"
        ]
    },
    {
        "group": {
            "name": "general"
        },
        "setting": {
            "description": "If checked, editorial team link will display in Navigation.",
            "is_translatable": false,
            "name": "enable_editorial_display",
            "pretty_name": "Enable Editorial Team Display",
            "type": "boolean"
        },
        "value": {
            "default": ""
        },
        "editable_by": [
            "editor",
            "journal-manager"
        ]
    },
    {
        "group": {
            "name": "styling"
        },
        "setting": {
            "description": "If checked, the journal title will be displayed on the top bar of the site (not supported on Material theme)",
            "is_translatable": false,
            "name": "display_journal_title",
            "pretty_name": "Enable Journal title in Navbar",
            "type": "boolean"
        },
        "value": {
            "default": ""
        },
        "editable_by": [
            "editor",
            "journal-manager"
        ]
    },
    {
        "group": {
            "name": "article"
        },
        "setting": {
            "description": "If checked, the article large image will not be displayed on the article page",
            "is_translatable": false,
            "name": "disable_article_large_image",
            "pretty_name": "Disable article large image",
            "type": "boolean"
        },
        "value": {
            "default": ""
        },
        "editable_by": [
            "editor",
            "journal-manager"
        ]
    },
    {
        "group": {
            "name": "article"
        },
        "setting": {
            "description": "If checked, no article thumbnails will be rendered on public article lists",
            "is_translatable": false,
            "name": "disable_article_thumbnails",
            "pretty_name": "Disable article thumbnails",
            "type": "boolean"
        },
        "value": {
            "default": ""
        },
        "editable_by": [
            "editor",
            "journal-manager"
        ]
    },
    {
        "group": {
            "name": "styling"
        },
        "setting": {
            "description": "If checked, editorial groups will have their own pages.",
            "is_translatable": false,
            "name": "multi_page_editorial",
            "pretty_name": "Enable Multi Page Editorial Team Display (is overwritten by Enable Team Display)",
            "type": "boolean"
        },
        "value": {
            "default": ""
        },
        "editable_by": [
            "editor",
            "journal-manager"
        ]
    },
    {
        "group": {
            "name": "email"
        },
        "setting": {
            "description": "Email sent when user requests a password reset.",
            "is_translatable": true,
            "name": "password_reset",
            "pretty_name": "Password Reset",
            "type": "rich-text"
        },
        "value": {
            "default": "<p>Dear {{ reset_token.account.full_name }},<br/><br/>A password reset for your account has been requested. You can reset your password at the following link:</p><p>{{ core_reset_password_url }}</p>"
        },
        "editable_by": [
            "editor",
            "journal-manager"
        ]
    },
    {
        "group": {
            "name": "email"
        },
        "setting": {
            "description": "Email sent when user registers.",
            "is_translatable": true,
            "name": "new_user_registration",
            "pretty_name": "New User Registration",
            "type": "rich-text"
        },
        "value": {
            "default": "<p>Dear {{ user.full_name }}<br/><br/>Thank you for registering for {{ request.journal.name }}. You can confirm your account at the following link:</p><p><br/>{{ core_confirm_account_url }} <br/></p>"
        },
        "editable_by": [
            "editor",
            "journal-manager"
        ]
    },
    {
        "group": {
            "name": "general"
        },
        "setting": {
            "description": "If enabled, Sections Editors can only make a draft of a decision for a Senior Editor to review.",
            "is_translatable": false,
            "name": "draft_decisions",
            "pretty_name": "Draft Decisions",
            "type": "boolean"
        },
        "value": {
            "default": ""
        },
        "editable_by": [
            "editor",
            "journal-manager"
        ]
    },
    {
        "group": {
            "name": "general"
        },
        "setting": {
            "description": "If enabled, reviewers will be able to save the progress in a peer-review and come back later to complete it (Only recommended journals using custom review forms that are particularly long)",
            "is_translatable": false,
            "name": "enable_save_review_progress",
            "pretty_name": "Enable save review progress",
            "type": "boolean"
        },
        "value": {
            "default": ""
        },
        "editable_by": [
            "editor",
            "journal-manager"
        ]
    },
    {
        "group": {
            "name": "email"
        },
        "setting": {
            "description": "Email sent when a section editor makes a draft decision.",
            "is_translatable": true,
            "name": "draft_message",
            "pretty_name": "Draft Decisions Message",
            "type": "rich-text"
        },
        "value": {
            "default": "A section editor has made a draft decision: {{ review_in_review_url }} regarding an article in your section: {{ article.title }}.<br/><br/>The draft decision is [[DECISION TEXT ]].<br/><br/>Regards,<br/><br/>{{ request.user.signature|safe }} "
        },
        "editable_by": [
            "editor",
            "journal-manager"
        ]
    },
    {
        "group": {
            "name": "email"
        },
        "setting": {
            "description": "Email sent to the Editor when a section editor makes a draft decision.",
            "is_translatable": true,
            "name": "draft_editor_message",
            "pretty_name": "Draft Decisions Editor Message",
            "type": "rich-text"
        },
        "value": {
            "default": "<p>{{ draft.section_editor.full_name }} has drafted a decision for {{ article.title }}.</p><p>The section editor provided the following message:</p><p>{{ draft.message_to_editor|safe }}</p><p>You can view the draft decision on the\u00a0journal site: {{ review_edit_draft_decision_url }} <br/></p>"
        },
        "editable_by": [
            "editor",
            "journal-manager"
        ]
    },
    {
        "group": {
            "name": "email"
        },
        "setting": {
            "description": "Email sent to the Editor when there is a new submission.",
            "is_translatable": true,
            "name": "editor_new_submission",
            "pretty_name": "New Submission for Editor",
            "type": "rich-text"
        },
        "value": {
            "default": "A new article, {{ article.title }}, has been submitted.<br/><br/>You can assign an editor Here: {{ review_unassigned_article_url }} <br/><br/>Regards, <br/>"
        },
        "editable_by": [
            "editor",
            "journal-manager"
        ]
    },
    {
        "group": {
            "name": "general"
        },
        "setting": {
            "description": "If enabled, only Doc, Docx, RTF and ODT files will be accepted during submission.",
            "is_translatable": false,
            "name": "limit_manuscript_types",
            "pretty_name": "Limit Manuscript Types",
            "type": "boolean"
        },
        "value": {
            "default": ""
        },
        "editable_by": [
            "editor",
            "journal-manager"
        ]
    },
    {
        "group": {
            "name": "email"
        },
        "setting": {
            "description": "Email sent to the Section Editor when article is published.",
            "is_translatable": true,
            "name": "section_editor_pub_notification",
            "pretty_name": "Section Editor Publication Notification",
            "type": "rich-text"
        },
        "value": {
            "default": "<p>Dear {{ editor.full_name }},</p><p>An article that you served as section editor for, {{ article.title }}, has been set for publication.<br><br>The article will be published on {{ article.date_published }}<br><br>Regards,"
        },
        "editable_by": [
            "editor",
            "journal-manager"
        ]
    },
    {
        "group": {
            "name": "email"
        },
        "setting": {
            "description": "Email sent to the Peer Reviewer when article is published.",
            "is_translatable": true,
            "name": "peer_reviewer_pub_notification",
            "pretty_name": "Peer Reviewer Publication Notification",
            "type": "rich-text"
        },
        "value": {
            "default": "<p>Dear {{reviewer.full_name}}</p><p>An article that you served as peer reviewer for, \"{{ article.title }}\", has been set for publication.<br><br>The article will be published on {{ article.date_published }}.<br><br>Regards,"
        },
        "editable_by": [
            "editor",
            "journal-manager"
        ]
    },
    {
        "group": {
            "name": "general"
        },
        "setting": {
            "description": "If enabled, one click access links are emailed to reviewers.",
            "is_translatable": false,
            "name": "enable_one_click_access",
            "pretty_name": "Enable One Click Review Access",
            "type": "boolean"
        },
        "value": {
            "default": "on"
        },
        "editable_by": [
            "editor",
            "journal-manager"
        ]
    },
    {
        "group": {
            "name": "general"
        },
        "setting": {
            "description": "If enabled, the review dashboard will show all active reviews, otherwise just a count of completed reviews",
            "is_translatable": false,
            "name": "enable_expanded_review_details",
            "pretty_name": "Enable expanded review details",
            "type": "boolean"
        },
        "value": {
            "default": "on"
        },
        "editable_by": [
            "editor",
            "journal-manager"
        ]
    },
    {
        "group": {
            "name": "email"
        },
        "setting": {
            "description": "Digest email sent to editors..",
            "is_translatable": true,
            "name": "editor_digest",
            "pretty_name": "Editor Digest",
            "type": "rich-text"
        },
        "value": {
            "default": "<p>Unassigned Articles:</p><ul>{% for article in unassigned_articles %}<li>{{ article.title }}</li>{% endfor %}</ul><p>Overdue Reviews</p><ul>{% for review in overdue_reviews %}<li>{{ review.reviewer.full_name }} for article {{ review.article.title }}.</li>{% endfor %}</ul><p>Overdue Revisions</p><ul>{% for revision in overdue_revisions %}<li>{{ revision.article.correspondence_author.full_name }} for article {{ review.article.title }}.</li>{% endfor %}</ul><p>Overdue Proofing</p><ul>{% for proofing in overdue_proofing %}<li>{{ proofing.proofreader.full_name }} for article {{ proofing.round.assignment.article.title }}</li>{% endfor %}</ul><p>Awaiting Publication</p><ul>{% for article in awaiting_publication %}<li>{{ article.title }}</li>{% endfor %}</ul>"
        },
        "editable_by": [
            "editor",
            "journal-manager"
        ]
    },
    {
        "group": {
            "name": "email"
        },
        "setting": {
            "description": "Email sent to Reviewers.",
            "is_translatable": true,
            "name": "reviewer_digest",
            "pretty_name": "Review Digest",
            "type": "rich-text"
        },
        "value": {
            "default": "<p>Review Requests</p><ul>{% for review in pending_requests %}<li>{{ review.article.title }} due on {{ review.date_due }}</li>{% endfor %}</ul><p>Overdue Requests</p><ul>{% for review in overdue_requests %}<li>{{ review.article.title }} due on {{ review.date_due }}</li>{% endfor %}</ul>"
        },
        "editable_by": [
            "editor",
            "journal-manager"
        ]
    },
    {
        "group": {
            "name": "email"
        },
        "setting": {
            "description": "Email sent to Revision People.",
            "is_translatable": true,
            "name": "revision_digest",
            "pretty_name": "Revision Digest",
            "type": "rich-text"
        },
        "value": {
            "default": "<p>Revision Requests</p><ul>{% for revision in pending_requests %}<li>{{ revision.article.title }} due on {{ revision.date_due }}</li>{% endfor %}</ul><p>Overdue Requests</p><ul>{% for revision in overdue_requests %}<li>{{ revision.article.title }} due on {{ revision.date_due }}</li>{% endfor %}</ul>"
        },
        "editable_by": [
            "editor",
            "journal-manager"
        ]
    },
    {
        "group": {
            "name": "Identifiers"
        },
        "setting": {
            "description": "You can set your DOI pattern. The default is ``{{ article.journal.code }}.{{ article.pk }}``",
            "is_translatable": false,
            "name": "doi_pattern",
            "pretty_name": "Article DOI Pattern",
            "type": "char"
        },
        "value": {
            "default": "{{ article.journal.code }}.{{ article.pk }}"
        },
        "editable_by": [
            "editor",
            "journal-manager"
        ]
    },
    {
        "group": {
            "name": "general"
        },
        "setting": {
            "description": "Used for URL generation.",
            "is_translatable": false,
            "name": "is_secure",
            "pretty_name": "Journal Uses HTTPS",
            "type": "boolean"
        },
        "value": {
            "default": ""
        },
        "editable_by": [
            "editor",
            "journal-manager"
        ]
    },
    {
        "group": {
            "name": "crosscheck"
        },
        "setting": {
            "description": "Used to submit files for review",
            "is_translatable": false,
            "name": "username",
            "pretty_name": "Username for crosscheck/ithenticate",
            "type": "char"
        },
        "value": {
            "default": ""
        },
        "editable_by": [
            "editor",
            "journal-manager"
        ]
    },
    {
        "group": {
            "name": "crosscheck"
        },
        "setting": {
            "description": "If enabled, links to crosscheck reports will be displayed",
            "is_translatable": false,
            "name": "enable",
            "pretty_name": "Enable Crosscheck",
            "type": "boolean"
        },
        "value": {
            "default": ""
        },
        "editable_by": [
            "editor",
            "journal-manager"
        ]
    },
    {
        "group": {
            "name": "crosscheck"
        },
        "setting": {
            "description": "Used to submit files for review",
            "is_translatable": false,
            "name": "password",
            "pretty_name": "Password for crosscheck/ithenticate",
            "type": "char"
        },
        "value": {
            "default": ""
        },
        "editable_by": [
            "editor",
            "journal-manager"
        ]
    },
    {
        "group": {
            "name": "general"
        },
        "setting": {
            "description": "Selected Editors will receive a submission notification. If None, all Editors are emailed.",
            "is_translatable": false,
            "name": "editors_for_notification",
            "pretty_name": "Editors Notified on Submission",
            "type": "json"
        },
        "value": {
            "default": ""
        },
        "editable_by": [
            "editor",
            "journal-manager"
        ]
    },
    {
        "group": {
            "name": "general"
        },
        "setting": {
            "description": "A set of generic guidelines that reviewers should follow whilst undertaking review for this journal.",
            "is_translatable": true,
            "name": "reviewer_guidelines",
            "pretty_name": "Reviewer Guidelines",
            "type": "rich-text"
        },
        "value": {
            "default": "<p><strong>Review feedback</strong></p><p>1) Recommendation:</p><p>Please indicate which of the following options you recommend for this article: Accept; Minor Revisions; Major Revisions; Reject.</p><p>2) Content and argument:</p><p>Please comment on the originality, relevance and scholarly rigour of the article.</p><p>Please comment on whether existing literature in this area has been considered: is any relevant work missing? Are references to existing work accurate?</p><p>Do the introduction and conclusion reflect the argument in the main text?</p><p>Please comment on whether the abstract adequately summarises the article.</p><p>3) Writing style:</p><p>Is the manuscript logically structured and does the argument flow coherently?</p><p>Does the introduction detail the argument in a logical way and does the conclusion adequately summarise it?</p><p>Please comment on the quality of the writing style, commenting as appropriate on spelling, punctuation and grammar.</p><p><br /> </p><p>4) Figures:</p><p>Please comment on the article&rsquo;s use of tables, charts, figures, images or maps.</p><p>Please note if any of the above are missing captions or keys, or require any further editing.</p>\n<p>5) Formatting:</p><p>Does the manuscript adhere to the journal's guidelines?</p><p>Are citations and references formatted to house style?</p><p>6) General comments</p><p> If desired, please provide further comments and suggestions for improvement.</p>"
        },
        "editable_by": [
            "editor",
            "journal-manager"
        ]
    },
    {
        "group": {
            "name": "general"
        },
        "setting": {
            "description": "Sets Open, Single Anonymous or Double Anonymous as the default for the anonymity drop down when creating a review assignment.",
            "is_translatable": false,
            "name": "default_review_visibility",
            "pretty_name": "Default Review Anonymity",
            "type": "select"
        },
        "value": {
            "default": "double-blind"
        },
        "editable_by": [
            "editor",
            "journal-manager"
        ]
    },
    {
        "group": {
            "name": "general"
        },
        "setting": {
            "description": "The default number of days before a review assignment is due.",
            "is_translatable": false,
            "name": "default_review_days",
            "pretty_name": "Default Number of Days for Review",
            "type": "number"
        },
        "value": {
            "default": "56"
        },
        "editable_by": [
            "editor",
            "journal-manager"
        ]
    },
    {
        "group": {
            "name": "email"
        },
        "setting": {
            "description": "Sent when a user is assigned to production.",
            "is_translatable": true,
            "name": "production_assign_article",
            "pretty_name": "Production Assign Article",
            "type": "rich-text"
        },
        "value": {
            "default": "<p>Dear {{ user.full_name }}<br/><br/>This is an automatic notification from {{ request.journal.name }} that you have been assigned to the production of article {{ article.title }}. You can view further information on this on the journal site: {{ url }} </p><p>Regards,</p>"
        },
        "editable_by": [
            "editor",
            "journal-manager"
        ]
    },
    {
        "group": {
            "name": "general"
        },
        "setting": {
            "description": "Webhook for sending slack messages.",
            "is_translatable": false,
            "name": "slack_webhook",
            "pretty_name": "Slack Webhook",
            "type": "char"
        },
        "value": {
            "default": ""
        },
        "editable_by": [
            "editor",
            "journal-manager"
        ]
    },
    {
        "group": {
            "name": "email"
        },
        "setting": {
            "description": "Send to a user specified in notification manager.",
            "is_translatable": true,
            "name": "notification_submission",
            "pretty_name": "Submission Notification",
            "type": "rich-text"
        },
        "value": {
            "default": "<p>Dear {{ notification.user.full_name }},<br/><br/>This email is to notify you that {{ article.correspondence_author.full_name }} has submitted article \"{{ article.title }}\" to  {{ article.journal.name }}.</p><p>You can review the metadata in the journal site: {{ review_unassigned_url }} </p><p>Regards,</p>"
        },
        "editable_by": [
            "editor",
            "journal-manager"
        ]
    },
    {
        "group": {
            "name": "email"
        },
        "setting": {
            "description": "Send to a user specified in notification manager.",
            "is_translatable": true,
            "name": "notification_acceptance",
            "pretty_name": "Acceptance Notification",
            "type": "rich-text"
        },
        "value": {
            "default": "<p>Dear {{ notification.user.full_name }},<br><br>This email is to notify you that article \"{{ article.title }}\" with corresponding author&nbsp;{{ article.correspondence_author.full_name }} in {{ article.journal.name }} has been accepted for publication.</p>"
        },
        "editable_by": [
            "editor",
            "journal-manager"
        ]
    },
    {
        "group": {
            "name": "general"
        },
        "setting": {
            "description": "Localised description of the journal.",
            "is_translatable": true,
            "name": "journal_description",
            "pretty_name": "Journal Description",
            "type": "rich-text"
        },
        "value": {
            "default": "A journal."
        },
        "editable_by": [
            "editor",
            "journal-manager"
        ]
    },
    {
        "group": {
            "name": "general"
        },
        "setting": {
            "description": "Localised description of the journal specifically for the press' journal list page.",
            "is_translatable": true,
            "name": "press_journal_description",
            "pretty_name": "Journal Description for Press Site",
            "type": "rich-text"
        },
        "value": {
            "default": ""
        },
        "editable_by": [
            "editor",
            "journal-manager"
        ]
    },
    {
        "group": {
            "name": "general"
        },
        "setting": {
            "description": "Enables the Non Specialist Summary submission field.",
            "is_translatable": false,
            "name": "submission_summary",
            "pretty_name": "Non Specialist Summary",
            "type": "boolean"
        },
        "value": {
            "default": ""
        },
        "editable_by": [
            "editor",
            "journal-manager"
        ]
    },
    {
        "group": {
            "name": "general"
        },
        "setting": {
            "description": "Journal's twitter handle.",
            "is_translatable": false,
            "name": "twitter_handle",
            "pretty_name": "Twitter Handle",
            "type": "char"
        },
        "value": {
            "default": ""
        },
        "editable_by": [
            "editor",
            "journal-manager"
        ]
    },
    {
        "group": {
            "name": "general"
        },
        "setting": {
            "description": "Default Review Form.",
            "is_translatable": false,
            "name": "default_review_form",
            "pretty_name": "Default Review Form",
            "type": "select"
        },
        "value": {
            "default": ""
        },
        "editable_by": [
            "editor",
            "journal-manager"
        ]
    },
    {
        "group": {
            "name": "general"
        },
        "setting": {
            "description": "Journal's Focus and Scope, displayed on the Submissions page.",
            "is_translatable": true,
            "name": "focus_and_scope",
            "pretty_name": "Focus and Scope",
            "type": "rich-text"
        },
        "value": {
            "default": "This should be updated to reflect your journals focus."
        },
        "editable_by": [
            "editor",
            "journal-manager"
        ]
    },
    {
        "group": {
            "name": "general"
        },
        "setting": {
            "description": "Journal's publication schedule, displayed on the Submissions page.",
            "is_translatable": true,
            "name": "publication_cycle",
            "pretty_name": "Publication Cycle",
            "type": "rich-text"
        },
        "value": {
            "default": "This journal published continuously all year round/publishes in issues every x months."
        },
        "editable_by": [
            "editor",
            "journal-manager"
        ]
    },
    {
        "group": {
            "name": "general"
        },
        "setting": {
            "description": "Peer Review Information, displayed on the Submissions page.",
            "is_translatable": true,
            "name": "peer_review_info",
            "pretty_name": "Peer Review Information",
            "type": "rich-text"
        },
        "value": {
            "default": "This journal operates a open/single anonymous/double anonymous, peer review policy."
        },
        "editable_by": [
            "editor",
            "journal-manager"
        ]
    },
    {
        "group": {
            "name": "general"
        },
        "setting": {
            "description": "Allow users to change their language.",
            "is_translatable": false,
            "name": "switch_language",
            "pretty_name": "Switch Language",
            "type": "boolean"
        },
        "value": {
            "default": ""
        },
        "editable_by": [
            "editor",
            "journal-manager"
        ]
    },
    {
        "group": {
            "name": "general"
        },
        "setting": {
            "description": "Allows journals to track usage with Google Analytics.",
            "is_translatable": true,
            "name": "google_analytics_code",
            "pretty_name": "Google Analytics Code",
            "type": "char"
        },
        "value": {
            "default": ""
        },
        "editable_by": [
            "editor",
            "journal-manager"
        ]
    },
    {
        "group": {
            "name": "general"
        },
        "setting": {
            "description": "Use cookieless GA 4 instead of traditional analytics.",
            "is_translatable": false,
            "name": "use_ga_four",
            "pretty_name": "Use Google Analytics 4",
            "type": "boolean"
        },
        "value": {
            "default": ""
        },
        "editable_by": [
            "editor",
            "journal-manager"
        ]
    },
    {
        "group": {
            "name": "email"
        },
        "setting": {
            "description": "Sent when an existing user updates their email address.",
            "is_translatable": true,
            "name": "user_email_change",
            "pretty_name": "User Email Change",
            "type": "rich-text"
        },
        "value": {
            "default": "<p>Dear {{ user.full_name }},</p><p>You have requested that your email address be updated.</p><p>You can confirm your account at the following link: confirm account: {{ core_confirm_account_url }} </p><p>Regards,</p>"
        },
        "editable_by": [
            "editor",
            "journal-manager"
        ]
    },
    {
        "group": {
            "name": "email"
        },
        "setting": {
            "description": "Sent when a copyediting assignment is updated.",
            "is_translatable": true,
            "name": "copyedit_updated",
            "pretty_name": "Copyediting Request Updated",
            "type": "rich-text"
        },
        "value": {
            "default": "<p>Dear {{ copyedit_assignment.copyeditor.full_name }},</p><p>Your copyediting assignment for article \"{{ copyedit_assignment.article.title }}\" has been updated. The due date is set to: {{ copyedit_assignment.due }}.</p><p>Regards, {{ request.user.signature|safe }}</p>"
        },
        "editable_by": [
            "editor",
            "journal-manager"
        ]
    },
    {
        "group": {
            "name": "email"
        },
        "setting": {
            "description": "Sent when a copyediting assignment is deleted.",
            "is_translatable": true,
            "name": "copyedit_deleted",
            "pretty_name": "Copyediting Request Deleted",
            "type": "rich-text"
        },
        "value": {
            "default": "<p>Dear {{ copyedit_assignment.copyeditor.full_name }},</p><p>Your copyediting assignment for article \"{{ copyedit_assignment.article.title }}\" has been deleted. We no longer require you to undertake this task.</p><p>Regards, {{ request.user.signature|safe }}</p>"
        },
        "editable_by": [
            "editor",
            "journal-manager"
        ]
    },
    {
        "group": {
            "name": "email"
        },
        "setting": {
            "description": "Sent when a typesetting assignment is deleted.",
            "is_translatable": true,
            "name": "typeset_deleted",
            "pretty_name": "Typesetting Request Deleted",
            "type": "rich-text"
        },
        "value": {
            "default": "<p>Dear {{ typeset_task.typesetter.full_name }},</p><p>Your typesetting assignment for article \"{{ typeset_task.assignment.article.title }}\" has been deleted. We no longer require you to undertake this task.</p><p>Regards, {{ request.user.signature|safe }}</p>"
        },
        "editable_by": [
            "editor",
            "journal-manager"
        ]
    },
    {
        "group": {
            "name": "email"
        },
        "setting": {
            "description": "Sent when a proofing assignment is edited.",
            "is_translatable": true,
            "name": "notify_proofreader_edited",
            "pretty_name": "Proofing Task Edited",
            "type": "rich-text"
        },
        "value": {
            "default": "<p>Dear {{ proofing_task.proofreader.full_name }},</p><p>Your proofing assignment for article \"{{ proofing_task.assignment.article.title }}\" has been updated. Its due it is now {{ proofing_task.due }}. If you cannot completed the task in this time, please get in touch by replying to this email.</p><p>Regards, {{ request.user.signature|safe }}</p>"
        },
        "editable_by": [
            "editor",
            "journal-manager"
        ]
    },
    {
        "value": {
            "default": "Copyediting Review Complete"
        },
        "setting": {
            "type": "text",
            "pretty_name": "Author Copyediting Complete",
            "is_translatable": true,
            "description": "Subject for Email sent to Editor when an author copyedit review is complete.",
            "name": "subject_author_copyedit_complete"
        },
        "group": {
            "name": "email_subject"
        },
        "editable_by": [
            "editor",
            "journal-manager"
        ]
    },
    {
        "value": {
            "default": "Copyediting Decision"
        },
        "setting": {
            "type": "text",
            "pretty_name": "Copyediting Decision",
            "is_translatable": true,
            "description": "Subject for email sent to managing editor when a copyeditor accepts or declines a request.",
            "name": "subject_copyediting_decision"
        },
        "group": {
            "name": "email_subject"
        },
        "editable_by": [
            "editor",
            "journal-manager"
        ]
    },
    {
        "value": {
            "default": "Article Publication"
        },
        "setting": {
            "type": "text",
            "pretty_name": "Article Publication",
            "is_translatable": true,
            "description": "Subject for Notify the proofing manager that corrections are complete.",
            "name": "subject_author_publication"
        },
        "group": {
            "name": "email_subject"
        },
        "editable_by": [
            "editor",
            "journal-manager"
        ]
    },
    {
        "value": {
            "default": "Copyediting Task Acknowledgement"
        },
        "setting": {
            "type": "text",
            "pretty_name": "Copyedit Acknowledge",
            "is_translatable": true,
            "description": "Subject for Email sent to Copyeditor to thank them.",
            "name": "subject_copyeditor_ack"
        },
        "group": {
            "name": "email_subject"
        },
        "editable_by": [
            "editor",
            "journal-manager"
        ]
    },
    {
        "value": {
            "default": "Copyediting Task"
        },
        "setting": {
            "type": "text",
            "pretty_name": "Copyedit Notify Copyeditor",
            "is_translatable": true,
            "description": "Subject for Email sent to copyeditors.",
            "name": "subject_copyeditor_assignment_notification"
        },
        "group": {
            "name": "email_subject"
        },
        "editable_by": [
            "editor",
            "journal-manager"
        ]
    },
    {
        "value": {
            "default": "Copyediting Review"
        },
        "setting": {
            "type": "text",
            "pretty_name": "Copyedit Notify Author",
            "is_translatable": true,
            "description": "Subject for Email sent to Author asking them to review copyedits.",
            "name": "subject_copyeditor_notify_author"
        },
        "group": {
            "name": "email_subject"
        },
        "editable_by": [
            "editor",
            "journal-manager"
        ]
    },
    {
        "value": {
            "default": "Copyediting Complete"
        },
        "setting": {
            "type": "text",
            "pretty_name": "Copyedit Notify Editor",
            "is_translatable": true,
            "description": "Subject for Email sent to editor when copyedits are complete.",
            "name": "subject_copyeditor_notify_editor"
        },
        "group": {
            "name": "email_subject"
        },
        "editable_by": [
            "editor",
            "journal-manager"
        ]
    },
    {
        "value": {
            "default": "Copyediting Task Reopened"
        },
        "setting": {
            "type": "text",
            "pretty_name": "Copyedit Reopen Task",
            "is_translatable": true,
            "description": "Subject for Email sent to Copyeditor asking them to undertake further copyedits.",
            "name": "subject_copyeditor_reopen_task"
        },
        "group": {
            "name": "email_subject"
        },
        "editable_by": [
            "editor",
            "journal-manager"
        ]
    },
    {
        "value": {
            "default": "Copyediting Task Deleted"
        },
        "setting": {
            "type": "text",
            "pretty_name": "Copyediting Request Deleted",
            "is_translatable": true,
            "description": "Subject for Sent when a copyediting assignment is deleted.",
            "name": "subject_copyedit_deleted"
        },
        "group": {
            "name": "email_subject"
        },
        "editable_by": [
            "editor",
            "journal-manager"
        ]
    },
    {
        "value": {
            "default": "Copyediting Task Updated"
        },
        "setting": {
            "type": "text",
            "pretty_name": "Copyediting Request Updated",
            "is_translatable": true,
            "description": "Subject for Sent when a copyediting assignment is updated.",
            "name": "subject_copyedit_updated"
        },
        "group": {
            "name": "email_subject"
        },
        "editable_by": [
            "editor",
            "journal-manager"
        ]
    },
    {
        "value": {
            "default": "Section Editor Draft Decision"
        },
        "setting": {
            "type": "text",
            "pretty_name": "Draft Decisions Editor Message",
            "is_translatable": true,
            "description": "Subject for Email sent to the Editor when a section editor makes a draft decision.",
            "name": "subject_draft_editor_message"
        },
        "group": {
            "name": "email_subject"
        },
        "editable_by": [
            "editor",
            "journal-manager"
        ]
    },
    {
        "value": {
            "default": "Draft Decision"
        },
        "setting": {
            "type": "text",
            "pretty_name": "Draft Decisions Message",
            "is_translatable": true,
            "description": "Subject for Email sent when a section editor makes a draft decision.",
            "name": "subject_draft_message"
        },
        "group": {
            "name": "email_subject"
        },
        "editable_by": [
            "editor",
            "journal-manager"
        ]
    },
    {
        "value": {
            "default": "Article Assignment"
        },
        "setting": {
            "type": "text",
            "pretty_name": "Editor Assignment",
            "is_translatable": true,
            "description": "Subject for Email sent to editors when they are assigned to a submission.",
            "name": "subject_editor_assignment"
        },
        "group": {
            "name": "email_subject"
        },
        "editable_by": [
            "editor",
            "journal-manager"
        ]
    },
    {
        "value": {
            "default": "Journal Digest"
        },
        "setting": {
            "type": "text",
            "pretty_name": "Editor Digest",
            "is_translatable": true,
            "description": "Subject for Email sent to Editors.",
            "name": "subject_editor_digest"
        },
        "group": {
            "name": "email_subject"
        },
        "editable_by": [
            "editor",
            "journal-manager"
        ]
    },
    {
        "value": {
            "default": "New Article Submitted"
        },
        "setting": {
            "type": "text",
            "pretty_name": "New Submission for Editor",
            "is_translatable": true,
            "description": "Subject for Email sent to the Editor when there is a new submission.",
            "name": "subject_editor_new_submission"
        },
        "group": {
            "name": "email_subject"
        },
        "editable_by": [
            "editor",
            "journal-manager"
        ]
    },
    {
        "value": {
            "default": "New Registration"
        },
        "setting": {
            "type": "text",
            "pretty_name": "New User Registration",
            "is_translatable": true,
            "description": "Subject for Email sent when user registers.",
            "name": "subject_new_user_registration"
        },
        "group": {
            "name": "email_subject"
        },
        "editable_by": [
            "editor",
            "journal-manager"
        ]
    },
    {
        "value": {
            "default": ""
        },
        "setting": {
            "type": "text",
            "pretty_name": "Acceptance Notification",
            "is_translatable": true,
            "description": "Subject for Send to a user specified in notification manager.",
            "name": "subject_notification_acceptance"
        },
        "group": {
            "name": "email_subject"
        },
        "editable_by": [
            "editor",
            "journal-manager"
        ]
    },
    {
        "value": {
            "default": ""
        },
        "setting": {
            "type": "text",
            "pretty_name": "Submission Notification",
            "is_translatable": true,
            "description": "Subject for Send to a user specified in notification manager.",
            "name": "subject_notification_submission"
        },
        "group": {
            "name": "email_subject"
        },
        "editable_by": [
            "editor",
            "journal-manager"
        ]
    },
    {
        "value": {
            "default": "Proofreading Complete"
        },
        "setting": {
            "type": "text",
            "pretty_name": "Notify Editor that Proofreading is Complete",
            "is_translatable": true,
            "description": "Subject for Email sent to the Editor when Proofing is complete.",
            "name": "subject_notify_editor_proofing_complete"
        },
        "group": {
            "name": "email_subject"
        },
        "editable_by": [
            "editor",
            "journal-manager"
        ]
    },
    {
        "value": {
            "default": "Proofing Manager Assignment"
        },
        "setting": {
            "type": "text",
            "pretty_name": "Notify Proofing Manager",
            "is_translatable": true,
            "description": "Subject for Auto email sent to Proofing Manager when they are assigned.",
            "name": "subject_notify_proofing_manager"
        },
        "group": {
            "name": "email_subject"
        },
        "editable_by": [
            "editor",
            "journal-manager"
        ]
    },
    {
        "value": {
            "default": "Proofreading Assignment"
        },
        "setting": {
            "type": "text",
            "pretty_name": "Notify Proofreader of Assignment",
            "is_translatable": true,
            "description": "Subject for Email sent to the typesetter requesting changes based on Proofing feedback.",
            "name": "subject_notify_proofreader_assignment"
        },
        "group": {
            "name": "email_subject"
        },
        "editable_by": [
            "editor",
            "journal-manager"
        ]
    },
    {
        "value": {
            "default": "Proofreading Assignment Cancelled"
        },
        "setting": {
            "type": "text",
            "pretty_name": "Notify Proofreader of Cancellation",
            "is_translatable": true,
            "description": "Subject for Email sent to the proofreader when the manager cancels their task.",
            "name": "subject_notify_proofreader_cancelled"
        },
        "group": {
            "name": "email_subject"
        },
        "editable_by": [
            "editor",
            "journal-manager"
        ]
    },
    {
        "value": {
            "default": "Proofreading Assignment Complete"
        },
        "setting": {
            "type": "text",
            "pretty_name": "Notify Proofreader Complete",
            "is_translatable": true,
            "description": "Subject for Email sent to the proofing manager on completion.",
            "name": "subject_notify_proofreader_complete"
        },
        "group": {
            "name": "email_subject"
        },
        "editable_by": [
            "editor",
            "journal-manager"
        ]
    },
    {
        "value": {
            "default": "Proofreading Assignment Edited"
        },
        "setting": {
            "type": "text",
            "pretty_name": "Proofing Task Edited",
            "is_translatable": true,
            "description": "Subject for Sent when a proofing assignment is edited.",
            "name": "subject_notify_proofreader_edited"
        },
        "group": {
            "name": "email_subject"
        },
        "editable_by": [
            "editor",
            "journal-manager"
        ]
    },
    {
        "value": {
            "default": "Proofreading Corrections"
        },
        "setting": {
            "type": "text",
            "pretty_name": "Notify Typesetter of Proofreading Feedback",
            "is_translatable": true,
            "description": "Subject for Email sent to the typesetter requesting changes based on Proofing feedback.",
            "name": "subject_notify_typesetter_proofing_changes"
        },
        "group": {
            "name": "email_subject"
        },
        "editable_by": [
            "editor",
            "journal-manager"
        ]
    },
    {
        "value": {
            "default": "Password Reset"
        },
        "setting": {
            "type": "text",
            "pretty_name": "Password Reset",
            "is_translatable": true,
            "description": "Subject for Email sent when user requests a password reset.",
            "name": "subject_password_reset"
        },
        "group": {
            "name": "email_subject"
        },
        "editable_by": [
            "editor",
            "journal-manager"
        ]
    },
    {
        "value": {
            "default": "Article You Reviewed"
        },
        "setting": {
            "type": "text",
            "pretty_name": "Peer Reviewer Publication Notification",
            "is_translatable": true,
            "description": "Subject for Email sent to the Peer Reviewer when article is published.",
            "name": "subject_peer_reviewer_pub_notification"
        },
        "group": {
            "name": "email_subject"
        },
        "editable_by": [
            "editor",
            "journal-manager"
        ]
    },
    {
        "value": {
            "default": "Production Assignment"
        },
        "setting": {
            "type": "text",
            "pretty_name": "Production Assign Article",
            "is_translatable": true,
            "description": "Subject for Sent when a user is assigned to production.",
            "name": "subject_production_assign_article"
        },
        "group": {
            "name": "email_subject"
        },
        "editable_by": [
            "editor",
            "journal-manager"
        ]
    },
    {
        "value": {
            "default": "Production Complete"
        },
        "setting": {
            "type": "text",
            "pretty_name": "Production Complete",
            "is_translatable": true,
            "description": "Subject for Email sent to Editors when Production is Complete.",
            "name": "subject_production_complete"
        },
        "group": {
            "name": "email_subject"
        },
        "editable_by": [
            "editor",
            "journal-manager"
        ]
    },
    {
        "value": {
            "default": "Production Manager Assignment"
        },
        "setting": {
            "type": "text",
            "pretty_name": "Production Manager Assignment Notification",
            "is_translatable": true,
            "description": "Subject for Email sent to Production Manager on assignment.",
            "name": "subject_production_manager_notification"
        },
        "group": {
            "name": "email_subject"
        },
        "editable_by": [
            "editor",
            "journal-manager"
        ]
    },
    {
        "value": {
            "default": "Article Requires Revisions"
        },
        "setting": {
            "type": "text",
            "pretty_name": "Request Revisions",
            "is_translatable": true,
            "description": "Subject for Email sent to editors when requesting revisions.",
            "name": "subject_request_revisions"
        },
        "group": {
            "name": "email_subject"
        },
        "editable_by": [
            "editor",
            "journal-manager"
        ]
    },
    {
        "value": {
            "default": "Reviewer Digest"
        },
        "setting": {
            "type": "text",
            "pretty_name": "Review Digest",
            "is_translatable": true,
            "description": "Subject for Email sent to Reviewers.",
            "name": "subject_reviewer_digest"
        },
        "group": {
            "name": "email_subject"
        },
        "editable_by": [
            "editor",
            "journal-manager"
        ]
    },
    {
        "value": {
            "default": "Review Assignment Acknowledgement"
        },
        "setting": {
            "type": "text",
            "pretty_name": "Review Assignment Accepted",
            "is_translatable": true,
            "description": "Subject for Email sent to reviewers when they agree to undertake a review.",
            "name": "subject_review_accept_acknowledgement"
        },
        "group": {
            "name": "email_subject"
        },
        "editable_by": [
            "editor",
            "journal-manager"
        ]
    },
    {
        "value": {
            "default": "Review Assignment Updated"
        },
        "setting": {
            "type": "text",
            "pretty_name": "Review Acknowledgement",
            "is_translatable": true,
            "description": "Subject for Email sent to editors when a reviewer accepts or declines a review.",
            "name": "subject_reviewer_acknowledgement"
        },
        "group": {
            "name": "email_subject"
        },
        "editable_by": [
            "editor",
            "journal-manager"
        ]
    },
    {
        "value": {
            "default": "Review Assignment Request"
        },
        "setting": {
            "type": "text",
            "pretty_name": "Review Assignment",
            "is_translatable": true,
            "description": "Subject for Email sent to reviewers to request a review.",
            "name": "subject_review_assignment"
        },
        "group": {
            "name": "email_subject"
        },
        "editable_by": [
            "editor",
            "journal-manager"
        ]
    },
    {
        "value": {
            "default": "Review Assignment Complete"
        },
        "setting": {
            "type": "text",
            "pretty_name": "Review Complete Update",
            "is_translatable": true,
            "description": "Subject for Email sent to editors when a reviewer complete a review.",
            "name": "subject_review_complete_acknowledgement"
        },
        "group": {
            "name": "email_subject"
        },
        "editable_by": [
            "editor",
            "journal-manager"
        ]
    },
    {
        "value": {
            "default": "Review Assignment Complete"
        },
        "setting": {
            "type": "text",
            "pretty_name": "Review Complete Acknowledgement",
            "is_translatable": true,
            "description": "Subject for Email sent to reviewers when they complete a review.",
            "name": "subject_review_complete_reviewer_acknowledgement"
        },
        "group": {
            "name": "email_subject"
        },
        "editable_by": [
            "editor",
            "journal-manager"
        ]
    },
    {
        "value": {
            "default": "Article Accepted"
        },
        "setting": {
            "type": "text",
            "pretty_name": "Article Review Accept",
            "is_translatable": true,
            "description": "Subject for Email sent to authors when an article is accepted.",
            "name": "subject_review_decision_accept"
        },
        "group": {
            "name": "email_subject"
        },
        "editable_by": [
            "editor",
            "journal-manager"
        ]
    },
    {
        "value": {
            "default": "Article Declined"
        },
        "setting": {
            "type": "text",
            "pretty_name": "Article Decline",
            "is_translatable": true,
            "description": "Subject for Email sent to authors when an article is declined.",
            "name": "subject_review_decision_decline"
        },
        "group": {
            "name": "email_subject"
        },
        "editable_by": [
            "editor",
            "journal-manager"
        ]
    },
    {
        "value": {
            "default": "Article Reconsidered"
        },
        "setting": {
            "type": "text",
            "pretty_name": "Undo Article Rejection Subject",
            "is_translatable": true,
            "description": "Subject for email sent to authors when a decision to reject an article is reversed.",
            "name": "subject_review_decision_undecline"
        },
        "group": {
            "name": "email_subject"
        },
        "editable_by": [
            "editor",
            "journal-manager"
        ]
    },
    {
        "value": {
            "default": "Review Assignment Declined"
        },
        "setting": {
            "type": "text",
            "pretty_name": "Review Declination Acknowledgement",
            "is_translatable": true,
            "description": "Subject for Email sent to reviewers when they decline to undertake a review.",
            "name": "subject_review_decline_acknowledgement"
        },
        "group": {
            "name": "email_subject"
        },
        "editable_by": [
            "editor",
            "journal-manager"
        ]
    },
    {
        "value": {
            "default": "Review Request"
        },
        "setting": {
            "type": "text",
            "pretty_name": "Review Complete Update",
            "is_translatable": true,
            "description": "Subject for Email sent to editors when a reviewer request is sent.",
            "name": "subject_review_request_sent"
        },
        "group": {
            "name": "email_subject"
        },
        "editable_by": [
            "editor",
            "journal-manager"
        ]
    },
    {
        "value": {
            "default": "Review Assignment Withdrawn"
        },
        "setting": {
            "type": "text",
            "pretty_name": "Review Withdrawl",
            "is_translatable": true,
            "description": "Subject for Email sent to reviewers when a review request is withdrawn.",
            "name": "subject_review_withdrawl"
        },
        "group": {
            "name": "email_subject"
        },
        "editable_by": [
            "editor",
            "journal-manager"
        ]
    },
    {
        "value": {
            "default": "Revision Digest"
        },
        "setting": {
            "type": "text",
            "pretty_name": "Revision Digest",
            "is_translatable": true,
            "description": "Subject for Email sent to Revision People.",
            "name": "subject_revision_digest"
        },
        "group": {
            "name": "email_subject"
        },
        "editable_by": [
            "editor",
            "journal-manager"
        ]
    },
    {
        "value": {
            "default": "Article You Edited"
        },
        "setting": {
            "type": "text",
            "pretty_name": "Section Editor Publication Notification",
            "is_translatable": true,
            "description": "Subject for Email sent to the Section Editor when article is published.",
            "name": "subject_section_editor_pub_notification"
        },
        "group": {
            "name": "email_subject"
        },
        "editable_by": [
            "editor",
            "journal-manager"
        ]
    },
    {
        "value": {
            "default": "Article Submission"
        },
        "setting": {
            "type": "text",
            "pretty_name": "Submission Acknowledgement",
            "is_translatable": true,
            "description": "Subject for Email sent to authors when they have submitted an article.",
            "name": "subject_submission_acknowledgement"
        },
        "group": {
            "name": "email_subject"
        },
        "editable_by": [
            "editor",
            "journal-manager"
        ]
    },
    {
        "value": {
            "default": "Task Acknowledgement"
        },
        "setting": {
            "type": "text",
            "pretty_name": "Thank Proofreaders and Typesetters",
            "is_translatable": true,
            "description": "Subject for Email sent to the typesetter and proofreaders thanking them.",
            "name": "subject_thank_proofreaders_and_typesetters"
        },
        "group": {
            "name": "email_subject"
        },
        "editable_by": [
            "editor",
            "journal-manager"
        ]
    },
    {
        "value": {
            "default": "Typesetting Assignment Complete"
        },
        "setting": {
            "type": "text",
            "pretty_name": "Typesetter Complete Notification",
            "is_translatable": true,
            "description": "Subject for Email sent to Production Manager on typeset task complete.",
            "name": "subject_typesetter_complete_notification"
        },
        "group": {
            "name": "email_subject"
        },
        "editable_by": [
            "editor",
            "journal-manager"
        ]
    },
    {
        "value": {
            "default": "Corrections Complete"
        },
        "setting": {
            "type": "text",
            "pretty_name": "Corrections Complete",
            "is_translatable": true,
            "description": "Subject for Notify the proofing manager that corrections are complete.",
            "name": "subject_typesetter_corrections_complete"
        },
        "group": {
            "name": "email_subject"
        },
        "editable_by": [
            "editor",
            "journal-manager"
        ]
    },
    {
        "value": {
            "default": "Typesetting Assignment"
        },
        "setting": {
            "type": "text",
            "pretty_name": "Typesetter Assignment Notification",
            "is_translatable": true,
            "description": "Subject for Email sent to Typesetter on task assignment.",
            "name": "subject_typesetter_notification"
        },
        "group": {
            "name": "email_subject"
        },
        "editable_by": [
            "editor",
            "journal-manager"
        ]
    },
    {
        "value": {
            "default": "Typesetting Task Acknowledgement"
        },
        "setting": {
            "type": "text",
            "pretty_name": "Typesetter Acknowledgement",
            "is_translatable": true,
            "description": "Subject for Email sent to Typesetter to acknowledge a completed task.",
            "name": "subject_typeset_ack"
        },
        "group": {
            "name": "email_subject"
        },
        "editable_by": [
            "editor",
            "journal-manager"
        ]
    },
    {
        "value": {
            "default": "Typesetting Task Deleted"
        },
        "setting": {
            "type": "text",
            "pretty_name": "Typesetting Request Deleted",
            "is_translatable": true,
            "description": "Subject for Sent when a typesetting assignment is deleted.",
            "name": "subject_typeset_deleted"
        },
        "group": {
            "name": "email_subject"
        },
        "editable_by": [
            "editor",
            "journal-manager"
        ]
    },
    {
        "value": {
            "default": "Typesetting Task Reopened"
        },
        "setting": {
            "type": "text",
            "pretty_name": "Typeset Task Reopened",
            "is_translatable": true,
            "description": "Subject for Email sent to Typesetter to inform them that a task has been re-opened.",
            "name": "subject_typeset_reopened"
        },
        "group": {
            "name": "email_subject"
        },
        "editable_by": [
            "editor",
            "journal-manager"
        ]
    },
    {
        "value": {
            "default": "Email Change Notification"
        },
        "setting": {
            "type": "text",
            "pretty_name": "User Email Change",
            "is_translatable": true,
            "description": "Subject for Sent when an existing user updates their email address.",
            "name": "subject_user_email_change"
        },
        "group": {
            "name": "email_subject"
        },
        "editable_by": [
            "editor",
            "journal-manager"
        ]
    },
    {
        "value": {
            "default": ""
        },
        "setting": {
            "type": "boolean",
            "pretty_name": "Disable Submission",
            "is_translatable": false,
            "description": "If true, users cannot submit new articles.",
            "name": "disable_journal_submission"
        },
        "group": {
            "name": "general"
        },
        "editable_by": [
            "editor",
            "journal-manager"
        ]
    },
    {
        "value": {
            "default": "<strong>Submission is currently disabled for this journal.</strong>"
        },
        "setting": {
            "type": "rich-text",
            "pretty_name": "Disabled Submission Message",
            "is_translatable": true,
            "description": "A message that is displayed when Disable Submission is on.",
            "name": "disable_journal_submission_message"
        },
        "group": {
            "name": "general"
        },
        "editable_by": [
            "editor",
            "journal-manager"
        ]
    },
    {
        "value": {
            "default": ""
        },
        "setting": {
            "type": "boolean",
            "pretty_name": "User Automatically an Author",
            "is_translatable": false,
            "description": "If true, the submitting user will automatically be added as an author.",
            "name": "user_automatically_author"
        },
        "group": {
            "name": "general"
        },
        "editable_by": [
            "editor",
            "journal-manager"
        ]
    },
    {
        "value": {
            "default": ""
        },
        "setting": {
            "type": "boolean",
            "pretty_name": "Accepts Preprint Submissions",
            "is_translatable": false,
            "description": "If true, preprint authors can flow their preprint into the journal for publication.",
            "name": "accepts_preprint_submissions"
        },
        "group": {
            "name": "general"
        },
        "editable_by": [
            "editor",
            "journal-manager"
        ]
    },
    {
        "group": {
            "name": "general"
        },
        "setting": {
            "description": "Enables reviewer form download link.",
            "is_translatable": false,
            "name": "reviewer_form_download",
            "pretty_name": "Review Form Download",
            "type": "boolean"
        },
        "value": {
            "default": ""
        },
        "editable_by": [
            "editor",
            "journal-manager"
        ]
    },
    {
        "value": {
            "default": ""
        },
        "setting": {
            "type": "text",
            "pretty_name": "Matomo Tracking Code",
            "is_translatable": true,
            "description": "Tracking code for Matomo.",
            "name": "matromo_tracking_code"
        },
        "group": {
            "name": "general"
        },
        "editable_by": [
            "editor",
            "journal-manager"
        ]
    },
    {
        "value": {
            "default": "<p>This page is designed to help you ensure your submission is ready for and fits the scope of the journal.</p><p>Before submitting you should read over the guidelines here, then register an account (or login if you have an existing account)</p>"
        },
        "setting": {
            "type": "rich-text",
            "pretty_name": "Submission Page Text",
            "is_translatable": true,
            "description": "Introductory text displayed at the head of the Submission page.",
            "name": "submission_intro_text"
        },
        "group": {
            "name": "general"
        },
        "editable_by": [
            "editor",
            "journal-manager"
        ]
    },
    {
        "value": {
            "default": ""
        },
        "setting": {
            "type": "boolean",
            "pretty_name": "Abstracts Are Required",
            "is_translatable": false,
            "description": "If enabled all submissions will require an abstract.",
            "name": "abstract_required"
        },
        "group": {
            "name": "general"
        },
        "editable_by": [
            "editor",
            "journal-manager"
        ]
    },
    {
        "value": {
            "default": "Correction Task Cancelled"
        },
        "setting": {
            "type": "text",
            "pretty_name": "Correction Task Cancelled",
            "is_translatable": true,
            "description": "Subject for Email when Editor cancels or deletes a correction task.",
            "name": "subject_notify_correction_cancelled"
        },
        "group": {
            "name": "email_subject"
        },
        "editable_by": [
            "editor",
            "journal-manager"
        ]
    },
    {
        "group": {
            "name": "email"
        },
        "setting": {
            "description": "Email sent when an Editor cancels or deletes a correction task.",
            "is_translatable": false,
            "name": "notify_correction_cancelled",
            "pretty_name": "Correction Task Cancelled",
            "type": "rich-text"
        },
        "value": {
            "default": "<p>Dear {{ correction.typesetter.full_name }},</p><p>The correction task you were assigned for {{ article.title }} has been cancelled.</p><p>Regards,</p> {{ request.user.signature|safe }}"
        },
        "editable_by": [
            "editor",
            "journal-manager"
        ]
    },
    {
        "value": {
            "default": "<p>If you are undertaking a single anonymous or double anonymous review you must ensure that the file has any identifying text removed. Consider:</p> <ol> <li>If the paper has a title page removing the authors name and contact information.</li> <li>Check the bibliography and the text for self-citation</li> <li>Also check for mentions not made explicitly. The following phrases might give away an author&rsquo;s identity and should be edited:</li> <ul> <li>&lsquo;As I previously discussed&hellip;.&rsquo;</li> <li>&lsquo;As I have showed&hellip;&rsquo;</li> <li>&lsquo;My previous work&hellip;.&rsquo;</li> </ul> <li>Remove any identifying metadata from the file.</li> </ol>"
        },
        "setting": {
            "type": "rich-text",
            "pretty_name": "Review File Help",
            "is_translatable": true,
            "description": "Text displayed when a journal defaults to single anonymous or double anonymous review ensuring that files remain anonymous.",
            "name": "review_file_help"
        },
        "group": {
            "name": "general"
        },
        "editable_by": [
            "editor",
            "journal-manager"
        ]
    },
    {
        "group": {
            "name": "general"
        },
        "setting": {
            "description": "This label appears on the Submit Start page and this setting allows you to customise what appears there.",
            "is_translatable": true,
            "name": "copyright_submission_label",
            "pretty_name": "Copyright Submission Label",
            "type": "char"
        },
        "value": {
            "default": "Author(s) agree to the copyright notice, which will apply to this submission if accepted"
        },
        "editable_by": [
            "editor",
            "journal-manager"
        ]
    },
    {
        "group": {
            "name": "general"
        },
        "setting": {
            "description": "The maximum number of proofreaders allowed per round. To disable this set to 0.",
            "is_translatable": false,
            "name": "max_proofreaders",
            "pretty_name": "Maximum Proofreders per Round",
            "type": "number"
        },
        "value": {
            "default": "0"
        },
        "editable_by": [
            "editor",
            "journal-manager"
        ]
    },
    {
        "group": {
            "name": "general"
        },
        "setting": {
            "description": "Lists all of the keywords used by a journal and for each keyword a list of articles that use it.",
            "is_translatable": false,
            "name": "keyword_list_page",
            "pretty_name": "Enable the Keyword list page",
            "type": "boolean"
        },
        "value": {
            "default": ""
        },
        "editable_by": [
            "editor",
            "journal-manager"
        ]
    },
    {
        "group": {
            "name": "article"
        },
        "setting": {
            "description": "If enabled this will suppress the how to cite block on the article page.",
            "is_translatable": false,
            "name": "suppress_how_to_cite",
            "pretty_name": "Suppress How to Cite",
            "type": "boolean"
        },
        "value": {
            "default": ""
        },
        "editable_by": [
            "editor",
            "journal-manager"
        ]
    },
    {
        "value": {
            "default": "Review Reminder"
        },
        "setting": {
            "type": "text",
            "pretty_name": "Accepted Review Reminder",
            "is_translatable": true,
            "description": "Subject for Accepted Review Reminder.",
            "name": "subject_accepted_review_reminder"
        },
        "group": {
            "name": "email_subject"
        },
        "editable_by": [
            "editor",
            "journal-manager"
        ]
    },
    {
        "value": {
            "default": "Review Reminder"
        },
        "setting": {
            "type": "text",
            "pretty_name": "Default Review Reminder",
            "is_translatable": true,
            "description": "Subject for Review Reminder.",
            "name": "subject_default_review_reminder"
        },
        "group": {
            "name": "email_subject"
        },
        "editable_by": [
            "editor",
            "journal-manager"
        ]
    },
    {
        "group": {
            "name": "article"
        },
        "setting": {
            "description": "If enabled guest editors will display on the article page for primary issues.",
            "is_translatable": false,
            "name": "display_guest_editors",
            "pretty_name": "Display Guest Editors",
            "type": "boolean"
        },
        "value": {
            "default": ""
        },
        "editable_by": [
            "editor",
            "journal-manager"
        ]
    },
    {
        "group": {
            "name": "general"
        },
        "setting": {
            "description": "Changes the generic text above the File Upload box on the Peer Review form page.",
            "is_translatable": true,
            "name": "peer_review_upload_text",
            "pretty_name": "Peer Review Upload Text",
            "type": "rich-text"
        },
        "value": {
            "default": "<p>You may upload a file in lieu of completing the review form. Please ensure you've covered all of the required fields below.</p>"
        },
        "editable_by": [
            "editor",
            "journal-manager"
        ]
    },
    {
        "group": {
            "name": "general"
        },
        "setting": {
            "description": "Enable open peer review mode on this journal. With this feature enabled, each peer review can be approved for public display alongside its published article. The peer reviewer and the editor must separately approve each review before it is made public.",
            "is_translatable": false,
            "name": "open_peer_review",
            "pretty_name": "Enable open peer review",
            "type": "boolean"
        },
        "value": {
            "default": ""
        },
        "editable_by": [
            "editor",
            "journal-manager"
        ]
    },
    {
        "group": {
            "name": "article"
        },
        "setting": {
            "description": "If enabled this will suppress the citations counter on the article page. The citation block will only appear for articles that have a citation. This setting is overruled by the Disable Metrics setting.",
            "is_translatable": false,
            "name": "suppress_citations_metric",
            "pretty_name": "Suppress Citation Metrics",
            "type": "boolean"
        },
        "value": {
            "default": ""
        },
        "editable_by": [
            "editor",
            "journal-manager"
        ]
    },
    {
        "group": {
            "name": "article"
        },
        "setting": {
            "description": "If enabled altmetric badges will be displayed in the sidebar.",
            "is_translatable": false,
            "name": "display_altmetric_badge",
            "pretty_name": "Display Altmetric Badges",
            "type": "boolean"
        },
        "value": {
            "default": ""
        },
        "editable_by": [
            "editor",
            "journal-manager"
        ]
    },
    {
        "group": {
            "name": "article"
        },
        "setting": {
            "description": "Select a badge type, 1, large-donut, large-bar etc. Defaults to '1' if none selected.",
            "is_translatable": false,
            "name": "altmetric_badge_type",
            "pretty_name": "Altermetric Badge Type",
            "type": "char"
        },
        "value": {
            "default": "1"
        },
        "editable_by": [
            "editor",
            "journal-manager"
        ]
    },
    {
        "group": {
            "name": "email"
        },
        "setting": {
            "description": "Email sent to a section editor when a senior editor declines their draft decision.",
            "is_translatable": true,
            "name": "notify_se_draft_declined",
            "pretty_name": "Draft Decision Declined",
            "type": "rich-text"
        },
        "value": {
            "default": "<p>Dear {{ draft_decision.section_editor.full_name }},</p><p>Thank you for logging your draft decision. The editor has declined this draft and has added the following message for you: </p>{{ draft_decision.editor_decline_rationale|safe }}<p>Regards</p>"
        },
        "editable_by": [
            "editor",
            "journal-manager"
        ]
    },
    {
        "group": {
            "name": "email_subject"
        },
        "setting": {
            "description": "Subject for Draft Decision Declined email",
            "is_translatable": true,
            "name": "subject_notify_se_draft_declined",
            "pretty_name": "Draft Decision Declined Subject",
            "type": "rich-text"
        },
        "value": {
            "default": "Draft Decision Declined"
        },
        "editable_by": [
            "editor",
            "journal-manager"
        ]
    },
    {
        "group": {
            "name": "general"
        },
        "setting": {
            "description": "If enabled, authors will see the requested, due, and complete date for their article's review assignments on the author page.",
            "is_translatable": false,
            "name": "enable_peer_review_data_block",
            "pretty_name": "Enable Peer Review Data on Author Page",
            "type": "boolean"
        },
        "value": {
            "default": ""
        },
        "editable_by": [
            "editor",
            "journal-manager"
        ]
    },
    {
        "group": {
            "name": "general"
        },
        "setting": {
            "description": "If enabled the language buttons will use text rather than flags.",
            "is_translatable": false,
            "name": "enable_language_text",
            "pretty_name": "Language Button Text Override",
            "type": "boolean"
        },
        "value": {
            "default": ""
        },
        "editable_by": [
            "editor",
            "journal-manager"
        ]
    },
    {
        "group": {
            "name": "general"
        },
        "setting": {
            "description": "When this setting is enabled the review assignment page will attempt to match keywords with interests. Warning: This is an expensive process.",
            "is_translatable": false,
            "name": "enable_suggested_reviewers",
            "pretty_name": "Enable Suggested Reviewers",
            "type": "boolean"
        },
        "value": {
            "default": ""
        },
        "editable_by": [
            "editor",
            "journal-manager"
        ]
    },
    {
        "group": {
            "name": "general"
        },
        "setting": {
            "description": "If enabled, authors will see the requested, due, and complete date for their article's review assignments on review pages.",
            "is_translatable": false,
            "name": "enable_peer_review_data_on_review_page",
            "pretty_name": "Enable Peer Review Data on Review Pages",
            "type": "boolean"
        },
        "value": {
            "default": ""
        },
        "editable_by": [
            "editor",
            "journal-manager"
        ]
    },
    {
        "group": {
            "name": "general"
        },
        "setting": {
            "description": "Enable if you want to hide all review data from authors through the end of the review stage, except reviews that are individually shared with authors during review.",
            "is_translatable": false,
            "name": "hide_review_data_pre_release",
            "pretty_name": "Hide Review Data from Authors Before Release",
            "type": "boolean"
        },
        "value": {
            "default": "on"
        },
        "editable_by": [
            "editor",
            "journal-manager"
        ]
    },
    {
        "group": {
            "name": "news"
        },
        "setting": {
            "description": "Title for the News Page and Homepage block",
            "is_translatable": true,
            "name": "news_title",
            "pretty_name": "News Title",
            "type": "char"
        },
        "value": {
            "default": "News"
        },
        "editable_by": [
            "editor",
            "journal-manager"
        ]
    },
    {
        "group": {
            "name": "article"
        },
        "setting": {
            "description": "If enabled the article page will not display links to email correspondence authors.",
            "is_translatable": false,
            "name": "hide_author_email_links",
            "pretty_name": "Hide Author Email Links",
            "type": "boolean"
        },
        "value": {
            "default": ""
        },
        "editable_by": [
            "editor",
            "journal-manager"
        ]
    },
    {
        "group": {
            "name": "general"
        },
        "setting": {
            "description": "If set to true the Login Page Notice will display.",
            "is_translatable": true,
            "name": "display_login_page_notice",
            "pretty_name": "Display Login Page Notice",
            "type": "boolean"
        },
        "value": {
            "default": false
        },
        "editable_by": [
            "editor",
            "journal-manager"
        ]
    },
    {
        "group": {
            "name": "general"
        },
        "setting": {
            "description": "Message to display if you enable Display Login Notice.",
            "is_translatable": true,
            "name": "login_page_notice",
            "pretty_name": "Login Page Notice",
            "type": "rich-text"
        },
        "value": {
            "default": ""
        },
        "editable_by": [
            "editor",
            "journal-manager"
        ]
    },
    {
        "group": {
            "name": "general"
        },
        "setting": {
            "description": "If set to true the Registration Page Notice will display.",
            "is_translatable": true,
            "name": "display_register_page_notice",
            "pretty_name": "Display Registration Page Notice",
            "type": "boolean"
        },
        "value": {
            "default": false
        },
        "editable_by": [
            "editor",
            "journal-manager"
        ]
    },
    {
        "group": {
            "name": "general"
        },
        "setting": {
            "description": "Message to display if you enable Display Registration Page Notice.",
            "is_translatable": true,
            "name": "register_page_notice",
            "pretty_name": "Registration Page Notice",
            "type": "rich-text"
        },
        "value": {
            "default": ""
        },
        "editable_by": [
            "editor",
            "journal-manager"
        ]
    },
    {
        "group": {
            "name": "crossref"
        },
        "setting": {
            "description": "For migrated content where we need to tweak the crossref date.",
            "is_translatable": true,
            "name": "crossref_date_suffix",
            "pretty_name": "Crossref Date Suffix",
            "type": "text"
        },
        "value": {
            "default": "656"
        },
        "editable_by": [
            "editor",
            "journal-manager"
        ]
    },
    {
        "group": {
            "name": "Identifiers"
        },
        "setting": {
            "description": "The DOI (not in URL format) registered for this journal (e.g. 10.001/my-journal). It is included on all deposits for this journal. It must be registered ahead of time.",
            "is_translatable": false,
            "name": "title_doi",
            "pretty_name": "Title DOI",
            "type": "char"
        },
        "value": {
            "default": ""
        },
        "editable_by": [
            "editor",
            "journal-manager"
        ]
    },
    {
        "group": {
            "name": "Identifiers"
        },
        "setting": {
            "description": "The suffix pattern from which Issue DOIs are auto-generated (e.g. 10.0001/myjournal.issue.1)",
            "is_translatable": false,
            "name": "issue_doi_pattern",
            "pretty_name": "Issue DOI Pattern",
            "type": "char"
        },
        "value": {
            "default": "{{ issue.journal.code }}.{{ issue.issue_type.code }}.{{ issue.id }}"
        },
        "editable_by": [
            "editor",
            "journal-manager"
        ]
    },
    {
        "group": {
            "name": "Identifiers"
        },
        "setting": {
            "description": "Automatically register issue DOIs on article publication, based on the issue DOI pattern",
            "is_translatable": false,
            "name": "register_issue_dois",
            "pretty_name": "Auto-register issue-level DOIs",
            "type": "boolean"
        },
        "value": {
            "default": ""
        },
        "editable_by": [
            "editor",
            "journal-manager"
        ]
    },
    {
        "group": {
            "name": "general"
        },
        "setting": {
            "description": "Languages available for this journal.",
            "is_translatable": false,
            "name": "journal_languages",
            "pretty_name": "Journal Languages",
            "type": "json"
        },
        "value": {
            "default": "[]"
        },
        "editable_by": [
            "editor",
            "journal-manager"
        ]
    },
    {
        "group": {
            "name": "general"
        },
        "setting": {
            "description": "The default language for the journal.",
            "is_translatable": false,
            "name": "default_journal_language",
            "pretty_name": "Default Journal Language",
            "type": "text"
        },
        "value": {
            "default": "en"
        },
        "editable_by": [
            "editor",
            "journal-manager"
        ]
    },
    {
        "group": {
            "name": "general"
        },
        "setting": {
            "description": "If enabled users must request the author role before they are allowed to submit.",
            "is_translatable": false,
            "name": "limit_access_to_submission",
            "pretty_name": "Limit Access to Submission",
            "type": "boolean"
        },
        "value": {
            "default": ""
        },
        "editable_by": [
            "editor",
            "journal-manager"
        ]
    },
    {
        "group": {
            "name": "general"
        },
        "setting": {
            "description": "Support email address for editors and staff users.",
            "is_translatable": false,
            "name": "support_email",
            "pretty_name": "Support Email",
            "type": "char"
        },
        "value": {
            "default": "--No support email set--"
        },
        "editable_by": [
            "editor",
            "journal-manager"
        ]
    },
    {
        "group": {
            "name": "general"
        },
        "setting": {
            "description": "Text to accompany access requests. Linked to Limit Access to Submission",
            "is_translatable": true,
            "name": "submission_access_request_text",
            "pretty_name": "Submission Access Request Text",
            "type": "rich-text"
        },
        "value": {
            "default": "Please supply information below to support your request to make a submission to this journal."
        },
        "editable_by": [
            "editor",
            "journal-manager"
        ]
    },
    {
        "group": {
            "name": "email"
        },
        "setting": {
            "description": "Email sent to an article's correspondence author when revisions are completed.",
            "is_translatable": true,
            "name": "revisions_complete_receipt",
            "pretty_name": "Revisions Complete Receipt",
            "type": "rich-text"
        },
        "value": {
            "default": "<p>Dear {{ revision.article.correspondence_author.full_name }},</p><p>Thank you for submitting your revisions for \"{{ revision.article.title }}\". We will be in touch with further information about your submission soon.</p><p>Best wishes,</p><p>{{ revision.editor.full_name }}</p>"
        },
        "editable_by": [
            "editor",
            "journal-manager"
        ]
    },
    {
        "group": {
            "name": "general"
        },
        "setting": {
            "description": "Email address of the access request contact.",
            "is_translatable": true,
            "name": "submission_access_request_contact",
            "pretty_name": "Submission Access Request Contact",
            "type": "char"
        },
        "value": {
            "default": ""
        },
        "editable_by": [
            "editor",
            "journal-manager"
        ]
    },
    {
        "group": {
            "name": "general"
        },
        "setting": {
            "description": "Support message to display to editors and staff on Manager page.",
            "is_translatable": true,
            "name": "support_contact_message_for_staff",
            "pretty_name": "Janeway Support Contact for Staff",
            "type": "rich-text"
        },
        "value": {
            "default": "<p>For help with Janeway, contact <a href=\"mailto:{{ support_email }}\">{{ support_email }}</a>.</p>"
        },
        "editable_by": [
            "editor",
            "journal-manager"
        ]
    },
    {
        "group": {
            "name": "email"
        },
        "setting": {
            "description": "Email sent to the submission access request contact when a new request is added.",
            "is_translatable": true,
            "name": "submission_access_request_notification",
            "pretty_name": "Submission Access Request Notification",
            "type": "rich-text"
        },
        "value": {
            "default": "<p>A new submission access request has been added.</p><p>{{ description }}</p>"
        },
        "editable_by": [
            "editor",
            "journal-manager"
        ]
    },
    {
        "group": {
            "name": "email_subject"
        },
        "setting": {
            "description": "Subject for Submission Access Request Notification.",
            "is_translatable": true,
            "name": "subject_submission_access_request_notification",
            "pretty_name": "Submission Access Request Notification",
            "type": "char"
        },
        "value": {
            "default": "New Submission Access Request"
        },
        "editable_by": [
            "editor",
            "journal-manager"
        ]
    },
    {
        "group": {
            "name": "email"
        },
        "setting": {
            "description": "Email sent when a Access Request is evaluated by a staff member.",
            "is_translatable": true,
            "name": "submission_access_request_complete",
            "pretty_name": "Submission Access Request Complete",
            "type": "rich-text"
        },
        "value": {
            "default": "<p>Dear {{ access_request.user.full_name }},</p>Your request to be granted the {{ access_request.role.name }} role on {% if access_request.journal %}{{ access_request.journal.name }}{% else %}{{ access_request.repository.name }}{% endif %} has been evaluated.</p><p>The decision made was: {{ decision }}.</p><p>The following note was provided by the staff member evaluating your request: {{ access_request.evaluation_note }}</p><p>Kind Regards,</p><p>{{ request.user.full_name }}</p>"
        },
        "editable_by": [
            "editor",
            "journal-manager"
        ]
    },
    {
        "group": {
            "name": "email_subject"
        },
        "setting": {
            "description": "Subject for Submission Access Request Complete.",
            "is_translatable": true,
            "name": "subject_submission_access_request_complete",
            "pretty_name": "Submission Access Request Complete",
            "type": "char"
        },
        "value": {
            "default": "Your Submission Access Request"
        },
        "editable_by": [
            "editor",
            "journal-manager"
        ]
    },
    {
        "group": {
            "name": "general"
        },
        "setting": {
            "description": "Describe what files you expect at the time of submission.",
            "is_translatable": true,
            "name": "file_submission_guidelines",
            "pretty_name": "File Submission Guidelines",
            "type": "rich-text"
        },
        "value": {
            "default": "<p>Please upload the latest manuscript file. Separately upload any figures or data files needed during peer review.</p>"
        },
        "editable_by": [
            "editor",
            "journal-manager"
        ]
    },
    {
        "group": {
            "name": "general"
        },
        "setting": {
            "description": "Instruction text for manuscript file upload pop-up window.",
            "is_translatable": true,
            "name": "manuscript_file_submission_instructions",
            "pretty_name": "Manuscript File Submission Instructions",
            "type": "rich-text"
        },
        "value": {
            "default": ""
        },
        "editable_by": [
            "editor",
            "journal-manager"
        ]
    },
    {
        "group": {
            "name": "general"
        },
        "setting": {
            "description": "Instruction text for data and figure file upload pop-up window.",
            "is_translatable": true,
            "name": "data_figure_file_submission_instructions",
            "pretty_name": "Data and Figure File Submission Instructions",
            "type": "rich-text"
        },
        "value": {
            "default": ""
        },
        "editable_by": [
            "editor",
            "journal-manager"
        ]
    },
    {
        "group": {
            "name": "email_subject"
        },
        "setting": {
            "description": "Subject for Revisions Complete Receipt",
            "is_translatable": true,
            "name": "subject_revisions_complete_receipt",
            "pretty_name": "Subject Revisions Complete Receipt",
            "type": "text"
        },
        "value": {
            "default": "Article Revisions Complete"
        },
        "editable_by": [
            "editor",
            "journal-manager"
        ]
    },
    {
        "group": {
            "name": "general"
        },
        "setting": {
            "description": "A warning displayed warning Editors what will happen when they accept an article.",
            "is_translatable": true,
            "name": "accept_article_warning",
            "pretty_name": "Accept Article Warning",
            "type": "rich-text"
        },
        "value": {
            "default": ""
        },
        "editable_by": [
            "editor",
            "journal-manager"
        ]
    },
    {
        "group": {
            "name": "kbart"
        },
        "setting": {
            "description": "Optional period of embargo this journal is subject to. It must follow the kbart format such as 'R2Y' or 'P1Y'",
            "is_translatable": false,
            "name": "embargo_period",
            "pretty_name": "Embargo Period (KBART)",
            "type": "char"
        },
        "value": {
            "default": ""
        },
        "editable_by": [
            "editor",
            "journal-manager"
        ]
    },
    {
        "group": {
            "name": "Identifiers"
        },
        "setting": {
            "description": "Maximum number of articles on which an action can be performed in the DOI Manager",
            "is_translatable": false,
            "name": "doi_manager_action_maximum_size",
            "pretty_name": "DOI Manager Action Maximum Size",
            "type": "number"
        },
        "value": {
            "default": "200"
        },
        "editable_by": [
            "editor",
            "journal-manager"
        ]
    },
    {
        "group": {
            "name": "email"
        },
        "setting": {
            "description": "Email sent to an author when an editor deletes their copyedit review task.",
            "is_translatable": false,
            "name": "author_copyedit_deleted",
            "pretty_name": "Author Copyedit Deleted",
            "type": "rich-text"
        },
        "value": {
            "default": "<p>Dear {{ author_review.assignment.article.correspondence_author.full_name }},</p><p>The copyediting review request for \"{{ author_review.assignment.article.title|safe }}\" that we sent you has been deleted.</p><p>Regards,</p>{{ request.user.signature|safe }}"
        },
        "editable_by": [
            "editor",
            "journal-manager"
        ]
    },
    {
        "group": {
            "name": "email_subject"
        },
        "setting": {
            "description": "Subject for Author Copyedit Deleted email.",
            "is_translatable": false,
            "name": "subject_author_copyedit_deleted",
            "pretty_name": "Author Copyedit Deleted Subject",
            "type": "text"
        },
        "value": {
            "default": "Copyedit Review Request Deleted"
        },
        "editable_by": [
            "editor",
            "journal-manager"
        ]
    },
    {
        "group": {
            "name": "email"
        },
        "setting": {
            "description": "Email sent readers when new articles are published.",
            "is_translatable": true,
            "name": "reader_publication_notification",
            "pretty_name": "Reader Publication Notification",
            "type": "rich-text"
        },
        "value": {
            "default": "<p>You are receiving this email because you are registered for publication notifications for {{ journal.name }}.</p><p>The following articles have been published today: </p><ul>{% for article in articles %}<li><a href=\"{{ article.url }}\">{{ article.title }}</a></li>{% endfor %}</ul>"
        },
        "editable_by": [
            "editor",
            "journal-manager"
        ]
    },
    {
        "group": {
            "name": "email_subject"
        },
        "setting": {
            "description": "Subject for Submission Access Request Complete.",
            "is_translatable": true,
            "name": "subject_reader_publication_notification",
            "pretty_name": "Subject Reader Publication Notification",
            "type": "char"
        },
        "value": {
            "default": "New Articles Published"
        },
        "editable_by": [
            "editor",
            "journal-manager"
        ]
    },
    {
        "group": {
            "name": "notifications"
        },
        "setting": {
            "description": "If enabled Janeway will notify readers of new published articles.",
            "is_translatable": false,
            "name": "send_reader_notifications",
            "pretty_name": "Send Reader Notifications",
            "type": "boolean"
        },
        "value": {
            "default": ""
        },
        "editable_by": [
            "editor",
            "journal-manager"
        ]
    },
    {
        "group": {
            "name": "general"
        },
        "setting": {
            "description": "Can include information such as the physical contact address for the journal.",
            "is_translatable": true,
            "name": "contact_info",
            "pretty_name": "Contact Information",
            "type": "rich-text"
        },
        "value": {
            "default": ""
        },
        "editable_by": [
            "editor",
            "journal-manager"
        ]
    },
    {
        "group": {
            "name": "permission"
        },
        "setting": {
            "description": "Determines which roles can access the licenses pages.",
            "is_translatable": false,
            "name": "licenses",
            "pretty_name": "Role can manage licenses",
            "type": "json"
        },
        "value": {
            "default": ["editor", "journal-manager"]
        },
        "editable_by": [
            "journal-manager"
        ]
    },
    {
        "group": {
            "name": "permission"
        },
        "setting": {
            "description": "Determines which roles can access the sections pages.",
            "is_translatable": false,
            "name": "sections",
            "pretty_name": "Role can manage sections",
            "type": "json"
        },
        "value": {
            "default": ["editor", "journal-manager"]
        },
        "editable_by": [
            "journal-manager"
        ]
    },
    {
        "group": {
            "name": "general"
        },
        "setting": {
            "description": "Reviewers opt in to open review by default, the field will be checked forcing them to opt out if they want to.",
            "is_translatable": false,
            "name": "open_review_default_opt_in",
            "pretty_name": "Open Review Defaults to Opt In",
            "type": "boolean"
        },
        "value": {
            "default": ""
        },
        "editable_by": [
            "journal-manager"
        ]
    },
    {
        "group": {
            "name": "general"
        },
        "setting": {
            "description": "Reviewers will not be asked to make any recommendation e.g. Accept or Reject. Review recommendation will be set to No Recommendation",
            "is_translatable": false,
            "name": "disable_reviewer_recommendation",
            "pretty_name": "Disable Reviewer Recommendation",
            "type": "boolean"
        },
        "value": {
            "default": ""
        },
        "editable_by": [
            "journal-manager",
            "editor"
        ]
    },
    {
        "group": {
            "name": "general"
        },
        "setting": {
            "description": "Adds a new decision to the decision helper that allows editors to share peer reviews amongst assigned reviewers.",
            "is_translatable": false,
            "name": "enable_share_reviews_decision",
            "pretty_name": "Enable Share Reviews Decision",
            "type": "boolean"
        },
        "value": {
            "default": ""
        },
        "editable_by": [
            "journal-manager",
            "editor"
        ]
    },
    {
        "group": {
            "name": "general"
        },
        "setting": {
            "description": "When in an additional review round (eg round 2 or 3) reviewers will see completed reviews from previous rounds in the review interface.",
            "is_translatable": false,
            "name": "display_completed_reviews_in_additional_rounds",
            "pretty_name": "Display Completed Reviews in Review Interface",
            "type": "boolean"
        },
        "value": {
            "default": ""
        },
        "editable_by": [
            "journal-manager",
            "editor"
        ]
    },
    {
        "group": {
            "name": "general"
        },
        "setting": {
            "description": "This text is displayed to reviewers when \"Display Completed Reviews in Review Interface\" is enabled.",
            "is_translatable": false,
            "name": "display_completed_reviews_in_additional_rounds_text",
            "pretty_name": "Display Completed Reviews in Review Interface Text",
            "type": "rich-text"
        },
        "value": {
            "default": "<p>It is our policy to share completed reviews from prior review rounds with all reviewers engaged in the review process. You can find the completed reviews from prior rounds below.</p>"
        },
        "editable_by": [
            "journal-manager",
            "editor"
        ]
    },
    {
        "group": {
            "name": "email"
        },
        "setting": {
            "description": "Email sent by editors to reviewers when sharing peer reviews.",
            "is_translatable": true,
            "name": "share_reviews_notification",
            "pretty_name": "Share Reviews Notification",
            "type": "rich-text"
        },
        "value": {
            "default": "<p>Dear {{ review.reviewer.full_name }},</p><p>We would like to express our gratitude for your valuable contribution as a peer reviewer for our article. At our journal, it is our policy to share completed peer reviews with all the reviewers involved. We would like to provide you with the opportunity to access not only your own review but also those of your peers.</p><p>To access the reviews, use the following link: {{ url }}</p><p>Thank you once again for your time,</p><p>{{ request.user.signature }}</p>"
        },
        "editable_by": [
            "editor",
            "journal-manager"
        ]
    },
    {
        "group": {
            "name": "email_subject"
        },
        "setting": {
            "description": "Subject for Share Reviews Notification.",
            "is_translatable": true,
            "name": "subject_share_reviews_notification",
            "pretty_name": "Subject for Share Reviews Notification",
            "type": "char"
        },
        "value": {
            "default": "Sharing Peer Reviews"
        },
        "editable_by": [
            "editor",
            "journal-manager"
        ]
    },
    {
        "group": {
<<<<<<< HEAD
            "name": "general"
        },
        "setting": {
            "description": "When this setting is enabled and you make either a share reviews decision or are sharing reviews via the review interface then Janeway will include any reviewer response letters.",
            "is_translatable": false,
            "name": "share_author_response_letters",
            "pretty_name": "Automatically Share Author Response Letters",
            "type": "boolean"
        },
        "value": {
            "default": ""
        },
        "editable_by": [
            "journal-manager",
            "editor"
=======
            "name": "email"
        },
        "setting": {
            "description": "Email sent editors when an author completes a revision request.",
            "is_translatable": true,
            "name": "revisions_complete_editor_notification",
            "pretty_name": "Revisions Complete Editor Notification",
            "type": "rich-text"
        },
        "value": {
            "default": "<p>{{ revision.article.correspondence_author.full_name }} has successfully completed the assigned revision task for article #{{ revision.article.pk }} - \"{{ revision.article.title }}.\"</p><p>Please take a moment to review the revisions at {{ url }}.</p>"
        },
        "editable_by": [
            "editor",
            "journal-manager"
        ]
    },
    {
        "group": {
            "name": "email_subject"
        },
        "setting": {
            "description": "Subject for Revisions Complete Editor Notification.",
            "is_translatable": true,
            "name": "subject_revisions_complete_editor_notification",
            "pretty_name": "Subject for Revisions Complete Editor Notification",
            "type": "char"
        },
        "value": {
            "default": "Article Revisions Complete"
        },
        "editable_by": [
            "editor",
            "journal-manager"
>>>>>>> 583fb630
        ]
    }
]<|MERGE_RESOLUTION|>--- conflicted
+++ resolved
@@ -4898,7 +4898,6 @@
     },
     {
         "group": {
-<<<<<<< HEAD
             "name": "general"
         },
         "setting": {
@@ -4914,7 +4913,8 @@
         "editable_by": [
             "journal-manager",
             "editor"
-=======
+      },
+        "group": {
             "name": "email"
         },
         "setting": {
@@ -4949,7 +4949,6 @@
         "editable_by": [
             "editor",
             "journal-manager"
->>>>>>> 583fb630
         ]
     }
 ]