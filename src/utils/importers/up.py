--- conflicted
+++ resolved
@@ -8,10 +8,7 @@
 from dateutil import parser as dateparser
 from urllib.parse import urlparse
 
-<<<<<<< HEAD
 from django.conf import settings
-=======
->>>>>>> 77ffcaee
 from django.core.files.base import ContentFile
 from django.utils import timezone
 from django.contrib.contenttypes.models import ContentType
@@ -435,11 +432,7 @@
                                                               section=order_section,
                                                               order=section_order).save()
 
-<<<<<<< HEAD
             import_issue_articles(soup_issue, issue, user, base_url, import_missing, update)
-=======
-            import_issue_articles(soup, issue, user, base_url, import_missing, update)
->>>>>>> 77ffcaee
 
             issue.save()
 
@@ -1204,27 +1197,13 @@
                 if name and name.text.strip():
                     affiliation = member_div.find('h5')
                     email_link = member_div.find('a', {'class': 'fa-envelope'})
-<<<<<<< HEAD
                     department, institution, country = split_affiliation(affiliation.text)
                     first_name, last_name = split_name(name.text.strip())
                     profile_dict = {
-=======
-                    email_search = re.search(r'[\w\.-]+@[\w\.-]+', email_link.get('href'))
-                    email = email_search.group(0)
-
-                    department, institution, country = split_affiliation(affiliation.text)
-                    first_name, last_name = split_name(name.text.strip())
-
-                    account, c = core_models.Account.objects.get_or_create(
-                        email=email,
-                        defaults={
-                            'username': email,
->>>>>>> 77ffcaee
                             'first_name': first_name,
                             'last_name': last_name,
                             'department': department,
                             'institution': institution,
-<<<<<<< HEAD
                     }
                     if email_link:
                         email_search = re.search(r'[\w\.-]+@[\w\.-]+', email_link.get('href'))
@@ -1246,11 +1225,6 @@
                         account.biography = bio
                         account.enable_public_profile = True
                         account.save()
-=======
-                            'country': country,
-                        }
-                    )
->>>>>>> 77ffcaee
 
                     core_models.EditorialGroupMember.objects.get_or_create(
                         group=group,
@@ -1417,13 +1391,10 @@
         'About',
         str(content),
         journal
-<<<<<<< HEAD
     )
+
 
 def generate_dummy_email(profile_dict):
     seed = ''.join(str(val) for val in profile_dict.values())
     hashed = hashlib.md5(str(seed).encode("utf-8")).hexdigest()
-    return "{0}@{1}".format(hashed, settings.DUMMY_EMAIL_DOMAIN)
-=======
-    )
->>>>>>> 77ffcaee
+    return "{0}@{1}".format(hashed, settings.DUMMY_EMAIL_DOMAIN)