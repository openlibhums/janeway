__copyright__ = "Copyright 2017 Birkbeck, University of London"
__author__ = "Martin Paul Eve & Andy Byers"
__license__ = "AGPL v3"
__maintainer__ = "Birkbeck Centre for Technology and Publishing"

from django.urls import reverse
from django.utils.translation import ugettext_lazy as _

from utils import (
    notify_helpers,
    models as util_models,
    setting_handler,
    render_template,
)
from core import models as core_models
from review import logic as review_logic


def send_reviewer_withdrawl_notice(**kwargs):
    review_assignment = kwargs['review_assignment']
    request = kwargs['request']
    user_message_content = kwargs['user_message_content']

    if 'skip' not in kwargs:
        kwargs['skip'] = True

    skip = kwargs['skip']

    description = '{0}\'s review of "{1}" has been withdrawn by {2}'.format(review_assignment.reviewer.full_name(),
                                                                            review_assignment.article.title,
                                                                            request.user.full_name())
    if not skip:
        log_dict = {'level': 'Info', 'action_text': description, 'types': 'Review Withdrawl',
                    'target': review_assignment.article}
        notify_helpers.send_email_with_body_from_user(
            request,
            'subject_review_withdrawl',
            review_assignment.reviewer.email,
            user_message_content,
            log_dict=log_dict
        )
        notify_helpers.send_slack(request, description, ['slack_editors'])


def send_editor_unassigned_notice(request, message, assignment, skip=False):
    description = "{a.editor} unassigned from {a.article} by {r.user}".format(
            a=assignment,
            r=request,
    )

    if not skip:

        log_dict = {
                'level': 'Info', 'action_text': description,
                'types': 'Editor Unassigned',
                'target': assignment.article
        }

        notify_helpers.send_email_with_body_from_user(
                request,
                'subject_unassign_editor',
                assignment.editor.email,
                message,
                log_dict=log_dict,
        )
    notify_helpers.send_slack(request, description, ['slack_editors'])


def send_editor_assigned_acknowledgements_mandatory(**kwargs):
    """
    This function is called via the event handling framework and it notifies that an editor has been assigned.
    It is wired up in core/urls.py. It is different to the below function in that this is called when an editor is
    assigned, whereas the below is only called when the user opts to send a message to the editor.
    :param kwargs: a list of kwargs that includes editor_assignment, user_message_content, skip (boolean) and request
    :return: None
    """

    editor_assignment = kwargs['editor_assignment']
    article = editor_assignment.article
    request = kwargs['request']
    user_message_content = kwargs['user_message_content']

    if 'skip' not in kwargs:
        kwargs['skip'] = True

    skip = kwargs['skip']
    acknowledgement = kwargs['acknowledgement']

    description = '{0} was assigned as the editor for "{1}"'.format(editor_assignment.editor.full_name(),
                                                                    article.title)

    context = {
        'article': article,
        'request': request,
        'editor_assignment': editor_assignment
    }

    log_dict = {'level': 'Info',
                'action_text': description,
                'types': 'Editor Assignment',
                'target': article}

    # send to assigned editor
    if not skip:
        notify_helpers.send_email_with_body_from_user(
            request,
            'subject_editor_assignment',
            editor_assignment.editor.email,
            user_message_content,
            log_dict=log_dict
        )

    # send to editor
    if not acknowledgement:
        notify_helpers.send_slack(request, description, ['slack_editors'])
        notify_helpers.send_email_with_body_from_setting_template(request, 'editor_assignment',
                                                                  'subject_editor_assignment',
                                                                  request.user.email, context,
                                                                  log_dict=log_dict)


def send_editor_assigned_acknowledgements(**kwargs):
    """
    This function is called via the event handling framework and it notifies that an editor has been assigned.
    It is wired up in core/urls.py.
    :param kwargs: a list of kwargs that includes editor_assignment, user_message_content, skip (boolean) and request
    :return: None
    """
    kwargs['acknowledgement'] = True

    send_editor_assigned_acknowledgements_mandatory(**kwargs)


def send_reviewer_requested_acknowledgements(**kwargs):
    """
    This function is called via the event handling framework and it notifies that a reviewer has been requested.
    It is wired up in core/urls.py.
    :param kwargs: a list of kwargs that includes review_assignment, user_message_content, skip (boolean) and request
    :return: None
    """

    review_assignment = kwargs['review_assignment']
    article = review_assignment.article
    request = kwargs['request']
    user_message_content = kwargs['user_message_content']

    if 'skip' not in kwargs:
        kwargs['skip'] = True

    skip = kwargs['skip']

    description = 'A review request was added to "{0}" for user {1}'.format(
        article.title,
        review_assignment.reviewer.full_name(),
    )

    log_dict = {'level': 'Info',
                'action_text': description,
                'types': 'Review Request',
                'target': article}

    # send to requested reviewer
    if not skip:
        notify_helpers.send_email_with_body_from_user(
            request,
            'subject_review_assignment',
            review_assignment.reviewer.email,
            user_message_content,
            log_dict=log_dict,
        )

    # send slack
    notify_helpers.send_slack(request, description, ['slack_editors'])


def send_review_complete_acknowledgements(**kwargs):
    """
    This function is called via the event handling framework and it notifies that a reviewer has completed his or her
    review. It is wired up in core/urls.py.
    :param kwargs: a list of kwargs that includes review_assignment, and request
    :return: None
    """
    review_assignment = kwargs['review_assignment']
    article = review_assignment.article
    request = kwargs['request']
    request.user = review_assignment.reviewer

    description = '{0} completed the review of "{1}": {2}'.format(
        review_assignment.reviewer.full_name(),
        article.title,
        review_assignment.get_decision_display(),
    )

    util_models.LogEntry.add_entry(
        types='Review Complete',
        description=description,
        level='Info',
        actor=request.user,
        target=article,
        request=request,
    )

    review_in_review_url = request.journal.site_url(
        path=reverse(
            'review_in_review',
            kwargs={'article_id': article.pk},
        )
    )

    context = {
        'article': article,
        'request': request,
        'review_assignment': review_assignment,
    }

    # send slack
    notify_helpers.send_slack(request, description, ['slack_editors'])

    # send to reviewer
    notify_helpers.send_email_with_body_from_setting_template(
        request,
        'review_complete_reviewer_acknowledgement',
        'subject_review_complete_reviewer_acknowledgement',
        review_assignment.reviewer.email,
        context,
    )

    # send to editor
    context['review_in_review_url'] = review_in_review_url
    editors = get_assignment_editors(review_assignment)
    for editor in editors:
        notify_helpers.send_email_with_body_from_setting_template(
            request,
            'review_complete_acknowledgement',
            'subject_review_complete_acknowledgement',
            editor.email,
            context,
        )


def send_reviewer_accepted_or_decline_acknowledgements(**kwargs):
    """
    This function is called via the event handling framework and it notifies that a reviewer has either accepted or
    declined to review. It is wired up in core/urls.py.
    :param kwargs: a list of kwargs that includes review_assignment, accepted and request
    :return: None
    """
    review_assignment = kwargs['review_assignment']
    article = review_assignment.article
    request = kwargs['request']
    accepted = kwargs['accepted']

    description = '{0} {1} to review {2}'.format(
        review_assignment.reviewer.full_name(),
        ('accepted' if accepted else 'declined'),
        article.title,
    )

    util_models.LogEntry.add_entry(
        types='Review request {0}'.format(('accepted' if accepted else 'declined')),
        description=description,
        level='Info',
        actor=request.user,
        target=article,
        request=request,
    )

    review_url = review_logic.get_review_url(
        request,
        review_assignment,
    )

    review_in_review_url = request.journal.site_url(
        path=reverse(
            'review_in_review',
            kwargs={'article_id': article.pk},
        )
    )

    context = {
        'article': article,
        'request': request,
        'review_assignment': review_assignment,
    }

    reviewer_context = context
    reviewer_context['review_url'] = review_url
    editor_context = context
    editor_context['review_in_review_url'] = review_in_review_url

    # send to slack
    notify_helpers.send_slack(request, description, ['slack_editors'])

    # send to reviewer
    if accepted:
        context["reviewer_decision"] = _("accepted")
        notify_helpers.send_email_with_body_from_setting_template(
            request,
            'review_accept_acknowledgement',
            'subject_review_accept_acknowledgement',
            review_assignment.reviewer.email,
            reviewer_context,
        )

    else:
        context["reviewer_decision"] = _("declined")
        notify_helpers.send_email_with_body_from_setting_template(
            request,
            'review_decline_acknowledgement',
            'subject_review_decline_acknowledgement',
            review_assignment.reviewer.email,
            reviewer_context,
        )

    # send to editor
    editors = get_assignment_editors(review_assignment)
    for editor in editors:
        notify_helpers.send_email_with_body_from_setting_template(
            request,
            'reviewer_acknowledgement',
            'subject_reviewer_acknowledgement',
            editor.email,
            editor_context,
        )


def send_submission_acknowledgement(**kwargs):
    """
    This function is called via the event handling framework and it
    notifies site operators of a submission. It is
    wired up in core/urls.py.
    :param kwargs: a list of kwargs that includes article and request
    :return: None
    """

    article = kwargs['article']
    request = kwargs['request']

    util_models.LogEntry.add_entry(
        types='Submission Complete',
        description='A new article {0} was submitted'.format(article.title),
        level='Info',
        actor=request.user,
        target=article,
        request=request,
    )

    log_dict = {
        'level': 'Info',
        'action_text': 'A new article {0} was submitted'.format(article.title),
        'types': 'New Submission Acknowledgement',
        'target': article,
    }

    # generate URL
    review_unassigned_article_url = request.journal.site_url(
        path=reverse(
            'review_unassigned_article',
            kwargs={'article_id': article.pk},
        )
    )
    notify_helpers.send_slack(
        request,
        'New submission: {0} {1}'.format(
            article.title,
            review_unassigned_article_url,
        ),
        ['slack_editors'])

    # send to author
    context = {
        'article': article,
        'request': request,
        'review_unassigned_article_url': review_unassigned_article_url,
    }
    notify_helpers.send_email_with_body_from_setting_template(
        request,
        'submission_acknowledgement',
        'subject_submission_acknowledgement',
        article.correspondence_author.email,
        context,
        log_dict=log_dict,
    )

    # send to all authors
    editors_to_email = setting_handler.get_setting(
        'general', 'editors_for_notification', request.journal).processed_value

    if editors_to_email:
        editor_pks = [int(pk) for pk in editors_to_email]
        editor_emails = {
            role.user.email for role in core_models.AccountRole.objects.filter(
                role__slug='editor',
                user__id__in=editor_pks,
            )
        }
    else:
        editor_emails = set(request.journal.editor_emails)

    assigned_to_section = (
        article.section.editors.all() | article.section.section_editors.all())

    editor_emails |= {editor.email for editor in assigned_to_section}

    notify_helpers.send_email_with_body_from_setting_template(
        request,
        'editor_new_submission',
        'subject_editor_new_submission',
        editor_emails,
        context,
        log_dict=log_dict,
    )


def send_article_decision(**kwargs):
    article = kwargs['article']
    request = kwargs['request']
    decision = kwargs['decision']
    user_message_content = kwargs['user_message_content']

    if 'skip' not in kwargs:
        kwargs['skip'] = True

    skip = kwargs['skip']

    description = '{0}\'s article "{1}" has been {2}ed by {3}'.format(article.correspondence_author.full_name(),
                                                                      article.title,
                                                                      decision,
                                                                      request.user.full_name())

    log_dict = {'level': 'Info',
                'action_text': description,
                'types': 'Article Decision',
                'target': article}

    if decision == 'accept':
        subject = 'subject_review_decision_accept'
    elif decision == 'decline':
        subject = 'subject_review_decision_decline'
    elif decision == 'undecline':
        subject = 'subject_review_decision_undecline'


    if not skip:
        notify_helpers.send_email_with_body_from_user(
            request,
            subject,
            article.correspondence_author.email,
            user_message_content,
            log_dict=log_dict
        )
        notify_helpers.send_slack(request, description, ['slack_editors'])


def send_revisions_request(**kwargs):
    request = kwargs['request']
    revision = kwargs['revision']
    user_message_content = kwargs['user_message_content']

    if 'skip' not in kwargs:
        kwargs['skip'] = True

    skip = kwargs['skip']

    description = '{0} has requested revisions for {1} due on {2}'.format(
        request.user.full_name(),
        revision.article.title,
        revision.date_due,
    )

    log_dict = {'level': 'Info',
                'action_text': description,
                'types': 'Revision Request',
                'target': revision.article,
                }

    if not skip:
        notify_helpers.send_email_with_body_from_user(
            request,
            'subject_request_revisions',
            revision.article.correspondence_author.email,
            user_message_content,
            log_dict=log_dict,
        )
        notify_helpers.send_slack(
            request,
            description,
            ['slack_editors'],
        )


def send_revisions_complete(**kwargs):
    request = kwargs['request']
    revision = kwargs['revision']

    action_text = ''
    for action in revision.actions.all():
        action_text = "{0}<br><br>{1} - {2}".format(action_text, action.logged, action.text)

    description = ('<p>{0} has completed revisions for {1}</p> Actions:<br>{2}'
        ''.format(request.user.full_name(), revision.article.title, action_text)
    )
    notify_helpers.send_email_with_body_from_user(
        request,
        'subject_revisions_complete_receipt',
        {editor.email for editor in get_assignment_editors(revision)},
        description,
    )
    notify_helpers.send_slack(request, description, ['slack_editors'])

    util_models.LogEntry.add_entry(
        types='Revisions Complete', description=action_text, level='Info',
        request=request, target=revision.article,
    )


def send_revisions_author_receipt(**kwargs):
    request = kwargs['request']
    revision = kwargs['revision']

    description = '{0} has completed revisions for {1}'.format(
        request.user.full_name(),
        revision.article.title,
    )
    log_dict = {
        'level': 'Info',
        'action_text': description,
        'types': 'Revisions Complete',
        'target': revision.article,
    }
    context = {
        'revision': revision,
    }
    notify_helpers.send_email_with_body_from_setting_template(
        request,
        'revisions_complete_receipt',
        'subject_revisions_complete_receipt',
        revision.article.correspondence_author.email,
        context,
        log_dict=log_dict,
    )
    notify_helpers.send_slack(
        request,
        description,
        ['slack_editors'],
    )


def send_copyedit_assignment(**kwargs):
    request = kwargs['request']
    copyedit_assignment = kwargs['copyedit_assignment']
    user_message_content = kwargs['user_message_content']
    skip = kwargs.get('skip', False)

    description = '{0} has requested copyediting for {1} due on {2}'.format(
        request.user.full_name(),
        copyedit_assignment.article.title,
        copyedit_assignment.due,
    )

    if not skip:
        log_dict = {
            'level': 'Info', 'action_text': description,
            'types': 'Copyedit Assignment',
            'target': copyedit_assignment.article,
        }
        response = notify_helpers.send_email_with_body_from_user(
            request, 'subject_copyeditor_assignment_notification',
            copyedit_assignment.copyeditor.email,
            user_message_content, log_dict,
        )
        notify_helpers.send_slack(request, description, ['slack_editors'])


def send_copyedit_updated(**kwargs):
    request = kwargs['request']
    copyedit_assignment = kwargs['copyedit_assignment']
    skip = kwargs.get('skip', False)

    if not skip:
        # send to slack
        notify_helpers.send_slack(request,
                                  'Copyedit assignment {0} updated'.format(copyedit_assignment.pk),
                                  ['slack_editors'])

        log_dict = {'level': 'Info',
                    'action_text': 'Copyedit assignment #{number} update.'.format(number=copyedit_assignment.pk),
                    'types': 'Revision Request',
                    'target': copyedit_assignment.article}

        # send to author
        notify_helpers.send_email_with_body_from_setting_template(request,
                                                                  'copyedit_updated',
                                                                  'subject_copyedit_updated',
                                                                  copyedit_assignment.copyeditor.email,
                                                                  context={'request': request,
                                                                           'copyedit_assignment': copyedit_assignment},
                                                                  log_dict=log_dict)


def send_copyedit_deleted(**kwargs):
    request = kwargs['request']
    copyedit_assignment = kwargs['copyedit_assignment']
    skip = kwargs.get('skip', False)

    description = 'Copyedit task {0} for article {1} deleted.'.format(copyedit_assignment.pk,
                                                                      copyedit_assignment.article.title)

    if not skip:
        # send to slack
        notify_helpers.send_slack(request,
                                  'Copyedit assignment {0} updated'.format(copyedit_assignment.pk),
                                  ['slack_editors'])

        log_dict = {'level': 'Info', 'action_text': description, 'types': 'Copyedit Assignment Deleted',
                    'target': copyedit_assignment.article}
        # send to copyeditor
        notify_helpers.send_email_with_body_from_setting_template(request,
                                                                  'copyedit_deleted',
                                                                  'subject_copyedit_deleted',
                                                                  copyedit_assignment.copyeditor.email,
                                                                  context={'request': request,
                                                                           'copyedit_assignment': copyedit_assignment},
                                                                  log_dict=log_dict)


def send_copyedit_decision(**kwargs):
    request = kwargs['request']
    decision = kwargs["decision"]
    copyedit_assignment = kwargs['copyedit_assignment']

    description = '{0} has {1}ed copyediting task for {2} due on {3}.'.format(
        copyedit_assignment.copyeditor.full_name(),
        decision,
        copyedit_assignment.article.title,
        copyedit_assignment.due)

    log_dict = {'level': 'Info', 'action_text': description, 'types': 'Copyediting Decision',
                'target': copyedit_assignment.article}

    notify_helpers.send_email_with_body_from_user(request, 'subject_copyediting_decision',
                                                  copyedit_assignment.editor.email,
                                                  description, log_dict=log_dict)
    notify_helpers.send_slack(request, description, ['slack_editors'])


def send_copyedit_author_review(**kwargs):
    request = kwargs['request']
    copyedit_assignment = kwargs['copyedit_assignment']
    user_message_content = kwargs['user_message_content']
    skip = kwargs.get('skip', False)

    description = '{0} has requested copyedit review for {1} from {2}'.format(
        request.user.full_name(),
        copyedit_assignment.article.title,
        copyedit_assignment.article.correspondence_author.full_name())

    if not skip:
        log_dict = {'level': 'Info', 'action_text': description, 'types': 'Copyedit Author Review',
                    'target': copyedit_assignment.article}

        notify_helpers.send_email_with_body_from_user(request, 'subject_copyeditor_notify_author',
                                                      copyedit_assignment.article.correspondence_author.email,
                                                      user_message_content, log_dict=log_dict)
        notify_helpers.send_slack(request, description, ['slack_editors'])


def send_copyedit_complete(**kwargs):
    request = kwargs['request']
    copyedit_assignment = kwargs['copyedit_assignment']
    article = kwargs['article']

    description = 'Copyediting requested by {0} from {1} for article {2} ' \
        'has been completed'.format(
            request.user.full_name(),
            copyedit_assignment.copyeditor.full_name(),
            article.title
    )

    log_dict = {
        'level': 'Info', 'action_text': description,
        'types': 'Copyedit Complete',
        'target': article,
    }
    article_copyediting_url = request.journal.site_url(reverse(
        'article_copyediting', args=[article.pk],
    ))

    notify_helpers.send_email_with_body_from_setting_template(
        request,
        'copyeditor_notify_editor',
        'subject_copyeditor_notify_editor',
        copyedit_assignment.editor.email,
        context={
            'assignment': copyedit_assignment,
            'article_copyediting_url': article_copyediting_url,
        },
        log_dict=log_dict,
    )
    notify_helpers.send_slack(request, description, ['slack_editors'])


def send_author_copyedit_deleted(**kwargs):
    request = kwargs.get('request')
    author_review = kwargs.get('author_review')
    subject = kwargs.get('subject')
    user_message_content = kwargs.get('user_message_content')
    skip = kwargs.get('skip', False)

    description = '{0} has deleted a copyedit review for {1} from {2}'.format(
        request.user.full_name(),
        author_review.assignment.article.title,
        author_review.assignment.article.correspondence_author.full_name(),
    )
    log_dict = {
        'level': 'Info',
        'action_text': description,
        'types': 'Author Copyedit Review Deleted',
        'target': author_review.assignment.article,
    }

    if not skip:
        notify_helpers.send_email_with_body_from_user(
            request,
            subject,
            author_review.assignment.article.correspondence_author.email,
            user_message_content,
            log_dict=log_dict,
        )
    else:
        util_models.LogEntry.add_entry(
            'Author Copyedit Review Deleted',
            description,
            'Info',
            request.user,
            request,
            author_review.assignment.article,
        )


def send_copyedit_ack(**kwargs):
    request = kwargs['request']
    copyedit_assignment = kwargs['copyedit_assignment']
    user_message_content = kwargs['user_message_content']
    skip = kwargs.get('skip', False)

    description = '{0} has acknowledged copyediting for {1}'.format(request.user.full_name(),
                                                                    copyedit_assignment.article.title, )

    if not skip:
        log_dict = {'level': 'Info', 'action_text': description, 'types': 'Copyedit Acknowledgement',
                    'target': copyedit_assignment.article}

        notify_helpers.send_email_with_body_from_user(request, 'subject_copyeditor_ack',
                                                      copyedit_assignment.copyeditor.email,
                                                      user_message_content, log_dict=log_dict)
        notify_helpers.send_slack(request, description, ['slack_editors'])


def send_copyedit_reopen(**kwargs):
    request = kwargs['request']
    copyedit_assignment = kwargs['copyedit_assignment']
    user_message_content = kwargs['user_message_content']
    skip = kwargs.get('skip', False)

    description = '{0} has reopened copyediting for {1} from {2}'.format(request.user.full_name(),
                                                                         copyedit_assignment.article.title,
                                                                         copyedit_assignment.copyeditor.full_name())

    if not skip:
        log_dict = {'level': 'Info', 'action_text': description, 'types': 'Copyedit Complete',
                    'target': copyedit_assignment.article}

        notify_helpers.send_email_with_body_from_user(request, 'subject_copyeditor_reopen_task',
                                                      copyedit_assignment.copyeditor.email,
                                                      user_message_content, log_dict=log_dict)
        notify_helpers.send_slack(request, description, ['slack_editors'])


def send_typeset_assignment(**kwargs):
    request = kwargs['request']
    typeset_task = kwargs['typeset_task']
    user_message_content = kwargs['user_message_content']
    skip = kwargs.get('skip', False)

    description = '{0} has been assigned as a typesetter for {1}'.format(typeset_task.typesetter.full_name(),
                                                                         typeset_task.assignment.article.title)

    if not skip:
        log_dict = {'level': 'Info', 'action_text': description, 'types': 'Typesetting Assignment',
                    'target': typeset_task.assignment.article}

        notify_helpers.send_email_with_body_from_user(request, 'subject_typesetter_notification',
                                                      typeset_task.typesetter.email,
                                                      user_message_content, log_dict=log_dict)
        notify_helpers.send_slack(request, description, ['slack_editors'])


def send_typeset_decision(**kwargs):
    request = kwargs['request']
    typeset_task = kwargs['typeset_task']
    decision = kwargs['decision']

    description = '{0} has {1}ed the typesetting task for {2}'.format(typeset_task.typesetter.full_name(),
                                                                      decision,
                                                                      typeset_task.assignment.article.title)

    log_dict = {'level': 'Info', 'action_text': description, 'types': 'Typesetter Decision',
                'target': typeset_task.assignment.article}

    notify_helpers.send_email_with_body_from_user(request, 'Article Typesetting Decision',
                                                  typeset_task.assignment.production_manager.email,
                                                  description, log_dict=log_dict)
    notify_helpers.send_slack(request, description, ['slack_editors'])


def send_typeset_task_deleted(**kwargs):
    request = kwargs['request']
    typeset_task = kwargs['typeset']

    description = '{0} has deleted a typesetter task assigned to {1} for article {2}'.format(
        request.user.full_name(),
        typeset_task.typesetter.full_name(),
        typeset_task.assignment.article.title,
    )

    log_dict = {'level': 'Info', 'action_text': description, 'types': 'Typesetter Assignment Deleted',
                'target': typeset_task.assignment.article}

    # send to author
    notify_helpers.send_email_with_body_from_setting_template(request,
                                                              'typeset_deleted',
                                                              'subject_typeset_deleted',
                                                              typeset_task.typesetter.email,
                                                              context={'request': request,
                                                                       'typeset_task': typeset_task}, log_dict=log_dict)
    notify_helpers.send_slack(request, description, ['slack_editors'])


def send_typeset_complete(**kwargs):
    request = kwargs['request']
    typeset_task = kwargs['typeset_task']

    description = '{0} has completed typesetting for article {1}. \n\nThe following note was supplied:\n\n{2}'.format(
        typeset_task.typesetter.full_name(),
        typeset_task.assignment.article.title,
        typeset_task.note_from_typesetter,
    )

    log_dict = {
        'level': 'Info',
        'action_text': description,
        'types': 'Typesetting Assignment Complete',
        'target': typeset_task.assignment.article,
    }

    production_article_url = request.journal.site_url(
        path=reverse(
            'production_article',
            kwargs={'article_id': typeset_task.assignment.article.pk},
        )
    )

    context = {
        'production_article_url': production_article_url,
        'typeset_task': typeset_task,
        'production_assignment': typeset_task.assignment,
    }

    notify_helpers.send_email_with_body_from_setting_template(
        request,
        'typesetter_complete_notification',
        'subject_typesetter_complete_notification',
        typeset_task.assignment.production_manager.email,
        context,
        log_dict=log_dict,
    )
    notify_helpers.send_slack(request, description, ['slack_editors'])


def send_production_complete(**kwargs):
    request = kwargs['request']
    article = kwargs['article']
    user_content_message = kwargs['user_content_message']
    assignment = kwargs['assignment']

    description = 'Production has been completed for article {0}.'.format(article.title)

    log_dict = {
        'level': 'Info',
        'action_text': description,
        'types': 'Production Complete',
        'target': article,
    }

    for task in assignment.typesettask_set.all():
        notify_helpers.send_email_with_body_from_user(
            request,
            'Article Production Complete',
            task.typesetter.email,
            user_content_message,
        )

    context = {
        'article': article,
        'assignment': assignment,
    }

    notify_helpers.send_email_with_body_from_setting_template(
        request,
        'production_complete',
        'subject_production_complete',
        article.editor_emails(),
        context,
        log_dict=log_dict,
    )
    notify_helpers.send_slack(request, description, ['slack_editors'])


def fire_proofing_manager_assignment(**kwargs):
    request = kwargs['request']
    proofing_assignment = kwargs['proofing_assignment']
    article = proofing_assignment.article

    description = '{0} has been assigned as proofing manager for {1}'.format(
        proofing_assignment.proofing_manager.full_name(),
        article.title,
    )
    log_dict = {
        'level': 'Info', 'action_text': description,
        'types': 'Proofing Manager Assigned',
        'target': article,
    }

    proofing_url = request.journal.site_url(reverse(
        'proofing_article', args=[article.pk]
    ))

    context = {
        'request': request,
        'proofing_assignment': proofing_assignment,
        'article': article,
        'proofing_article_url': proofing_url,
    }

    notify_helpers.send_email_with_body_from_setting_template(
        request,
        'notify_proofing_manager',
        'subject_notify_proofing_manager',
        proofing_assignment.proofing_manager.email,
        context,
        log_dict=log_dict,
    )

    notify_helpers.send_slack(request, description, ['slack_editors'])


def cancel_proofing_task(**kwargs):
    request = kwargs['request']
    article = kwargs['article']
    proofing_task = kwargs['proofing_task']
    user_content_message = kwargs.get('user_content_message', '')

    description = 'Proofing request for article {0} from {1} has been cancelled by {2}'.format(
        article.title,
        proofing_task.proofreader.full_name(),
        request.user.full_name()
    )
    log_dict = {'level': 'Info', 'action_text': description, 'types': 'Proofing Task Cancelled',
                'target': article}
    context = {'request': request, 'proofing_task': proofing_task, 'user_content_message': user_content_message}
    notify_helpers.send_email_with_body_from_setting_template(request,
                                                              'notify_proofreader_cancelled',
                                                              'subject_notify_proofreader_cancelled',
                                                              proofing_task.proofreader.email,
                                                              context, log_dict=log_dict)
    notify_helpers.send_slack(request, description, ['slack_editors'])


def edit_proofing_task(**kwargs):
    request = kwargs['request']
    article = kwargs['article']
    proofing_task = kwargs['proofing_task']

    description = 'Proofing request for article {0} from {1} has been edited by {2}'.format(
        article.title,
        proofing_task.proofreader.full_name(),
        request.user.full_name()
    )
    context = {'request': request, 'proofing_task': proofing_task}
    log_dict = {'level': 'Info', 'action_text': description, 'types': 'Proofing Task Edited',
                'target': article}
    notify_helpers.send_email_with_body_from_setting_template(request,
                                                              'notify_proofreader_edited',
                                                              'subject_notify_proofreader_edited',
                                                              proofing_task.proofreader.email,
                                                              context, log_dict=log_dict)
    notify_helpers.send_slack(request, description, ['slack_editors'])


def notify_proofreader(**kwargs):
    request = kwargs['request']
    article = kwargs['article']
    proofing_task = kwargs['proofing_task']
    user_content_message = kwargs['user_content_message']

    description = 'Proofing request for article {0} from {1} has been requested by {2}'.format(
        article.title,
        proofing_task.proofreader.full_name(),
        request.user.full_name()
    )
    log_dict = {'level': 'Info', 'action_text': description, 'types': 'Proofreading Requested',
                'target': article}
    notify_helpers.send_email_with_body_from_user(request, 'subject_notify_proofreader_assignment',
                                                  proofing_task.proofreader.email,
                                                  user_content_message, log_dict=log_dict)
    notify_helpers.send_slack(request, description, ['slack_editors'])


def send_proofreader_decision(**kwargs):
    request = kwargs['request']
    proofing_task = kwargs['proofing_task']
    decision = kwargs['decision']

    description = '{0} has made a decision for proofing task on {1}: {2}'.format(
        proofing_task.proofreader.full_name(),
        proofing_task.round.assignment.article.title,
        decision
    )
    log_dict = {'level': 'Info', 'action_text': description, 'types': 'Proofreading Update',
                'target': proofing_task.round.assignment.article}
    notify_helpers.send_email_with_body_from_user(request, 'Article Proofreading Update',
                                                  proofing_task.round.assignment.proofing_manager.email,
                                                  description, log_dict=log_dict)
    notify_helpers.send_slack(request, description, ['slack_editors'])


def send_proofreader_complete_notification(**kwargs):
    request = kwargs['request']
    proofing_task = kwargs['proofing_task']
    article = kwargs['article']

    description = '{0} has completed a proofing task for {1}'.format(
        proofing_task.proofreader.full_name(),
        article.title,
    )
    proofing_url = request.journal.site_url(reverse(
        'proofing_article', args=[article.pk]
    ))
    context = {
        'proofing_task': proofing_task,
        'proofing_article_url': proofing_url,

    }
    notify_helpers.send_email_with_body_from_setting_template(
        request,
        'notify_proofreader_complete',
        'subject_notify_proofreader_complete',
        proofing_task.round.assignment.proofing_manager.email,
        context,
    )
    notify_helpers.send_slack(request, description, ['slack_editors'])


def send_proofing_typeset_request(**kwargs):
    request = kwargs['request']
    typeset_task = kwargs['typeset_task']
    article = kwargs['article']
    user_content_message = kwargs['user_content_message']
    skip = kwargs['skip']

    description = '{0} has requested typesetting updates from {1} for {2}'.format(
        request.user.full_name(),
        typeset_task.typesetter.full_name(),
        article.title,
    )
    log_dict = {'level': 'Info', 'action_text': description, 'types': 'Typesetting Updates Requested',
                'target': article}
    if not skip:
        notify_helpers.send_slack(request, description, ['slack_editors'])
        notify_helpers.send_email_with_body_from_user(
            request, 'subject_notify_typesetter_proofing_changes',
            typeset_task.typesetter.email,
            user_content_message, log_dict=log_dict)


def send_proofing_typeset_decision(**kwargs):
    request = kwargs['request']
    typeset_task = kwargs['typeset_task']
    decision = kwargs['decision']

    description = '{0} has made a decision for proofing task on {1}: {2}'.format(
        typeset_task.typesetter.full_name(),
        typeset_task.proofing_task.round.assignment.article.title,
        decision
    )
    log_dict = {'level': 'Info', 'action_text': description, 'types': 'Proofing Typesetting',
                'target': typeset_task.proofing_task.round.assignment.article}
    notify_helpers.send_email_with_body_from_user(request, 'Proofing Typesetting Changes',
                                                  typeset_task.proofing_task.round.assignment.proofing_manager.email,
                                                  description, log_dict=log_dict)
    notify_helpers.send_slack(request, description, ['slack_editors'])


def send_corrections_complete(**kwargs):
    request = kwargs['request']
    typeset_task = kwargs['typeset_task']
    article = kwargs['article']

    description = '{0} has completed corrections task for article {1} (proofing task {2})'.format(
        request.user.full_name(),
        article.title,
        typeset_task.pk,
    )
    log_dict = {
        'level': 'Info',
        'action_text': description,
        'types': 'Proofing Typesetting Complete',
        'target': typeset_task.proofing_task.round.assignment.article,
    }
    proofing_article_url = request.journal.site_url(
        path=reverse(
            'production_article',
            kwargs={'article_id': typeset_task.proofing_task.assignment.article.pk},
        )
    )
    context = {
        'typeset_task': typeset_task,
        'proofing_article_url': proofing_article_url,
        'production_assignment': typeset_task.proofing_task.assignment,
    }
    notify_helpers.send_email_with_body_from_setting_template(
        request,
        'typesetter_corrections_complete',
        'subject_typesetter_corrections_complete',
        article.proofingassignment.proofing_manager.email,
        context,
        log_dict=log_dict,
    )
    notify_helpers.send_slack(request, description, ['slack_editors'])


def send_proofing_ack(**kwargs):
    request = kwargs['request']
    user_message = kwargs['user_message']
    article = kwargs['article']
    model_object = kwargs['model_object']
    model_name = kwargs['model_name']
    skip = kwargs['skip']

    description = "{0} has acknowledged a task , {1}, by {2} for article {3}".format(request.user,
                                                                                     model_name,
                                                                                     model_object.actor().full_name(),
                                                                                     article.title)

    if not skip:
        notify_helpers.send_email_with_body_from_user(request, 'Proofing Acknowledgement',
                                                      model_object.actor().email,
                                                      user_message)
        notify_helpers.send_slack(request, description, ['slack_editors'])


def send_proofing_complete(**kwargs):
    request = kwargs['request']
    user_message = kwargs['user_message']
    article = kwargs['article']
    skip = kwargs['skip']

    description = "Proofing is now complete for {0}".format(article.title)
    log_dict = {
        'level': 'Info',
        'action_text': description,
        'types': 'Proofing Complete',
        'target': article,
    }
    if not skip:
        notify_helpers.send_email_with_body_from_user(
            request,
            'subject_notify_editor_proofing_complete',
            article.editor_emails(),
            user_message,
            log_dict=log_dict,
        )
        notify_helpers.send_slack(request, description, ['slack_editors'])


def send_author_publication_notification(**kwargs):
    request = kwargs['request']
    article = kwargs['article']
    user_message = kwargs['user_message']
    section_editors = kwargs['section_editors']
    peer_reviewers = kwargs['peer_reviewers']

    description = "Article, {0}, set for publication on {1}, by {2}".format(article.title,
                                                                            article.date_published,
                                                                            request.user.full_name())

    log_dict = {'level': 'Info', 'action_text': description, 'types': 'Article Published',
                'target': article}

    notify_helpers.send_email_with_body_from_user(request,
                                                  'subject_author_publication',
                                                  article.correspondence_author.email,
                                                  user_message, log_dict=log_dict)
    notify_helpers.send_slack(request, description, ['slack_editors'])

    # Check for SEs and PRs and notify them as well
    if section_editors:
        for editor in article.section_editors():
            notify_helpers.send_email_with_body_from_setting_template(
                request,
                'section_editor_pub_notification',
                'subject_section_editor_pub_notification',
                editor.email,
                {'article': article, 'editor': editor},
            )

    if peer_reviewers:
        reviewers = {review_assignment.reviewer for review_assignment in article.completed_reviews_with_decision}
        for reviewer in reviewers:
            notify_helpers.send_email_with_body_from_setting_template(
                request,
                'peer_reviewer_pub_notification',
                'subject_peer_reviewer_pub_notification',
                reviewer.email,
                {'article': article, 'reviewer': reviewer},
            )


def review_sec_override_notification(**kwargs):
    request = kwargs['request']
    override = kwargs['override']

    description = "{0} overrode their access to {1}".format(override.editor.full_name(), override.article.title)
    log_dict = {'level': 'Warning', 'action_text': description, 'types': 'Security Override',
                'target': override.article}
    notify_helpers.send_slack(request, description, ['slack_editors'])
    notify_helpers.send_email_with_body_from_user(request, 'Review Security Override',
                                                  request.journal.editor_emails,
                                                  description, log_dict=log_dict)


def send_draft_decison(**kwargs):
    request = kwargs['request']
    draft = kwargs['draft']
    article = kwargs['article']

    description = "Section Editor {0} has drafted a decision for Article {1}".format(
        draft.section_editor.full_name(), article.title)
    log_dict = {
        'level': 'Info',
        'action_text': description,
        'types': 'Draft Decision',
        'target': article,
    }
    review_edit_draft_decision_url = request.journal.site_url(
        path=reverse(
            'review_edit_draft_decision', args=[article.pk, draft.pk]
        )
    )
    context = {
        'draft': draft,
        'article': article,
        'review_edit_draft_decision_url': review_edit_draft_decision_url,
    }
    notify_helpers.send_slack(request, description, ['slack_editors'])
    notify_helpers.send_email_with_body_from_setting_template(
        request,
        'draft_editor_message',
        'subject_draft_editor_message',
        draft.editor.email if draft.editor else request.journal.editor_emails,
        context,
        log_dict=log_dict,
    )


def send_author_copyedit_complete(**kwargs):
    request = kwargs['request']
    copyedit = kwargs['copyedit']
    author_review = kwargs['author_review']

    editor_review_url = request.journal.site_url(
        path=reverse(
            'editor_review',
            kwargs={
                'article_id': copyedit.article.pk,
                'copyedit_id': copyedit.pk,
            }
        )
    )
    description = "Author {0} has completed their copyediting task for article {1}".format(
        author_review.author.full_name(),
        copyedit.article.title,
    )
    context = {
        'copyedit': copyedit,
        'author_review': author_review,
        'editor_review_url': editor_review_url,
    }
    notify_helpers.send_slack(request, description, ['slack_editors'])
    notify_helpers.send_email_with_body_from_setting_template(
        request,
        'author_copyedit_complete',
        'subject_author_copyedit_complete',
        copyedit.editor.email,
        context,
    )


def preprint_submission(**kwargs):
    """
    Called by events.Event.ON_PRePINT_SUBMISSIONS, logs and emails the author
    and preprint editor.
    :param kwargs: Dictionary containing article and request objects
    :return: None
    """
    request = kwargs.get('request')
    preprint = kwargs.get('preprint')

    description = '{author} has submitted a new {obj} titled {title}.'.format(
        author=request.user.full_name(),
        obj=request.repository.object_name,
        title=preprint.title,
    )
    log_dict = {
        'level': 'Info',
        'action_text': description,
        'types': 'Submission',
        'target': preprint,
    }

    # Send an email to the user
    context = {'preprint': preprint}
    template = request.repository.submission
    email_text = render_template.get_message_content(
        request,
        context,
        template,
        template_is_setting=True,
    )
    notify_helpers.send_email_with_body_from_user(
        request,
        '{} Submission'.format(request.repository.object_name),
        request.user.email,
        email_text,
        log_dict=log_dict,
    )

    # Send an email to the preprint editor
    url = request.repository.site_url() + reverse(
        'repository_manager_article',
        kwargs={'preprint_id': preprint.pk},
    )
    editor_email_text = 'A new {object} has been submitted to {press}: <a href="{url}">{title}</a>.'.format(
        object=request.repository.object_name,
        press=request.repository.name,
        url=url,
        title=preprint.title
    )
    repo = request.repository
    recipients = repo.submission_notification_recipients if repo.submission_notification_recipients.count() > 0 else repo.managers
    for r in recipients.all():
        notify_helpers.send_email_with_body_from_user(
            request,
<<<<<<< HEAD
            '{} Submission'.format(request.repository.object_name),
            r.email,
=======
            'New {} Submission'.format(request.repository.object_name),
            manager.email,
>>>>>>> 8824e26c
            editor_email_text,
            log_dict=log_dict,
        )


def preprint_notification(**kwargs):
    """
    Called by events.Event.ON_PREPRINT_NOTIFICATION handles logging and emails.
    :param kwargs: Dict with preprint, content and request objects
    :return: None
    """
    request = kwargs.get('request')
    preprint = kwargs.get('preprint')
    content = kwargs.get('email_content')
    skip = kwargs.get('skip')

    if preprint.date_declined:
        types = 'Rejected'
        description = '<p>{editor} has rejected \'{title}\'. Moderator reason:</p><p>{reason}</p>'.format(
            editor=request.user.full_name(),
            title=preprint.title,
            reason=preprint.preprint_decline_note,
        )
    else:
        types = 'Accepted'
        description = '{editor} has published \'{title}\'.'.format(
            editor=request.user.full_name(),
            title=preprint.title,
        )

    log_dict = {
        'level': 'Info',
        'action_text': description,
        'types': types,
        'target': preprint,
    }

    util_models.LogEntry.add_entry(
        types,
        description,
        'Info',
        request.user,
        request,
        preprint,
    )

    if not skip:
        notify_helpers.send_email_with_body_from_user(
            request,
            '{} Submission Decision'.format(preprint.title),
            preprint.owner.email,
            content,
            log_dict=log_dict,
        )

        # Stops this notification being sent multiple times.c
        preprint.preprint_decision_notification = True
        preprint.save()


def preprint_comment(**kwargs):
    request = kwargs.get('request')
    preprint = kwargs.get('preprint')

    path = reverse(
        'repository_comments',
        kwargs={'preprint_id': preprint.pk},
    )
    url = request.repository.site_url(path)

    email_text = 'A comment has been made on your article {title}, you can moderate comments ' \
                 '<a href="{url}">on the journal site</a>.'.format(
        title=preprint.title,
        url=url,
    )

    description = '{author} commented on {title}'.format(
        author=request.user.full_name(),
        title=preprint.title,
    )
    log_dict = {
        'level': 'Info',
        'action_text': description,
        'types': 'Preprint Comment',
        'target': preprint,
    }

    notify_helpers.send_email_with_body_from_user(
        request,
        'Preprint Comment',
        preprint.owner.email,
        email_text,
        log_dict=log_dict,
    )


def preprint_version_update(**kwargs):
    request = kwargs.get('request')
    pending_update = kwargs.get('pending_update')
    action = kwargs.get('action')
    reason = kwargs.get('reason')

    description = '{object} Pending Version {pk}: Decision: {decision}'.format(
        object=request.repository.object_name,
        pk=pending_update.pk,
        decision=action,
    )

    log_dict = {
        'level': 'Info',
        'action_text': description,
        'types': 'Preprint Publication',
        'target': pending_update.preprint,
    }

    context = {
        'pending_update': pending_update,
        'reason': reason,
    }

    if action == 'accept':
        template = request.repository.accept_version
        email_text = render_template.get_message_content(
            request,
            context,
            template,
            template_is_setting=True,
        )
    else:
        template = request.repository.decline_version
        email_text = render_template.get_message_content(
            request,
            context,
            template,
            template_is_setting=True,
        )
    notify_helpers.send_email_with_body_from_user(
        request,
        '{} Version Update'.format(pending_update.preprint.title),
        pending_update.preprint.owner.email,
        email_text,
        log_dict=log_dict,
    )


def send_cancel_corrections(**kwargs):
    request = kwargs.get('request')
    article = kwargs.get('article')
    correction = kwargs.get('correction')

    description = '{user} has cancelled correction task {task}'.format(
        user=request.user,
        task=correction,
    )

    log_dict = {
        'level': 'Info',
        'action_text': description,
        'types': 'Correction Cancelled',
        'target': article,
    }

    notify_helpers.send_email_with_body_from_setting_template(
        request,
        'notify_correction_cancelled',
        'subject_notify_correction_cancelled',
        correction.typesetter.email,
        context=kwargs,
        log_dict=log_dict,
    )


def get_assignment_editors(assignment):
    """ Get editors relevant to a review or revision assignment

    This is a helper function to retrieve the editors that should be
    notified of changes in a review/ revision assignment.
    It exists to handle edge-cases where anassignment might not have an editor
    assigned (e.g.: migrated submissions from another system)
    :param assignment: an instance of ReviewAssignment or RevisionRequest
    :return: A list of Account objects
    """
    article = assignment.article
    if assignment.editor:
        editors = [assignment.editor]
    elif article.editorassignment_set.exists():
        # Try article assignment
        editors = [ass.editor for ass in article.editorassignment_set.all()]
    else:
        # Fallback to all editors
        editors = [e for e in assignment.article.journal.editors()]
    return editors


def send_draft_decision_declined(**kwargs):
    request = kwargs.get('request')
    article = kwargs.get('article')
    draft_decision = kwargs.get('draft_decision')

    description = '{user} has declined a draft decision {draft} written by {section_editor}'.format(
        user=request.user,
        draft=draft_decision.pk,
        section_editor=draft_decision.section_editor.full_name,
    )

    log_dict = {
        'level': 'Info',
        'action_text': description,
        'types': 'Draft Decision Declined',
        'target': article,
    }

    notify_helpers.send_email_with_body_from_setting_template(
        request,
        'notify_se_draft_declined',
        'subject_notify_se_draft_declined',
        draft_decision.section_editor.email,
        context=kwargs,
        log_dict=log_dict,
    )


def access_request_notification(**kwargs):
    request = kwargs.get('request')
    access_request = kwargs.get('access_request')
    description = '{} has requested the {} role for {}'.format(
        request.user,
        access_request.role.name,
        request.site_type.name,
    )

    if request.journal:
        contact = request.journal.get_setting('general', 'submission_access_request_contact')
    else:
        contact = request.repository.submission_access_contact

    log_dict = {
        'level': 'Info',
        'action_text': description,
        'types': 'Access Request',
        'target': request.site_type,
    }
    if contact:
        notify_helpers.send_email_with_body_from_setting_template(
            request,
            'submission_access_request_notification',
            'subject_submission_access_request_notification',
            contact,
            context={'description': description},
            log_dict=log_dict,
        )


def access_request_complete(**kwargs):
    request = kwargs.get('request')
    access_request = kwargs.get('access_request')
    decision = kwargs.get('decision')
    description = "Access request from {} evaluated by {}: {}".format(
        access_request.user.full_name,
        request.user,
        decision,
    )
    log_dict = {
        'level': 'Info',
        'action_text': description,
        'types': 'Access Request',
        'target': request.site_type,
    }
    notify_helpers.send_email_with_body_from_setting_template(
        request,
        'submission_access_request_complete',
        'subject_submission_access_request_complete',
        access_request.user.email,
        context={
            'access_request': access_request,
            'decision': decision,
        },
        log_dict=log_dict,
    )


def preprint_review_notification(**kwargs):
    request = kwargs.get('request')
    preprint = kwargs.get('preprint')
    review = kwargs.get('review')
    message = kwargs.get('message')
    skip = kwargs.get('skip', None)

    if not skip:
        description = 'Review of {} requested from {} by {}.'.format(
            preprint.title,
            review.reviewer.full_name(),
            review.manager.full_name(),
        )
        log_dict = {
            'level': 'Info',
            'action_text': description,
            'types': 'Review',
            'target': preprint,
        }
        notify_helpers.send_email_with_body_from_user(
            request,
            '{} Review Invitation'.format(request.repository.object_name),
            review.reviewer.email,
            message,
            log_dict=log_dict,
        )


def preprint_review_status_change(**kwargs):
    request = kwargs.get('request')
    review = kwargs.get('review')
    status_change = kwargs.get('status_change')
    status_text = None

    description = "Status of review {} by {} is now: {}".format(
        review.pk,
        review.reviewer.full_name(),
        status_change,
    )
    log_dict = {
        'level': 'Info',
        'action_text': description,
        'types': 'Review',
        'target': review.preprint,
    }

    if status_change in ['accept', 'decline', 'complete']:
        to = review.manager.email
        if status_change == 'accept':
            status_text = 'The reviewer has agreed to add a comment.'
        elif status_change == 'decline':
            status_text = 'The reviewer has declined to add a comment.'
        elif status_change == 'complete':
            status_text = 'The reviewer has submitted their comment.'
        template = request.repository.manager_review_status_change
    else:  # withdraw
        to = review.reviewer.email
        template = request.repository.reviewer_review_status_change

    context = {
        'review': review,
        'status_text': status_text,
        'url': request.repository.site_url(path=reverse(
            'repository_review_detail',
            kwargs={
                'preprint_id': review.preprint.pk,
                'review_id': review.pk
            }
        ))
    }
    email_text = render_template.get_message_content(
        request,
        context,
        template,
        template_is_setting=True,
    )
    notify_helpers.send_email_with_body_from_user(
        request,
        '{} Review Invitation Status'.format(request.repository.object_name),
        to,
        email_text,
        log_dict=log_dict,
    )<|MERGE_RESOLUTION|>--- conflicted
+++ resolved
@@ -1362,13 +1362,8 @@
     for r in recipients.all():
         notify_helpers.send_email_with_body_from_user(
             request,
-<<<<<<< HEAD
             '{} Submission'.format(request.repository.object_name),
             r.email,
-=======
-            'New {} Submission'.format(request.repository.object_name),
-            manager.email,
->>>>>>> 8824e26c
             editor_email_text,
             log_dict=log_dict,
         )
