--- conflicted
+++ resolved
@@ -9,14 +9,11 @@
         $("#id_interests").tagit(
             {allowSpaces: true});
     });
-<<<<<<< HEAD
 </script>
-=======
-</script>
+
 {% if settings.DEBUG %}
 <script src="{% static "common/js/tinymce/tinymce.js" %}"></script>
 {% else %}
 <script src="{% static "common/js/tinymce/tinymce.min.js" %}"></script>
 {% endif %}
-<script src="{% static "django_tinymce/init_tinymce.js" %}"></script>
->>>>>>> 97ea2a32
+<script src="{% static "django_tinymce/init_tinymce.js" %}"></script>