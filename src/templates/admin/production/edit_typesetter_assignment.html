--- conflicted
+++ resolved
@@ -23,7 +23,6 @@
                     <h2>Edit Assignment</h2>
                 </div>
                 <div class="content">
-<<<<<<< HEAD
                     {% if typeset.status == 'assigned' %}
                         <p>You can edit the details of the typesetting task
                             below. Note, if the assignment has been accepted
@@ -37,6 +36,7 @@
                                 <th>Label</th>
                                 <th>Filename</th>
                                 <th>Type</th>
+                                <th>Uploaded</th>
                                 <th>Download</th>
                             </tr>
                             {% for file in article.manuscript_files.all %}
@@ -48,6 +48,7 @@
                                     <td>{{ file.label }}</td>
                                     <td>{{ file.original_filename }}</td>
                                     <td>Manuscript</td>
+                                    <td>{{ file.date_uploaded|date:"Y-m-d G:i" }}</td>
                                     <td>
                                         <a href="{% url 'editor_file_download' article.pk file.pk %}"><i
                                                 class="fa fa-download">&nbsp;</i></a>
@@ -63,6 +64,7 @@
                                     <td>{{ file.label }}</td>
                                     <td>{{ file.original_filename }}</td>
                                     <td>Data/Figure</td>
+                                    <td>{{ file.date_uploaded|date:"Y-m-d G:i" }}</td>
                                     <td>
                                         <a href="{% url 'editor_file_download' article.pk file.pk %}"><i
                                                 class="fa fa-download">&nbsp;</i></a>
@@ -78,6 +80,7 @@
                                     <td>{{ file.label }}</td>
                                     <td>{{ file.original_filename }}</td>
                                     <td>Copyedit</td>
+                                    <td>{{ file.date_uploaded|date:"Y-m-d G:i" }}</td>
                                     <td>
                                         <a href="{% url 'editor_file_download' article.pk file.pk %}"><i
                                                 class="fa fa-download">&nbsp;</i></a>
@@ -108,64 +111,6 @@
                         <p>This typesetting task has been accepted so cannot be
                             edited.</p>
                     {% endif %}
-=======
-                    <p>You can edit the details of the typesetting task below. Note, if the assignment has been accepted
-                        you cannot edit it, if it has been rejected you may reset it.</p>
-                    <p>You can select which files are available to the Typesetter.</p>
-                    <table class="scroll small">
-                        <tr>
-                            <th></th>
-                            <th>Label</th>
-                            <th>Filename</th>
-                            <th>Type</th>
-                            <th>Uploaded</th>
-                            <th>Download</th>
-                        </tr>
-                        {% for file in article.manuscript_files.all %}
-                            <tr>
-                                <td><input type="checkbox" name="files" value="{{ file.id }}"
-                                           {% if file in typeset.files_for_typesetting.all %}checked="checked"{% endif %}>
-                                </td>
-                                <td>{{ file.label }}</td>
-                                <td>{{ file.original_filename }}</td>
-                                <td>Manuscript</td>
-                                <td>{{ file.date_uploaded|date:"Y-m-d G:i" }}</td>
-                                <td><a href="{% url 'editor_file_download' article.pk file.pk %}"><i
-                                        class="fa fa-download">&nbsp;</i></a></td>
-                            </tr>
-                        {% endfor %}
-                        {% for file in article.data_figure_files.all %}
-                            <tr>
-                                <td><input type="checkbox" name="files" value="{{ file.id }}"
-                                           {% if file in typeset.files_for_typesetting.all %}checked="checked"{% endif %}>
-                                </td>
-                                <td>{{ file.label }}</td>
-                                <td>{{ file.original_filename }}</td>
-                                <td>Data/Figure</td>
-                                <td>{{ file.date_uploaded|date:"Y-m-d G:i" }}</td>
-                                <td><a href="{% url 'editor_file_download' article.pk file.pk %}"><i
-                                        class="fa fa-download">&nbsp;</i></a></td>
-                            </tr>
-                        {% endfor %}
-                        {% for file in copyedit_files %}
-                            <tr>
-                                <td><input type="checkbox" name="files" value="{{ file.id }}"
-                                           {% if file in typeset.files_for_typesetting.all %}checked="checked"{% endif %}>
-                                </td>
-                                <td>{{ file.label }}</td>
-                                <td>{{ file.original_filename }}</td>
-                                <td>Copyedit</td>
-                                <td>{{ file.date_uploaded|date:"Y-m-d G:i" }}</td>
-                                <td><a href="{% url 'editor_file_download' article.pk file.pk %}"><i
-                                        class="fa fa-download">&nbsp;</i></a></td>
-                            </tr>
-                        {% endfor %}
-                    </table>
-                    <p>You can also edit the details of the typesetting task.</p>
-                    <textarea cols="40" id="id_typeset_task" name="typeset_task" rows="10"
-                              data-origin="textarea">{{ typeset.typeset_task }}</textarea>
-                    <button class="button success" type="submit" name="update"><i class="fa fa-check">&nbsp;</i>Update Task</button>
->>>>>>> db67942d
                 </div>
             </div>
         </div>
