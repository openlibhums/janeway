--- conflicted
+++ resolved
@@ -47,10 +47,7 @@
                 <td><button class="small button warning" name="delete" formaction="{% url 'delete_identifier' article.pk ident.pk %}"><i class="fa fa-trash">&nbsp;</i>Delete</button></td>
                 <td>{% if ident.get_id_type_display == 'DOI' %}<button type="submit" class="small success button" formaction="{% url 'issue_doi' article.pk ident.pk %}">Issue DOI</button>{% endif %}</td>
                 <td>{% if ident.get_id_type_display == 'DOI' %}<a class="small success button" href="{% url 'show_doi' article.pk ident.pk %}">Show DOI XML</a>{% endif %}</td>
-<<<<<<< HEAD
-=======
                 <td>{% if ident.get_id_type_display == 'DOI' %}<a class="small success button" href="{% url 'poll_doi' article.pk ident.pk %}">Poll for DOI status</a>{% endif %}</td>
->>>>>>> e6d3878f
             </form>
         </tr>
         {% endfor %}
