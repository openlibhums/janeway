{% extends "admin/core/base.html" %}

{% load humanize %}

{% block title %}Article Metrics Report{% endblock %}
{% block title-section %}Article Metrics Report{% endblock %}
{% block title-sub %}Displays view and download counts for articles{% endblock %}

{% block breadcrumbs %}
    {{ block.super }}
    <li><a href="{% url 'reports_index' %}">Reports Index</a></li>
{% endblock %}

{% block body %}
    <div class="box">
        <div class="content">
<<<<<<< HEAD
            <table id="metricsreport" class="scroll">
=======

            <div class="large-3 columns">
                <div class="callout small">
                    <h4>Total Views</h4>
                    <p>{{ total_views|intcomma }}</p>
                </div>
            </div>

            <div class="large-3 columns end">
                <div class="callout small">
                    <h4>Total Downloads</h4>
                    <p>{{ total_downs|intcomma }}</p>
                </div>
            </div>

            <table id="metricsreport">
>>>>>>> a0ecc996
                <thead>
                <tr>
                    <th>Title</th>
                    <th>Date Published</th>
                    <th>Views</th>
                    <th>Downloads</th>
                    <th>Twitter</th>
                    <th>Wikipedia</th>
                </tr>
                </thead>
                <tbody>
                {% for article in articles %}
                    <tr>
                        <td>{{ article.title|safe }}</td>
                        <td>{{ article.date_published }}</td>
                        <td>{{ article.metrics.views }}</td>
                        <td>{{ article.metrics.downloads }}</td>
                        <td>{{ article.altmetrics.twitter|length }}</td>
                        <td>{{ article.altmetrics.wikipedia|length }}</td>
                    </tr>
                {% endfor %}
                </tbody>
            </table>
        </div>
        <div class="pagination-block">
            <ul class="pagination">
                {% if articles.has_previous %}
                    <li class="arrow"><a href="?page={{ articles.previous_page_number }}">&laquo;</a>
                    </li>{% endif %}
                {{ articles.page.page_range }}
                {% for page in articles.paginator.page_range %}
                    <li class="{% if articles.number == page %}current{% endif %}"><a
                            href="?page={{ page }}">{{ page }}</a></li>
                {% endfor %}
                {% if articles.has_next %}
                    <li class="arrow"><a href="?page={{ articles.next_page_number }}">&raquo;</a>
                    </li>{% endif %}
            </ul>
        </div>
    </div>
{% endblock %}

{% block js %}
    {% include "elements/datatables.html" with target="#metricsreport" hide_length="false" hide_page="true" sort="desc" order=2 %}
{% endblock %}<|MERGE_RESOLUTION|>--- conflicted
+++ resolved
@@ -14,9 +14,6 @@
 {% block body %}
     <div class="box">
         <div class="content">
-<<<<<<< HEAD
-            <table id="metricsreport" class="scroll">
-=======
 
             <div class="large-3 columns">
                 <div class="callout small">
@@ -33,7 +30,6 @@
             </div>
 
             <table id="metricsreport">
->>>>>>> a0ecc996
                 <thead>
                 <tr>
                     <th>Title</th>
