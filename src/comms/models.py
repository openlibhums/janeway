from django.db import models
from django.conf import settings
from django.contrib.contenttypes.fields import GenericForeignKey
from django.contrib.contenttypes.models import ContentType
from django.urls import reverse
from django.utils import timezone
from django.http import Http404
from django.utils.translation import gettext as _
<<<<<<< HEAD
=======
from django.templatetags.static import static
from simple_history.models import HistoricalRecords
>>>>>>> 7f636bb4
from django.utils.html import mark_safe
from django.utils.html import strip_tags

from simple_history.models import HistoricalRecords

from core import files
from core.model_utils import JanewayBleachField, JanewayBleachCharField
from core.templatetags import alt_text

__copyright__ = "Copyright 2017 Birkbeck, University of London"
__author__ = "Martin Paul Eve & Andy Byers"
__license__ = "AGPL v3"
__maintainer__ = "Birkbeck Centre for Technology and Publishing"


class ActiveNewsItemManager(models.Manager):
    def get_queryset(self):
        return (
            super()
            .get_queryset()
            .filter(
                (
                    models.Q(start_display__lte=timezone.now())
                    | models.Q(start_display=None)
                )
                & (
                    models.Q(end_display__gte=timezone.now())
                    | models.Q(end_display=None)
                )
            )
        )


class NewsItem(models.Model):
    content_type = models.ForeignKey(
        ContentType,
        on_delete=models.CASCADE,
        related_name="news_content_type",
        null=True,
    )
    object_id = models.PositiveIntegerField(blank=True, null=True)
    object = GenericForeignKey("content_type", "object_id")

    title = JanewayBleachCharField()
    body = JanewayBleachField()
    posted = models.DateTimeField(default=timezone.now)
    posted_by = models.ForeignKey(
        "core.Account", blank=True, null=True, on_delete=models.SET_NULL
    )

    start_display = models.DateField(default=timezone.now)
    end_display = models.DateField(blank=True, null=True)
    sequence = models.PositiveIntegerField(default=0)

    large_image_file = models.ForeignKey(
        "core.File",
        null=True,
        blank=True,
        related_name="large_news_file",
        on_delete=models.SET_NULL,
        help_text="An image for the top of the news item page and the "
        "news list page. Note that it will be automatically "
        "cropped to 1500px x 648px, so wide images work best.",
    )
    tags = models.ManyToManyField("Tag", related_name="tags")
    custom_byline = models.CharField(
        max_length=255,
        blank=True,
        null=True,
        help_text="If you want a custom byline add it here. This will overwrite the display of the user who created "
        "the news item with whatever text is added here.",
    )

    pinned = models.BooleanField(
        default=False,
        help_text="Pinned news items will appear at the top of the news list",
    )

    objects = models.Manager()
    active_objects = ActiveNewsItemManager()

    class Meta:
        ordering = ("pinned", "-posted", "title")

    @property
    def url(self):
        path = reverse("core_news_item", kwargs={"news_pk": self.pk})
        return self.object.site_url(path)

    @property
    def date_published(self):
        return self.posted

    @property
    def carousel_subtitle(self):
        return ""

    @property
    def carousel_title(self):
        return self.title

    @property
    def carousel_image_resolver(self):
        return "news_file_download"

    def serve_news_file(self):
        if self.large_image_file:
            if self.content_type.name == "press":
                return files.serve_file_to_browser(
                    self.large_image_file.press_path(), self.large_image_file
                )
            else:
                return files.serve_file_to_browser(
                    self.large_image_file.journal_path(self.object),
                    self.large_image_file,
                )
        else:
            return Http404

    def set_tags(self, posted_tags):
        str_tags = [tag.text for tag in self.tags.all()]

        for tag in posted_tags:
            if tag not in str_tags and tag != "":
                new_tag, c = Tag.objects.get_or_create(text=tag)
                self.tags.add(new_tag)

        for tag in str_tags:
            if tag not in posted_tags:
                tag = Tag.objects.get(text=tag)
                self.tags.remove(tag)

    def byline(self):
        if self.custom_byline:
            return _("Posted by {byline}").format(byline=self.custom_byline)
        elif self.posted_by:
            return _("Posted by {byline}").format(byline=self.posted_by.full_name())
        else:
            return ""

    def best_image_url(self):
        """
        Finds the best image url for a news item by checking:
        - If the item has a large image
        - If the item is for a press: if the press has a large image
        - If the item is for a journal: if the journal has a large image and if not,
        whether the journal's press has one.
        """
        path = None
        if self.large_image_file:
            path = reverse(
                "news_file_download",
                kwargs={
                    "identifier_type": "id",
                    "identifier": self.pk,
                    "file_id": self.large_image_file.pk,
                },
            )
        elif self.content_type.name == "press" and self.object.default_carousel_image:
            path = self.object.default_carousel_image.url
        elif self.content_type.name == "journal":
            if self.object.default_large_image:
                path = self.object.default_large_image.url
            elif self.object.press.default_carousel_image:
                path = self.object.press.default_carousel_image.url

        if path:
            return self.object.site_url(path=path)
        else:
            return static(settings.HERO_IMAGE_FALLBACK)

    @property
    def best_large_image_url(self):
        """
        An alias for best_image_url that is used by the carousel templates.
        """
        return self.best_image_url

    def best_image_alt_text(self):
        default_text = strip_tags(self.title)
        if self.large_image_file:
            return alt_text.get_alt_text(
                obj=self.large_image_file,
                context_phrase='hero_image',
                default=default_text,
            )
        elif self.content_type.name == "press" and self.object.default_carousel_image:
            return alt_text.get_alt_text(
                file_path=self.object.default_carousel_image.url,
                context_phrase='hero_image',
                default=default_text,
            )
        elif self.content_type.name == "journal":
            if self.object.default_large_image:
                return alt_text.get_alt_text(
                    file_path=self.object.default_large_image.url,
                    context_phrase="hero_image",
                    default=default_text,
                )
            elif self.object.press.default_carousel_image:
                return alt_text.get_alt_text(
                    file_path=self.object.press.default_carousel_image.url,
                    context_phrase="hero_image",
                    default=default_text,
                )

        return default_text

    def __str__(self):
        if self.posted_by:
            return "{0} posted by {1} on {2}".format(
                self.title,
                self.posted_by.full_name(),
                self.posted,
            )
        else:
            return "{0} posted on {1}".format(
                mark_safe(self.title),
                self.posted,
            )


class Tag(models.Model):
    text = models.CharField(max_length=255)

    def __str__(self):
        return self.text<|MERGE_RESOLUTION|>--- conflicted
+++ resolved
@@ -6,15 +6,9 @@
 from django.utils import timezone
 from django.http import Http404
 from django.utils.translation import gettext as _
-<<<<<<< HEAD
-=======
 from django.templatetags.static import static
-from simple_history.models import HistoricalRecords
->>>>>>> 7f636bb4
 from django.utils.html import mark_safe
 from django.utils.html import strip_tags
-
-from simple_history.models import HistoricalRecords
 
 from core import files
 from core.model_utils import JanewayBleachField, JanewayBleachCharField
@@ -189,7 +183,7 @@
         """
         return self.best_image_url
 
-    def best_image_alt_text(self):
+    def best_large_image_alt_text(self):
         default_text = strip_tags(self.title)
         if self.large_image_file:
             return alt_text.get_alt_text(
