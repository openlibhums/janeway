''' Tests for the OAI endpoint for Janeway '''
__copyright__ = "Copyright 2022 Birkbeck, University of London"
__author__ = "Mauro Sanchez"
__license__ = "AGPL v3"
__maintainer__ = "Birkbeck Centre for Technology and Publishing"

from urllib.parse import unquote_plus
from django.test import RequestFactory, TestCase, override_settings
from django.urls import reverse
from django.utils.http import urlencode

from freezegun import freeze_time
from lxml import etree

from api.oai.base import OAIPaginationMixin
from submission import models as sm_models
from utils.testing import helpers
from utils.logic import get_janeway_version


class TestOAIViews(TestCase):
    ''' TestOAIViews: All views should return expected results '''

    maxDiff = None

    @classmethod
    def setUpTestData(cls):
        cls.press = helpers.create_press()
        cls.journal, _ = helpers.create_journals()
        cls.author = helpers.create_author(cls.journal)

        cls.article = helpers.create_submission(
            journal_id=cls.journal.pk,
            stage=sm_models.STAGE_PUBLISHED,
            date_published="1986-07-12T17:00:00.000+0200",
            authors=[cls.author],
        )
        cls.issue = helpers.create_issue(
            journal=cls.journal, vol=1, number=1,
            articles=[cls.article],
        )
        cls.issue_2 = helpers.create_issue(
            journal=cls.journal, vol=1, number=2,
            articles=[cls.article],
        )
        cls.article.primary_issue = cls.issue
        cls.article.save()

    @classmethod
    def validate_oai_schema(cls, xml):
        ''' validate_oai_schema: the xml returned should be valid against the
        oai_dc schema '''
        xml_schema = etree.XMLSchema(
            "http://www.openarchives.org/OAI/2.0/oai_dc.xsd"
        )
        xml_dom = etree.XML(xml)
        return xml_schema.validate(xml_dom)


    @override_settings(URL_CONFIG="domain")
    @freeze_time("2012-01-14")
    def test_list_records_dc(self):
        ''' test_list_records_dc: the OAI_list_records verb should return
        expected results '''
        expected = LIST_RECORDS_DATA_DC
        response = self.client.get(reverse('OAI_list_records'), SERVER_NAME="testserver")
        self.assertEqual(str(response.rendered_content).split(), expected.split())

    @override_settings(URL_CONFIG="domain")
    @freeze_time("2012-01-14")
    def test_list_records_jats(self):
        ''' test_list_records_jats: the OAI_list_records verb should return
        expected results when metadataPrefix is jats '''
        expected = LIST_RECORDS_DATA_JATS
        path = reverse('OAI_list_records')
        query_params = dict(
            verb="ListRecords",
            metadataPrefix="jats",
        )
        query_string = urlencode(query_params)
        response = self.client.get(
            f'{path}?{query_string}',
            SERVER_NAME="testserver"
        )
        result = str(response.rendered_content)
        self.assertEqual(result.split(), expected.split())

    @override_settings(URL_CONFIG="domain")
    @freeze_time("2012-01-14")
    def test_get_record_dc(self):
        ''' test_get_record_dc: the OAI_list records verb should return expected
       results when metadataPrevix is oai_dc '''
        expected = GET_RECORD_DATA_DC

        path = reverse('OAI_list_records')
        query_params = dict(
            verb="GetRecord",
            metadataPrefix="oai_dc",
            identifier="oai:TST:id:1",
        )
        query_string = urlencode(query_params)

        response = self.client.get(
            f'{path}?{query_string}',
            SERVER_NAME="testserver"
        )

        self.assertEqual(str(response.rendered_content).split(), expected.split())

    @override_settings(URL_CONFIG="domain")
    @freeze_time("1976-01-02")
    def test_get_records_until(self):
        ''' test_get_records_until: the OAI_list_records verb shoud return
        expected results when given an until parameter '''
        expected = GET_RECORD_DATA_UNTIL

        path = reverse('OAI_list_records')
        query_params = dict(
            verb="ListRecords",
            metadataPrefix="oai_dc",
            until="1976-01-02",
        )
        query_string = urlencode(query_params)

        # Create article that will be returned
        helpers.create_submission(
            journal_id=self.journal.pk,
            stage=sm_models.STAGE_PUBLISHED,
            date_published="1975-01-01T17:00:00.000+0200",
            authors=[self.author],
        )

        # Create article that will not be returned
        helpers.create_submission(
            journal_id=self.journal.pk,
            stage=sm_models.STAGE_PUBLISHED,
            date_published="1977-01-01T17:00:00.000+0200",
            authors=[self.author],
        )
        response = self.client.get(
            f'{path}?{query_string}',
            SERVER_NAME="testserver"
        )

        self.assertEqual(str(response.rendered_content).split(), expected.split())

    @override_settings(URL_CONFIG="domain")
    @freeze_time("2012-01-14")
    def test_get_record_jats(self):
        ''' test_get_record_jats: The OAI_list_records verb should return
        expected results when given an identifier and a metadataPrefix of jats '''
        expected = GET_RECORD_DATA_JATS

        path = reverse('OAI_list_records')
        query_params = dict(
            verb="GetRecord",
            metadataPrefix="jats",
            identifier="oai:TST:id:1",
        )
        query_string = urlencode(query_params)

        response = self.client.get(
            f'{path}?{query_string}',
            SERVER_NAME="testserver"
        )

        self.assertEqual(str(response.rendered_content).split(), expected.split())

    @override_settings(URL_CONFIG="domain")
    @freeze_time("2012-01-14")
    def test_list_identifiers_jats(self):
        ''' test_list_identifiers_jats: The ListIdentifiers verb should return
        expected results when metadataPrefix is jats '''
        expected = LIST_IDENTIFIERS_JATS

        path = reverse('OAI_list_records')
        query_params = dict(
            verb="ListIdentifiers",
            metadataPrefix="jats",
        )
        query_string = urlencode(query_params)

        response = self.client.get(
            f'{path}?{query_string}',
            SERVER_NAME="testserver"
        )

        self.assertEqual(str(response.rendered_content).split(), expected.split())

    @override_settings(URL_CONFIG="domain")
    @freeze_time("2012-01-14")
    def test_identify_dc(self):
        ''' test_identify_dc: the Identify verb should return expected results '''
        expected = IDENTIFY_DATA_DC

        path = reverse('OAI_list_records')
        query_params = dict(
            verb="Identify",
            metadataPrefix="oai_dc",
        )
        query_string = urlencode(query_params)

        response = self.client.get(
            f'{path}?{query_string}',
            SERVER_NAME="testserver"
        )
        self.assertEqual(str(response.rendered_content).split(), expected.split())

    @override_settings(URL_CONFIG="domain")
    @freeze_time("2012-01-14")
    def test_list_sets(self):
        ''' test_list_sets: the ListSets verb should return expected results '''
        expected = LIST_SETS_DATA_DC

        path = reverse('OAI_list_records')
        query_params = dict(
            verb="ListSets",
            metadataPrefix="oai_dc",
        )
        query_string = urlencode(query_params)

        response = self.client.get(
            f'{path}?{query_string}',
            SERVER_NAME="testserver"
        )
<<<<<<< HEAD
        self.assertEqual(str(response.rendered_content).split(), expected.split())
=======
        result = str(response.rendered_content)

        self.assertEqual(result.split(), expected.split())
>>>>>>> a3455860

    @override_settings(URL_CONFIG="domain")
    def test_oai_resumption_token_decode(self):
        ''' test_oai_resumption_token_decode: resumptionToken should contain
        paramters that can be decoded '''
        expected = {"custom-param": "custom-value"}
        encoded = {"resumptionToken": urlencode(expected)}
        class TestView(OAIPaginationMixin):
            ''' Skip testing the OAI Pagination Mixin '''
            pass

        query_params = dict(
            verb="ListRecords",
            **encoded,
        )
        request = RequestFactory().get("/api/oai", query_params)
        TestView.as_view()(request)
        self.assertEqual(
            request.GET.get("custom-param"), expected["custom-param"],
            "Parameters not being encoded by resumptionToken correctly",
        )

    @override_settings(URL_CONFIG="domain")
    @freeze_time("1990-01-01")
    def test_oai_resumption_token_encode(self):
<<<<<<< HEAD
        ''' test_oai_resumption_token_encode: the resumption_token should
        include an encoded query parameter '''
        expected = {"custom-param": "custom-value"}
        expected_encoded = urlencode(expected)
        for _ in range(1, 102):
=======
        custom_param = {"custom-param": "custom-value"}
        expected = {
            "metadataPrefix": "jats",
            "custom-param": "custom-value",
            "page": 2,
        }
        expected_encoded = urlencode(expected)
        for i in range(1, 102):
>>>>>>> a3455860
            helpers.create_submission(
                journal_id=self.journal.pk,
                stage=sm_models.STAGE_PUBLISHED,
                date_published="1986-07-12T17:00:00.000+0200",
                authors=[self.author],
            )

        path = reverse('OAI_list_records')
        query_params = dict(
            verb="ListRecords",
            metadataPrefix="jats",
            **custom_param,
        )
        query_string = urlencode(query_params)
        response = self.client.get(
            f'{path}?{query_string}',
            SERVER_NAME="testserver"
        )
        self.assertTrue(
            expected_encoded in unquote_plus(response.context["resumption_token"]),
            "Query parameter has not been encoded into resumption_token",
        )


LIST_RECORDS_DATA_DC = """
    <?xml version="1.0" encoding="UTF-8"?>
    <OAI-PMH xmlns="http://www.openarchives.org/OAI/2.0/"
    xmlns:xsi="http://www.w3.org/2001/XMLSchema-instance"
    xsi:schemaLocation="http://www.openarchives.org/OAI/2.0/
        http://www.openarchives.org/OAI/2.0/OAI-PMH.xsd">
    <responseDate>2012-01-14T00:00:00Z</responseDate>
    <request verb="ListRecords" metadataPrefix="oai_dc">http://testserver/api/oai/</request>
    <ListRecords>
        <record>
        <header>
    <identifier>oai:TST:id:1</identifier>
    <datestamp>1986-07-12T15:00:00Z</datestamp>
    </header>
        <metadata>
    <oai_dc:dc
        xmlns:oai_dc="http://www.openarchives.org/OAI/2.0/oai_dc/"
        xmlns:dc="http://purl.org/dc/elements/1.1/"
        xmlns:xsi="http://www.w3.org/2001/XMLSchema-instance"
        xsi:schemaLocation="http://www.openarchives.org/OAI/2.0/oai_dc/
        http://www.openarchives.org/OAI/2.0/oai_dc.xsd">
        <dc:articleTitle>A Test Article</dc:articleTitle>
        <dc:title>A Test Article</dc:title>
        <dc:creator>User, Author A</dc:creator>
        <dc:description>A Test article abstract</dc:description>
        <dc:date>1986-07-12T15:00:00Z</dc:date>
        <dc:type>info:eu-repo/semantics/article</dc:type>
        <dc:volume>1</dc:volume>
        <dc:issue>1</dc:issue>
        <dc:publisher>Press</dc:publisher>
        <dc:journalTitle>Journal One</dc:journalTitle>
        <dc:identifier>http://testserver/article/id/1/</dc:identifier>
        <dc:fullTextUrl>http://testserver/article/id/1/</dc:fullTextUrl>
        <dc:source>0000-0000</dc:source>
        <dc:format.extent>1</dc:format.extent>
    </oai_dc:dc>
        </metadata>
    </record>
    </ListRecords>
    </OAI-PMH>
"""


LIST_RECORDS_DATA_JATS = """
    <?xml version="1.0" encoding="UTF-8"?>
    <OAI-PMH xmlns="http://www.openarchives.org/OAI/2.0/"
    xmlns:xsi="http://www.w3.org/2001/XMLSchema-instance"
    xsi:schemaLocation="http://www.openarchives.org/OAI/2.0/
        http://www.openarchives.org/OAI/2.0/OAI-PMH.xsd">
    <responseDate>2012-01-14T00:00:00Z</responseDate>
    <request verb="ListRecords" metadataPrefix="jats">http://testserver/api/oai/</request>
    <ListRecords>
        <record>
        <header>
    <identifier>oai:TST:id:1</identifier>
    <datestamp>1986-07-12T15:00:00Z</datestamp>
    </header>
        <metadata>
    <article article-type="research-article" dtd-version="1.0" xml:lang="en" xmlns="https://jats.nlm.nih.gov/publishing/1.2/" xmlns:mml="http://www.w3.org/1998/Math/MathML" xmlns:xlink="http://www.w3.org/1999/xlink" xmlns:xsi="http://www.w3.org/2001/XMLSchema-instance">
        <front>
            <journal-meta>
                <journal-id journal-id-type="issn">0000-0000</journal-id>
                <journal-title-group>
                    <journal-title>Journal One</journal-title>
                </journal-title-group>
                <issn pub-type="epub">0000-0000</issn>
                <publisher>
                    <publisher-name></publisher-name>
                </publisher>
            </journal-meta>
            <article-meta>
                <article-id pub-id-type="publisher-id">1</article-id>
                <article-categories>
                    <subj-group>
                        <subject>Article</subject>
                    </subj-group>
                </article-categories>
                <title-group>
                    <article-title>A Test Article</article-title>
                </title-group>
                <contrib-group>
                    <contrib contrib-type="author">
                        <name>
                            <surname>User</surname>
                            <given-names>Author A</given-names>
                        </name>
                        <email>authoruser@martineve.com</email>
                        <xref ref-type="aff" rid="aff-1"/>
                    </contrib>
                </contrib-group>
                <aff id="aff-1">Author Department, Author institution</aff>
                <pub-date date-type="pub" iso-8601-date="1986-07-12" publication-format="electronic">
                    <day>12</day>
                    <month>07</month>
                    <year>1986</year>
                </pub-date>
                <volume seq="0">1</volume>
                <issue>1</issue>
                <issue-id>1</issue-id>
                <permissions>
                    <copyright-statement>Copyright: © 1986 The Author(s)</copyright-statement>
                    <copyright-year>1986</copyright-year>
                </permissions>
                <self-uri content-type="text/html" xlink:href="http://testserver/article/id/1/"/>
                <abstract>A Test article abstract</abstract>
            </article-meta>
        </front>
    </article>
        </metadata>
    </record>
    </ListRecords>
    </OAI-PMH>
"""


GET_RECORD_DATA_DC = """
    <?xml version="1.0" encoding="UTF-8"?>
    <OAI-PMH xmlns="http://www.openarchives.org/OAI/2.0/"
    xmlns:xsi="http://www.w3.org/2001/XMLSchema-instance"
    xsi:schemaLocation="http://www.openarchives.org/OAI/2.0/
        http://www.openarchives.org/OAI/2.0/OAI-PMH.xsd">
    <responseDate>2012-01-14T00:00:00Z</responseDate>
    <request verb="GetRecord" metadataPrefix="oai_dc">http://testserver/api/oai/</request>

    <GetRecord>
        <record>

        <header>
    <identifier>oai:TST:id:1</identifier>
    <datestamp>1986-07-12T15:00:00Z</datestamp>
    </header>
        <metadata>
    <oai_dc:dc
        xmlns:oai_dc="http://www.openarchives.org/OAI/2.0/oai_dc/"
        xmlns:dc="http://purl.org/dc/elements/1.1/"
        xmlns:xsi="http://www.w3.org/2001/XMLSchema-instance"
        xsi:schemaLocation="http://www.openarchives.org/OAI/2.0/oai_dc/
        http://www.openarchives.org/OAI/2.0/oai_dc.xsd">
        <dc:articleTitle>A Test Article</dc:articleTitle>
        <dc:title>A Test Article</dc:title>
        <dc:creator>User, Author A</dc:creator>
        <dc:description>A Test article abstract</dc:description>
        <dc:date>1986-07-12T15:00:00Z</dc:date>
        <dc:type>info:eu-repo/semantics/article</dc:type>
        <dc:volume>1</dc:volume>
        <dc:issue>1</dc:issue>
        <dc:publisher>Press</dc:publisher>
        <dc:journalTitle>Journal One</dc:journalTitle>
        <dc:identifier>http://testserver/article/id/1/</dc:identifier>
        <dc:fullTextUrl>http://testserver/article/id/1/</dc:fullTextUrl>
        <dc:source>0000-0000</dc:source>
        <dc:format.extent>1</dc:format.extent>
    </oai_dc:dc>
        </metadata>
    </record>
    </GetRecord>
    </OAI-PMH>
"""
GET_RECORD_DATA_UNTIL = """
<?xml version="1.0" encoding="UTF-8"?>
 <OAI-PMH xmlns="http://www.openarchives.org/OAI/2.0/"
  xmlns:xsi="http://www.w3.org/2001/XMLSchema-instance"
  xsi:schemaLocation="http://www.openarchives.org/OAI/2.0/
    http://www.openarchives.org/OAI/2.0/OAI-PMH.xsd">
 <responseDate>1976-01-02T00:00:00Z</responseDate>
  <request verb="ListRecords" metadataPrefix="oai_dc">http://testserver/api/oai/</request>
<ListRecords>
<record>
  <header>
  <identifier>oai:TST:id:2</identifier>
  <datestamp>1975-01-01T15:00:00Z</datestamp>
</header>
    <metadata>
  <oai_dc:dc
      xmlns:oai_dc="http://www.openarchives.org/OAI/2.0/oai_dc/"
      xmlns:dc="http://purl.org/dc/elements/1.1/"
      xmlns:xsi="http://www.w3.org/2001/XMLSchema-instance"
      xsi:schemaLocation="http://www.openarchives.org/OAI/2.0/oai_dc/
      http://www.openarchives.org/OAI/2.0/oai_dc.xsd">
      <dc:articleTitle>A Test Article</dc:articleTitle>
      <dc:title>A Test Article</dc:title>
      <dc:creator>User, Author A</dc:creator>
      <dc:description>A Test article abstract</dc:description>
      <dc:date>1975-01-01T15:00:00Z</dc:date>
      <dc:type>info:eu-repo/semantics/article</dc:type>
      <dc:publisher>Press</dc:publisher>
      <dc:journalTitle>Journal One</dc:journalTitle>
      <dc:identifier>http://testserver/article/id/2/</dc:identifier>
      <dc:fullTextUrl>http://testserver/article/id/2/</dc:fullTextUrl>
      <dc:source>0000-0000</dc:source>
      <dc:format.extent>1</dc:format.extent>
  </oai_dc:dc>
    </metadata>
</record>
</ListRecords>
</OAI-PMH>
"""


GET_RECORD_DATA_JATS = """
    <?xml version="1.0" encoding="UTF-8"?>
    <OAI-PMH xmlns="http://www.openarchives.org/OAI/2.0/"
    xmlns:xsi="http://www.w3.org/2001/XMLSchema-instance"
    xsi:schemaLocation="http://www.openarchives.org/OAI/2.0/
        http://www.openarchives.org/OAI/2.0/OAI-PMH.xsd">
    <responseDate>2012-01-14T00:00:00Z</responseDate>
    <request verb="GetRecord" metadataPrefix="jats">http://testserver/api/oai/</request>
    <GetRecord>
            <record>
        <header>
    <identifier>oai:TST:id:1</identifier>
    <datestamp>1986-07-12T15:00:00Z</datestamp>
    </header>
        <metadata>
    <article article-type="research-article" dtd-version="1.0" xml:lang="en" xmlns="https://jats.nlm.nih.gov/publishing/1.2/" xmlns:mml="http://www.w3.org/1998/Math/MathML" xmlns:xlink="http://www.w3.org/1999/xlink" xmlns:xsi="http://www.w3.org/2001/XMLSchema-instance">
        <front>
            <journal-meta>
                <journal-id journal-id-type="issn">0000-0000</journal-id>
                <journal-title-group>
                    <journal-title>Journal One</journal-title>
                </journal-title-group>
                <issn pub-type="epub">0000-0000</issn>
                <publisher>
                    <publisher-name></publisher-name>
                </publisher>
            </journal-meta>
            <article-meta>
                <article-id pub-id-type="publisher-id">1</article-id>
                <article-categories>
                    <subj-group>
                        <subject>Article</subject>
                    </subj-group>
                </article-categories>
                <title-group>
                    <article-title>A Test Article</article-title>
                </title-group>
                <contrib-group>
                    <contrib contrib-type="author">
                        <name>
                            <surname>User</surname>
                            <given-names>Author A</given-names>
                        </name>
                        <email>authoruser@martineve.com</email>
                        <xref ref-type="aff" rid="aff-1"/>
                    </contrib>
                </contrib-group>
                <aff id="aff-1">Author Department, Author institution</aff>
                <pub-date date-type="pub" iso-8601-date="1986-07-12" publication-format="electronic">
                    <day>12</day>
                    <month>07</month>
                    <year>1986</year>
                </pub-date>
                <volume seq="0">1</volume>
                <issue>1</issue>
                <issue-id>1</issue-id>
                <permissions>
                    <copyright-statement>Copyright: © 1986 The Author(s)</copyright-statement>
                    <copyright-year>1986</copyright-year>
                </permissions>
                <self-uri content-type="text/html" xlink:href="http://testserver/article/id/1/"/>
                <abstract>A Test article abstract</abstract>
            </article-meta>
        </front>
    </article>
        </metadata>
    </record>
    </GetRecord>
    </OAI-PMH>
"""

LIST_IDENTIFIERS_JATS = """
    <?xml version="1.0" encoding="UTF-8"?>
    <OAI-PMH xmlns="http://www.openarchives.org/OAI/2.0/"
    xmlns:xsi="http://www.w3.org/2001/XMLSchema-instance"
    xsi:schemaLocation="http://www.openarchives.org/OAI/2.0/
        http://www.openarchives.org/OAI/2.0/OAI-PMH.xsd">
    <responseDate>2012-01-14T00:00:00Z</responseDate>
    <request verb="ListIdentifiers" metadataPrefix="jats">http://testserver/api/oai/</request>
    <ListIdentifiers>
        <header>
    <identifier>oai:TST:id:1</identifier>
    <datestamp>1986-07-12T15:00:00Z</datestamp>
    </header>
    </ListIdentifiers>

    </OAI-PMH>
"""

JANEWAY_VERSION = get_janeway_version()

IDENTIFY_DATA_DC = """
<?xml version="1.0" encoding="UTF-8"?>
 <OAI-PMH xmlns="http://www.openarchives.org/OAI/2.0/"
  xmlns:xsi="http://www.w3.org/2001/XMLSchema-instance"
  xsi:schemaLocation="http://www.openarchives.org/OAI/2.0/
    http://www.openarchives.org/OAI/2.0/OAI-PMH.xsd">
 <responseDate>2012-01-14T00:00:00Z</responseDate>
  <request verb="Identify" metadataPrefix="oai_dc">http://testserver/api/oai/</request>

    <Identify>
        <repositoryName></repositoryName>
        <baseURL>http://testserver/api/oai/</baseURL>
        <protocolVersion>2.0</protocolVersion>
        <adminEmail>a@b.com</adminEmail>
        <earliestDatestamp>1986-07-12T15:00:00Z</earliestDatestamp>
        <deletedRecord>no</deletedRecord>
        <granularity>YYYY-MM-DDThh:mm:ssZ</granularity>
        <description>
            <toolkit
                    xmlns="http://oai.dlib.vt.edu/OAI/metadata/toolkit"
                    xsi:schemaLocation="http://oai.dlib.vt.edu/OAI/metadata/toolkit
                                        http://oai.dlib.vt.edu/OAI/metadata/toolkit.xsd">
                <title>Janeway</title>
                <author>
                    <name>Birkbeck, University of London</name>
                    <email>olh-tech@bbk.ac.uk</email>
                </author>
                <version>%s</version>
                <URL>http://janeway.systems/</URL>
            </toolkit>
        </description>
    </Identify>

</OAI-PMH>
"""%JANEWAY_VERSION

LIST_SETS_DATA_DC = """
<?xml version="1.0" encoding="UTF-8"?>
    <OAI-PMH xmlns="http://www.openarchives.org/OAI/2.0/"
    xmlns:xsi="http://www.w3.org/2001/XMLSchema-instance"
    xsi:schemaLocation="http://www.openarchives.org/OAI/2.0/
        http://www.openarchives.org/OAI/2.0/OAI-PMH.xsd">
    <responseDate>2012-01-14T00:00:00Z</responseDate>
    <request verb="ListSets" metadataPrefix="oai_dc">http://testserver/api/oai/</request>

        <ListSets>

                <set>
                    <setSpec>TST</setSpec>
                    <setName>Journal One</setName>
                </set>

                <set>
                    <setSpec>TST:issue:1</setSpec>
                    <setName>Volume 1 Issue 1 2022 Test Issue from Utils Testing Helpers</setName>
                </set>

                <set>
                    <setSpec>TST:issue:2</setSpec>
                    <setName>Volume 1 Issue 2 2022 Test Issue from Utils Testing Helpers</setName>
                </set>

                <set>
                    <setSpec>TST:section:1</setSpec>
                    <setName>Article</setName>
                </set>

        </ListSets>

    </OAI-PMH>
"""<|MERGE_RESOLUTION|>--- conflicted
+++ resolved
@@ -223,13 +223,10 @@
             f'{path}?{query_string}',
             SERVER_NAME="testserver"
         )
-<<<<<<< HEAD
-        self.assertEqual(str(response.rendered_content).split(), expected.split())
-=======
+
         result = str(response.rendered_content)
 
         self.assertEqual(result.split(), expected.split())
->>>>>>> a3455860
 
     @override_settings(URL_CONFIG="domain")
     def test_oai_resumption_token_decode(self):
@@ -255,13 +252,7 @@
     @override_settings(URL_CONFIG="domain")
     @freeze_time("1990-01-01")
     def test_oai_resumption_token_encode(self):
-<<<<<<< HEAD
-        ''' test_oai_resumption_token_encode: the resumption_token should
-        include an encoded query parameter '''
-        expected = {"custom-param": "custom-value"}
-        expected_encoded = urlencode(expected)
-        for _ in range(1, 102):
-=======
+
         custom_param = {"custom-param": "custom-value"}
         expected = {
             "metadataPrefix": "jats",
@@ -270,7 +261,7 @@
         }
         expected_encoded = urlencode(expected)
         for i in range(1, 102):
->>>>>>> a3455860
+
             helpers.create_submission(
                 journal_id=self.journal.pk,
                 stage=sm_models.STAGE_PUBLISHED,
