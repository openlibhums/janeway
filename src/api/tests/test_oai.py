--- conflicted
+++ resolved
@@ -176,11 +176,9 @@
     @override_settings(URL_CONFIG="domain")
     @freeze_time("2012-01-14")
     def test_list_identifiers_jats(self):
-<<<<<<< HEAD
         ''' test_list_identifiers_jats: The ListIdentifiers verb should return
         expected results when metadataPrefix is jats '''
-=======
->>>>>>> e73a466b
+
         expected = LIST_IDENTIFIERS_JATS
 
         path = reverse('OAI_list_records')
