from rest_framework import serializers

from core import models as core_models
from journal import models as journal_models
from submission import models as submission_models
from repository import models as repository_models


class LicenceSerializer(serializers.HyperlinkedModelSerializer):

    class Meta:
        model = submission_models.Licence
        fields = ('name', 'short_name', 'text', 'url')


class KeywordsSerializer(serializers.HyperlinkedModelSerializer):

    class Meta:
        model = submission_models.Keyword
        fields = ('word',)


class FrozenAuthorSerializer(serializers.HyperlinkedModelSerializer):

    class Meta:
        model = submission_models.FrozenAuthor
        fields = ('first_name', 'middle_name', 'last_name', 'name_suffix', 'institution', 'department', 'country')

    country = serializers.ReadOnlyField(
        read_only=True,
        source="country.name",
    )


class GalleySerializer(serializers.HyperlinkedModelSerializer):

    class Meta:
        model = core_models.Galley
        fields = ('label', 'type', 'path')


class ArticleSerializer(serializers.HyperlinkedModelSerializer):

    class Meta:
        model = submission_models.Article
        fields = ('pk', 'title', 'subtitle', 'abstract', 'language', 'license', 'keywords', 'section',
                  'is_remote', 'remote_url', 'frozenauthors', 'date_submitted', 'date_accepted',
                  'date_published', 'render_galley', 'galleys')

    license = LicenceSerializer()
    keywords = KeywordsSerializer(
        many=True,
        read_only=True,
    )
    section = serializers.ReadOnlyField(
        read_only=True,
        source='section.name'
    )
    frozenauthors = FrozenAuthorSerializer(
        many=True,
        source='frozenauthor_set',
    )
    render_galley = GalleySerializer(
        read_only=True,
    )
    galleys = GalleySerializer(
        source='galley_set',
        many=True
    )

class PreprintSubjectSerializer(serializers.HyperlinkedModelSerializer):

    class Meta:
        model = repository_models.Subject
        fields = ('name',)

class PreprintFileSerializer(serializers.ModelSerializer):

    class Meta:
        model = repository_models.PreprintFile
        fields = ('original_filename', 'mime_type', 'download_url',)

class PreprintSupplementaryFileSerializer(serializers.ModelSerializer):

    class Meta:
        model = repository_models.PreprintSupplementaryFile
        fields = ('url', 'label',)
class IssueSerializer(serializers.HyperlinkedModelSerializer):

    class Meta:
        model = journal_models.Issue
        fields = ('pk', 'volume', 'issue', 'issue_title', 'date', 'issue_type', 'issue_description',
                  'cover_image', 'large_image', 'articles')

    issue_type = serializers.ReadOnlyField(
        read_only=True,
        source="issue_type.code",
    )


class JournalSerializer(serializers.HyperlinkedModelSerializer):

    class Meta:
        model = journal_models.Journal
        fields = ('pk', 'code', 'name', 'publisher', 'issn', 'description', 'current_issue', 'default_cover_image',
                  'default_large_image', 'issues')

    issues = serializers.HyperlinkedRelatedField(
        many=True,
        source='issue_set',
        read_only=True,
        view_name='issue-detail',
    )


class RoleSerializer(serializers.HyperlinkedModelSerializer):

    class Meta:
        model = core_models.Role
        fields = ('pk', 'slug',)


class AccountSerializer(serializers.HyperlinkedModelSerializer):

    class Meta:
        model = core_models.Account
        fields = (
            'pk', 'email', 'first_name', 'middle_name', 'last_name',
            'salutation', 'orcid', 'is_active',
        )

class PreprintAccountSerializer(serializers.HyperlinkedModelSerializer):

    class Meta:
        model = core_models.Account
        fields = (
            'pk', 'first_name', 'middle_name', 'last_name',
            'salutation', 'orcid',
        )

class AccountRoleSerializer(serializers.ModelSerializer):

    class Meta:
        model = core_models.AccountRole
        fields = ('pk', 'journal', 'user', 'role')

<<<<<<< HEAD
    def create(self, validated_data):
        role = validated_data.get("role")

        if role.slug == 'reader':
            raise serializers.ValidationError({"role": "You cannot add a user as a reader via the API."})
        else:
            account_role = core_models.AccountRole.objects.create(**validated_data)
            return account_role

class RepositoryFieldAnswerSerializer(serializers.ModelSerializer):
    class Meta:
        model = repository_models.RepositoryFieldAnswer
        fields = ['pk', 'answer']

class PreprintSerializer(serializers.ModelSerializer):

    class Meta:
        model = repository_models.Preprint
        fields = ('pk', 'title', 'abstract', 'license', 'keywords', 
                  'date_submitted', 'date_accepted', 'date_published',
                  'doi', 'preprint_doi', 'authors', 'subject', 'files', 'supplementary_files')
        depth = 2

    authors = PreprintAccountSerializer(
        many=True,
        read_only=True,
    )
    license = LicenceSerializer()
    keywords = KeywordsSerializer(
        many=True,
        read_only=True,
    )
    subject = PreprintSubjectSerializer(
        many=True,
        read_only=True,
    )
    files = PreprintFileSerializer(
        source="preprintfile_set",
        many=True,
        read_only=True,
    )
    supplementary_files = PreprintSupplementaryFileSerializer(
        source="preprintsupplementaryfile_set",
        many=True,
        read_only=True,
    )
=======
    def validate(self, data):
        role = data.get("role")
        excluded_roles = ['journal-manager', 'reader']

        if role.slug in excluded_roles:
            raise serializers.ValidationError({"role": "You cannot add a user to that role via the API."})

        return data
>>>>>>> 77bec6d7
<|MERGE_RESOLUTION|>--- conflicted
+++ resolved
@@ -144,7 +144,6 @@
         model = core_models.AccountRole
         fields = ('pk', 'journal', 'user', 'role')
 
-<<<<<<< HEAD
     def create(self, validated_data):
         role = validated_data.get("role")
 
@@ -191,7 +190,6 @@
         many=True,
         read_only=True,
     )
-=======
     def validate(self, data):
         role = data.get("role")
         excluded_roles = ['journal-manager', 'reader']
@@ -199,5 +197,4 @@
         if role.slug in excluded_roles:
             raise serializers.ValidationError({"role": "You cannot add a user to that role via the API."})
 
-        return data
->>>>>>> 77bec6d7
+        return data