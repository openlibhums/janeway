__copyright__ = "Copyright 2017 Birkbeck, University of London"
__author__ = "Martin Paul Eve & Andy Byers"
__license__ = "AGPL v3"
__maintainer__ = "Birkbeck Centre for Technology and Publishing"

import json

from django.conf import settings
from django.contrib import messages
from django.contrib.admin.views.decorators import staff_member_required
from django.contrib.auth.decorators import login_required
from django.contrib.contenttypes.models import ContentType
from django.contrib.staticfiles.templatetags.staticfiles import static
from django.core.paginator import Paginator, EmptyPage, PageNotAnInteger
from django.urls import reverse
from django.db import IntegrityError
from django.db.models import Q, Count
from django.http import Http404, HttpResponse
from django.shortcuts import render, get_object_or_404, redirect
from django.utils import timezone
from django.utils.translation import ugettext_lazy as _
from django.views.decorators.csrf import csrf_exempt
from django.views.decorators.http import require_POST
from django.core.management import call_command

from cms import models as cms_models
from core import (
    files,
    models as core_models,
    plugin_loader,
    logic as core_logic,
)
from journal import logic, models, issue_forms, forms
from journal.logic import get_galley_content
from metrics.logic import store_article_access
from review import forms as review_forms
from security.decorators import article_stage_accepted_or_later_required, \
    article_stage_accepted_or_later_or_staff_required, article_exists, file_user_required, has_request, has_journal, \
    file_history_user_required, file_edit_user_required, production_user_or_editor_required, \
    editor_user_required, keyword_page_enabled
from submission import models as submission_models
from utils import models as utils_models, shared
from utils.logger import get_logger
from events import logic as event_logic

logger = get_logger(__name__)


@has_journal
def home(request):
    """ Renders a journal homepage.

    :param request: the request associated with this call
    :return: a rendered template of the journal homepage
    """
    issues_objects = models.Issue.objects.filter(journal=request.journal)
    sections = submission_models.Section.objects.filter(
        journal=request.journal,
    )

    homepage_elements, homepage_element_names = core_logic.get_homepage_elements(
        request,
    )

    template = 'journal/index.html'
    context = {
        'homepage_elements': homepage_elements,
        'issues': issues_objects,
        'sections': sections,
    }

    # call all registered plugin block hooks to get relevant contexts

    for hook in settings.PLUGIN_HOOKS.get('yield_homepage_element_context', []):
        if hook.get('name') in homepage_element_names:
            try:
                hook_module = plugin_loader.import_module(hook.get('module'))
                function = getattr(hook_module, hook.get('function'))
                element_context = function(request, homepage_elements)

                for k, v in element_context.items():
                    context[k] = v
            except utils_models.Plugin.DoesNotExist as e:
                if settings.DEBUG:
                    logger.debug(e)
                else:
                    pass

    return render(request, template, context)


@has_journal
def serve_journal_cover(request):
    """ Serves the cover image for this journal or, if not affiliated with a journal, serves the press logo.

    :param request: the request associated with this call
    :return: a streaming response of the retrieved image file
    """
    if not request.journal:
        # URL accessed from press site so serve press cover
        response = files.serve_press_cover(request, request.press.thumbnail_image)

        return response

    if not request.journal.thumbnail_image:
        logic.install_cover(request.journal, request)

    response = files.serve_journal_cover(request, request.journal.thumbnail_image)

    return response

@has_journal
def funder_articles(request, funder_id):
    """ Renders the list of articles in the journal.

        :param request: the request associated with this call
        :return: a rendered template of all articles
        """
    if request.POST and 'clear' in request.POST:
        return logic.unset_article_session_variables(request)

    sections = submission_models.Section.objects.language().fallbacks('en').filter(journal=request.journal,
                                                                                   is_filterable=True)
    page, show, filters, sort, redirect, active_filters = logic.handle_article_controls(request, sections)

    if redirect:
        return redirect

    pinned_articles = [pin.article for pin in models.PinnedArticle.objects.filter(
        journal=request.journal)]
    pinned_article_pks = [article.pk for article in pinned_articles]

    article_objects = submission_models.Article.objects.filter(journal=request.journal,
                                                               funders__fundref_id=funder_id,
                                                               date_published__lte=timezone.now(),
                                                               section__pk__in=filters).prefetch_related(
        'frozenauthor_set').order_by(sort).exclude(
        pk__in=pinned_article_pks)

    paginator = Paginator(article_objects, show)

    try:
        articles = paginator.page(page)
    except PageNotAnInteger:
        articles = paginator.page(1)
    except EmptyPage:
        articles = paginator.page(paginator.num_pages)

    template = 'journal/articles.html'
    context = {
        'pinned_articles': pinned_articles,
        'articles': articles,
        'sections': sections,
        'filters': filters,
        'sort': sort,
        'show': show,
        'active_filters': active_filters,
        'search_form': forms.SearchForm(),
    }
    return render(request, template, context)

@has_journal
def articles(request):
    """ Renders the list of articles in the journal.

    :param request: the request associated with this call
    :return: a rendered template of all articles
    """
    if request.POST and 'clear' in request.POST:
        return logic.unset_article_session_variables(request)

    sections = submission_models.Section.objects.language().fallbacks('en').filter(journal=request.journal,
                                                                                   is_filterable=True)
    page, show, filters, sort, redirect, active_filters = logic.handle_article_controls(request, sections)

    if redirect:
        return redirect

    pinned_articles = [pin.article for pin in models.PinnedArticle.objects.filter(
        journal=request.journal)]
    pinned_article_pks = [article.pk for article in pinned_articles]
<<<<<<< HEAD

    article_objects = submission_models.Article.objects.filter(journal=request.journal,
                                                               date_published__lte=timezone.now(),
                                                               section__pk__in=filters).prefetch_related(
=======
    article_objects = submission_models.Article.objects.filter(
        journal=request.journal,
        stage=submission_models.STAGE_PUBLISHED,
        date_published__lte=timezone.now(),
        section__pk__in=filters).prefetch_related(
>>>>>>> e6d3878f
        'frozenauthor_set').order_by(sort).exclude(
        pk__in=pinned_article_pks)

    paginator = Paginator(article_objects, show)

    try:
        articles = paginator.page(page)
    except PageNotAnInteger:
        articles = paginator.page(1)
    except EmptyPage:
        articles = paginator.page(paginator.num_pages)

    template = 'journal/articles.html'
    context = {
        'pinned_articles': pinned_articles,
        'articles': articles,
        'sections': sections,
        'filters': filters,
        'sort': sort,
        'show': show,
        'active_filters': active_filters,
        'search_form': forms.SearchForm(),
    }
    return render(request, template, context)


@has_journal
def issues(request):
    """ Renders the list of issues in the journal.

    :param request: the request associated with this call
    :return: a rendered template of all issues
    """
    issue_objects = models.Issue.objects.filter(
        journal=request.journal,
        issue_type__code='issue',
        date__lte=timezone.now(),
    )
    template = 'journal/issues.html'
    context = {
        'issues': issue_objects,
    }
    return render(request, template, context)


@has_journal
def current_issue(request, show_sidebar=True):
    """ Renders the current journal issue"""
    return issue(request, request.journal.current_issue_id, show_sidebar=show_sidebar)


@has_journal
def issue(request, issue_id, show_sidebar=True):
    """ Renders a specific issue/collection in the journal.

    It also returns all the other issues/collections in the journal
    for building a navigation menu
    :param request: the request associated with this call
    :param issue_id: the ID of the issue to render
    :param show_sidebar: whether or not to show the sidebar of issues
    :return: a rendered template of this issue
    """
    issue_object = get_object_or_404(
        models.Issue.objects.prefetch_related('editors'),
        pk=issue_id,
        journal=request.journal,
        date__lte=timezone.now(),
    )

    page = request.GET.get("page", 1)
    paginator = Paginator(issue_object.get_sorted_articles(), 50)

    try:
        articles = paginator.page(page)
    except PageNotAnInteger:
        articles = paginator.page(1)
    except EmptyPage:
        articles = paginator.page(paginator.num_pages)

    issue_objects = models.Issue.objects.filter(
        journal=request.journal,
        issue_type=issue_object.issue_type,
    )

    editors = models.IssueEditor.objects.filter(
        issue=issue_object,
    )

    template = 'journal/issue.html'
    context = {
        'issue': issue_object,
        'issues': issue_objects,
        'structure': issue_object.structure,  # for backwards compatibility
        'articles': articles,
        'editors': editors,
        'show_sidebar': show_sidebar,
    }

    return render(request, template, context)


@has_journal
def collections(request, issue_type_code="collection"):
    """
    Displays a list of collection Issues.
    :param request: request object
    :return: a rendered template of the collections
    """
    issue_type = get_object_or_404(
        models.IssueType,
        journal=request.journal,
        code=issue_type_code,
    )
    collections = models.Issue.objects.filter(
        journal=request.journal, issue_type=issue_type)

    template = 'journal/collections.html'
    context = {
        'collections': collections,
        'issue_type': issue_type,
    }

    return render(request, template, context)


@has_journal
def collection(request, collection_id, show_sidebar=True):
    """
    A proxy view for an issue of type `Collection`.
    :param request: request object
    :param collection_id: primary key of an Issue object
    :param show_sidebar: boolean
    :return: a rendered template
    """

    return issue(request, collection_id, show_sidebar)


@article_exists
@article_stage_accepted_or_later_required
def article(request, identifier_type, identifier):
    """ Renders an article.

    :param request: the request associated with this call
    :param identifier_type: the identifier type
    :param identifier: the identifier
    :return: a rendered template of the article
    """
    article_object = submission_models.Article.get_article(request.journal, identifier_type, identifier)

    content = None
    galleys = article_object.galley_set.all()

    # check if there is a galley file attached that needs rendering
    if article_object.stage == submission_models.STAGE_PUBLISHED:
        content = get_galley_content(article_object, galleys)
    else:
        article_object.abstract = "<p><strong>This is an accepted article with a DOI pre-assigned " \
                                  "that is not yet published.</strong></p>" + article_object.abstract

    if not article_object.large_image_file or article_object.large_image_file.uuid_filename == '':
        article_object.large_image_file = core_models.File()
        # assign the default image with a hacky patch
        # TODO: this should be set to a journal-wide setting
        article_object.large_image_file.uuid_filename = "carousel1.png"
        article_object.large_image_file.is_remote = True

    if article_object.is_published:
        store_article_access(request, article_object, 'view')

    template = 'journal/article.html'
    context = {
        'article': article_object,
        'galleys': galleys,
        'identifier_type': identifier_type,
        'identifier': identifier,
        'article_content': content,
    }

    return render(request, template, context)


@article_exists
@article_stage_accepted_or_later_required
def print_article(request, identifier_type, identifier):
    """ Renders an article.

    :param request: the request associated with this call
    :param identifier_type: the identifier type
    :param identifier: the identifier
    :return: a rendered template of the article
    """
    article_object = submission_models.Article.get_article(request.journal, identifier_type, identifier)

    content = None
    galleys = article_object.galley_set.all()

    # check if there is a galley file attached that needs rendering
    if article_object.stage == submission_models.STAGE_PUBLISHED:
        content = get_galley_content(article_object, galleys)
    else:
        article_object.abstract = "This is an accepted article with a DOI pre-assigned that is not yet published."

    if not article_object.large_image_file or article_object.large_image_file.uuid_filename == '':
        article_object.large_image_file = core_models.File()
        # assign the default image with a hacky patch
        # TODO: this should be set to a journal-wide setting
        article_object.large_image_file.uuid_filename = "carousel1.png"
        article_object.large_image_file.is_remote = True

    store_article_access(request, article_object, 'view')

    template = 'journal/print.html'
    context = {
        'article': article_object,
        'galleys': galleys,
        'identifier_type': identifier_type,
        'identifier': identifier,
        'article_content': content
    }

    return render(request, template, context)


@has_journal
@keyword_page_enabled
def keywords(request):
    """
    Renders a list of keywords
    :param request: HttpRequest object
    :return: a rendered template
    """
    keywords = request.journal.article_keywords()

    template = 'journal/keywords.html'
    context = {
        'keywords': keywords,
    }

    return render(request, template, context)


@has_journal
@keyword_page_enabled
def keyword(request, keyword_id):
    """
    Displays a list of articles that use a given keyword.
    :param request: HttpRequest object
    :param keyword_id: Keyword object PK
    :return: a rendered template
    """
    keyword = get_object_or_404(submission_models.Keyword, pk=keyword_id)
    articles =  request.journal.published_articles.filter(
        keywords__pk=keyword.pk,
    )

    template = 'journal/keyword.html'
    context = {
        'keyword': keyword,
        'articles': articles,
    }

    return render(request, template, context)


@staff_member_required
@has_journal
@article_exists
def edit_article(request, identifier_type, identifier):
    """ Renders the page to edit an article. Note that security enforcement on this view is handled in the submission
    views. All this function does is to redirect to the 'submit_info' view with any identifiers translated to a PK.

    :param request: the request associated with this call
    :param identifier_type: the identifier type
    :param identifier: the identifier
    :return: a rendered template to edit the article
    """
    article_object = submission_models.Article.get_article(request.journal, identifier_type, identifier)

    return redirect(reverse('submit_info', kwargs={'article_id': article_object.pk}))


def download_galley(request, article_id, galley_id):
    """ Serves a galley file for an article

    :param request: an HttpRequest object
    :param article_id: an Article object PK
    :param galley_id: an Galley object PK
    :return: a streaming response of the requested file or a 404.
    """
    article = get_object_or_404(submission_models.Article.allarticles,
                                pk=article_id,
                                journal=request.journal,
                                date_published__lte=timezone.now(),
                                stage__in=submission_models.PUBLISHED_STAGES)
    galley = get_object_or_404(core_models.Galley, pk=galley_id)

    embed = request.GET.get('embed', False)

    if not embed == 'True':
        store_article_access(
            request,
            article,
            'download',
            galley_type=galley.type,
        )
    return files.serve_file(request, galley.file, article, public=True)


def view_galley(request, article_id, galley_id):
    """
    Serves a PDF article to the browser.

    :param request: HttpRequest object
    :param article_id: an Article object PK
    :param galley_id: a Galley object PK
    :return: an HttpResponse with a PDF attachment
    """
    article_to_serve = get_object_or_404(
        submission_models.Article.allarticles,
        pk=article_id,
        journal=request.journal,
        date_published__lte=timezone.now(),
        stage__in=submission_models.PUBLISHED_STAGES
    )
    galley = get_object_or_404(
        core_models.Galley,
        pk=galley_id,
        article=article_to_serve,
        file__mime_type='application/pdf'
    )

    store_article_access(
        request,
        article_to_serve,
        'view',
        galley_type=galley.type
    )

    return files.serve_pdf_galley_to_browser(
        request,
        galley.file,
        article_to_serve
    )


@has_request
@article_stage_accepted_or_later_or_staff_required
@file_user_required
def serve_article_file(request, identifier_type, identifier, file_id):
    """ Serves an article file.

    :param request: the request associated with this call
    :param identifier_type: the identifier type for the article
    :param identifier: the identifier for the article
    :param file_id: the file ID to serve
    :return: a streaming response of the requested file or 404
    """

    if not request.journal and request.site_type.code == 'press':
        article_object = submission_models.Article.get_press_article(
            request.press,
            identifier_type,
            identifier,
        )
    else:
        article_object = submission_models.Article.get_article(
            request.journal,
            identifier_type,
            identifier,
        )

    try:
        if file_id != "None":
            file_object = get_object_or_404(core_models.File, pk=file_id)
            return files.serve_file(request, file_object, article_object)
        else:
            raise Http404
    except Http404:
        if file_id != "None":
            raise Http404

        # if we are here then the carousel is requesting an image for an article that doesn't exist
        # return a default image instead

        return redirect(static('common/img/default_carousel/carousel1.png'))


@login_required
@article_exists
@file_edit_user_required
def replace_article_file(request, identifier_type, identifier, file_id):
    """ Renders the page to replace an article file

    :param request: the request associated with this call
    :param identifier_type: the identifier type for the article
    :param identifier: the identifier for the article
    :param file_id: the file ID to replace
    :return: a rendered template to replace the file
    """
    article_to_replace = submission_models.Article.get_article(request.journal, identifier_type, identifier)
    file_to_replace = get_object_or_404(core_models.File, pk=file_id)

    error = None

    if request.GET.get('delete', False):
        file_delete(request, article_to_replace.pk, file_to_replace.pk)
        return redirect(reverse('submit_files', kwargs={'article_id': article_to_replace.id}))

    if request.POST:

        if 'replacement' in request.POST and request.FILES:
            uploaded_file = request.FILES.get('replacement-file')
            files.overwrite_file(
                    uploaded_file,
                    file_to_replace,
                    ('articles', article_to_replace.pk),
            )
        elif not request.FILES and 'back' not in request.POST:
            messages.add_message(
                request,
                messages.WARNING,
                'No file uploaded',
            )

            url = '{url}?return={get}'.format(
                url=reverse('article_file_replace',
                            kwargs={'identifier_type': 'id',
                                    'identifier': article_to_replace.pk,
                                    'file_id': file_to_replace.pk}
                            ),
                get=request.GET.get('return', ''),
            )

            return redirect(url)

        return redirect(request.GET.get('return', reverse('core_dashboard')))

    template = "journal/replace_file.html"
    context = {
        'article': article_to_replace,
        'old_file': file_to_replace,
        'error': error,
    }

    return render(request, template, context)


@login_required
@article_exists
@file_edit_user_required
def file_reinstate(request, article_id, file_id, file_history_id):
    """ Replaces a file with an older version of itself

    :param request: the request associated with this call
    :param article_id: the article on which to replace the file
    :param file_id: the file ID to replace
    :param file_history_id: the file history object to reinstate
    :return: a redirect to the contents of the GET parameter 'return'
    """
    current_file = get_object_or_404(core_models.File, pk=file_id)
    file_history = get_object_or_404(core_models.FileHistory, pk=file_history_id)

    files.reinstate_historic_file(article, current_file, file_history)

    return redirect(request.GET['return'])


@login_required
@file_edit_user_required
def submit_files_info(request, article_id, file_id):
    """ Renders a template to submit information about a file.

    :param request: the request associated with this call
    :param article_id: the ID of the associated article
    :param file_id: the file ID for which to submit information
    :return: a rendered template to submit file information
    """
    article_object = get_object_or_404(submission_models.Article.allarticlesd, pk=article_id)
    file_object = get_object_or_404(core_models.File, pk=file_id)

    form = review_forms.ReplacementFileDetails(instance=file_object)

    if request.POST:
        form = review_forms.ReplacementFileDetails(request.POST, instance=file_object)
        if form.is_valid():
            form.save()
            # TODO: this needs a better redirect
            return redirect(reverse('kanban'))

    template = "review/submit_replacement_files_info.html"
    context = {
        'article': article_object,
        'file': file_object,
        'form': form,
    }

    return render(request, template, context)


@login_required
@file_history_user_required
def file_history(request, article_id, file_id):
    """ Renders a template to show the history of a file.

    :param request: the request associated with this call
    :param article_id: the ID of the associated article
    :param file_id: the file ID for which to view the history
    :return: a rendered template showing the file history
    """

    if request.POST:
        return redirect(request.GET['return'])

    article_object = get_object_or_404(submission_models.Article.allarticles, pk=article_id)
    file_object = get_object_or_404(core_models.File, pk=file_id)

    template = "journal/file_history.html"
    context = {
        'article': article_object,
        'file': file_object,
    }

    return render(request, template, context)


@editor_user_required
def issue_file_history(request, issue_id):
    """ Returns the file history of a given Issue Galley file

    """
    # TODO: Combine with `file_history` above, disabled until GH #865
    raise Http404
    issue_galley = get_object_or_404(models.IssueGalley, issue__pk=issue_id)
    file_object = issue_galley.file

    template = "journal/file_history.html"
    context = {
        'article': None,
        'file': file_object,
    }

    return render(request, template, context)


@login_required
@file_edit_user_required
def file_delete(request, article_id, file_id):
    """ Renders a template to delete a file.

    :param request: the request associated with this call
    :param article_id: the ID of the associated articled
    :param file_id: the file ID for which to view the history
    :return: a redirect to the URL at the GET parameter 'return'
    """
    article_object = get_object_or_404(submission_models.Article.allarticles, pk=article_id)
    file_object = get_object_or_404(core_models.File, pk=file_id)

    file_object.delete()

    return redirect(request.GET['return'])


@file_user_required
@production_user_or_editor_required
def article_file_make_galley(request, article_id, file_id):
    """ Copies a file to be a publicly available galley

    :param request: the request associated with this call
    :param article_id: the ID of the associated articled
    :param file_id: the file ID for which to view the history
    :return: a redirect to the URL at the GET parameter 'return'
    """
    article_object = get_object_or_404(submission_models.Article.allarticles, pk=article_id)
    file_object = get_object_or_404(core_models.File, pk=file_id)

    logic.create_galley_from_file(file_object, article_object, owner=request.user)

    return redirect(request.GET['return'])


def identifier_figure(request, identifier_type, identifier, file_name):
    """
    Returns a galley figure from identifier.
    :param request: HttpRequest object
    :param identifier_type: Identifier type string
    :param identifier: An Identifier
    :param file_name: a File object name
    :return: a streaming file reponse
    """
    figure_article = submission_models.Article.get_article(
        request.journal,
        identifier_type,
        identifier
    )

    if not figure_article:
        raise Http404

    article_galleys = figure_article.galley_set.all()

    galley = logic.get_best_galley(figure_article, article_galleys)

    if not galley:
        raise Http404

    figure = get_object_or_404(galley.images, original_filename=file_name)

    return files.serve_file(request, figure, figure_article)


def article_figure(request, article_id, galley_id, file_name):
    """ Returns a galley article figure

    :param request: an HttpRequest object
    :param article_id: an Article object PK
    :param galley_id: an Galley object PK
    :param file_name: an File object name
    :return: a streaming file response or a 404 if not found
    """
    figure_article = get_object_or_404(submission_models.Article, pk=article_id)
    galley = get_object_or_404(core_models.Galley, pk=galley_id, article=figure_article)
    figure = get_object_or_404(galley.images, original_filename=file_name)

    return files.serve_file(request, figure, figure_article)


@editor_user_required
def publish(request):
    """
    Displays a list of articles in pre publication for the current journal
    :param request: django request object
    :return: contextualised django object
    """
    articles = submission_models.Article.objects.filter(
        stage=submission_models.STAGE_READY_FOR_PUBLICATION,
        journal=request.journal,
    )

    template = 'journal/publish.html'
    context = {
        'articles': articles,
    }

    return render(request, template, context)


@editor_user_required
def publish_article(request, article_id):
    """
    View allows user to set an article for publication
    :param request: request object
    :param article_id: Article PK
    :return: contextualised django template
    """
    article = get_object_or_404(
        submission_models.Article,
        Q(stage=submission_models.STAGE_READY_FOR_PUBLICATION) |
        Q(stage=submission_models.STAGE_PUBLISHED),
        pk=article_id,
        journal=request.journal,
    )
    models.FixedPubCheckItems.objects.get_or_create(article=article)

    doi_data, doi = logic.get_doi_data(article)
    issues = request.journal.issues()
    new_issue_form = issue_forms.NewIssue(journal=article.journal)
    modal = request.GET.get('m', None)
    pubdate_errors = []

    if request.POST:
        if 'assign_issue' in request.POST:
            try:
                logic.handle_assign_issue(request, article, issues)
            except IntegrityError as integrity_error:
                if not article.section:
                    messages.add_message(
                        request,
                        messages.ERROR,
                        'Your article must have a section assigned.',
                    )
                else:
                    raise integrity_error

            return redirect(
                '{0}?m=issue'.format(
                    reverse(
                        'publish_article', 
                        kwargs={'article_id': article.pk},
                    )
                )
            )

        if 'unassign_issue' in request.POST:
            logic.handle_unassign_issue(request, article, issues)
            return redirect(
                '{0}?m=issue'.format(
                    reverse(
                        'publish_article', 
                        kwargs={'article_id': article.pk},
                    )
                )
            )

        if 'new_issue' in request.POST:
            new_issue_form, modal, new_issue = logic.handle_new_issue(request)
            if new_issue:
                return redirect(
                    '{0}?m=issue'.format(
                        reverse(
                            'publish_article',
                             kwargs={'article_id': article.pk},
                        )
                    )
                )

        if 'pubdate' in request.POST:
            date_set, pubdate_errors = logic.handle_set_pubdate(
                request, 
                article,
            )
            if not pubdate_errors:
                return redirect(
                    reverse(
                        'publish_article',
                        kwargs={'article_id': article.pk},
                    )
                )
            else:
                modal = 'pubdate'

        if 'author' in request.POST:
            logic.notify_author(request, article)
            return redirect(
                reverse(
                    'publish_article',
                    kwargs={'article_id': article.pk},
                )
            )

        if 'galley' in request.POST:
            logic.set_render_galley(request, article)
            return redirect(
                reverse(
                    'publish_article', 
                    kwargs={'article_id': article.pk},
                )
            )

        if 'image' in request.POST or 'delete_image' in request.POST:
            logic.set_article_image(request, article)
            shared.clear_cache()
            return redirect(
                "{0}{1}".format(
                    reverse(
                        'publish_article', 
                        kwargs={'article_id': article.pk},
                    ),
                    "?m=article_image",
                )
            )

        if 'publish' in request.POST:
            article.stage = submission_models.STAGE_PUBLISHED
            article.snapshot_authors(article)
            article.close_core_workflow_objects()

            if not article.date_published:
                article.date_published = timezone.now()

            article.save()

            # Fire publication event
            kwargs = {'article': article,
                      'request': request}
            event_logic.Events.raise_event(
                event_logic.Events.ON_ARTICLE_PUBLISHED,
                task_object=article,
                **kwargs,
            )

            # Attempt to register xref DOI
            for identifier in article.identifier_set.all():
                if identifier.id_type == 'doi':
                    status, error = identifier.register()
                    messages.add_message(
                        request,
                        messages.INFO if not error else messages.ERROR,
                        status
                    )

            messages.add_message(
                request,
                messages.SUCCESS,
                'Article set for publication.',
            )

            # clear the cache
            shared.clear_cache()

            if request.journal.element_in_workflow(
                element_name='prepublication',
            ):
                workflow_kwargs = {'handshake_url': 'publish',
                                   'request': request,
                                   'article': article,
                                   'switch_stage': True}
                return event_logic.Events.raise_event(
                    event_logic.Events.ON_WORKFLOW_ELEMENT_COMPLETE,
                    task_object=article,
                    **workflow_kwargs,
                )

        return redirect(
            reverse(
                'publish_article',
                kwargs={'article_id': article.pk},
            )
        )

    template = 'journal/publish_article.html'
    context = {
        'article': article,
        'doi_data': doi_data,
        'doi': doi,
        'issues': issues,
        'new_issue_form': new_issue_form,
        'modal': modal,
        'pubdate_errors': pubdate_errors,
        'notify_author_text': logic.get_notify_author_text(request, article)
    }

    return render(request, template, context)


@require_POST
@editor_user_required
def publish_article_check(request, article_id):
    """
    A POST only view that updates checklist items on the prepublication page.
    :param request: HttpRequest object
    :param article_id: Artcle object PK
    :return: HttpResponse object
    """
    article = get_object_or_404(submission_models.Article,
                                Q(stage=submission_models.STAGE_READY_FOR_PUBLICATION) |
                                Q(stage=submission_models.STAGE_PUBLISHED),
                                pk=article_id)

    task_type = request.POST.get('task_type')
    id = request.POST.get('id')
    value = True if int(request.POST.get('value')) == 1 else False

    if not task_type or not id:
        return HttpResponse(json.dumps({'error': 'no data supplied'}), content_type="application/json")

    if task_type == 'fixed':
        update_dict = {id: value}
        for k, v in update_dict.items():
            setattr(article.fixedpubcheckitems, k, v)
        article.fixedpubcheckitems.save()

        return HttpResponse(json.dumps({'action': 'ok', 'id': value}), content_type="application/json")

    else:
        item_to_update = get_object_or_404(models.PrePublicationChecklistItem, pk=id, article=article)
        item_to_update.completed = True if int(request.POST.get('value')) == 1 else False
        item_to_update.completed_by = request.user
        item_to_update.completed_on = timezone.now()
        item_to_update.save()
        return HttpResponse(json.dumps({'action': 'ok', 'id': value}), content_type="application/json")


@editor_user_required
def manage_issues(request, issue_id=None, event=None):
    """
    Displays a list of Issue objects, allows them to be sorted and viewed.
    :param request: HttpRequest object
    :param issue_id: Issue object PJ
    :param event: string, 'issue', 'delete' or 'remove'
    :return: HttpResponse object or HttpRedirect if POSTed
    """
    from core.logic import resize_and_crop
    issue_list = models.Issue.objects.filter(journal=request.journal)
    issue, modal, form, galley_form = None, None, issue_forms.NewIssue(journal=request.journal), None

    if issue_id:
        issue = get_object_or_404(models.Issue, pk=issue_id)
        form = issue_forms.NewIssue(instance=issue, journal=issue.journal)
        galley_form = issue_forms.IssueGalleyForm()
        if event == 'edit':
            modal = 'issue'
        if event == 'delete':
            modal = 'deleteme'
        if event == 'remove':
            article_id = request.GET.get('article')
            article = get_object_or_404(submission_models.Article, pk=article_id, pk__in=issue.article_pks)
            issue.articles.remove(article)
            return redirect(reverse('manage_issues_id', kwargs={'issue_id': issue.pk}))

    if request.POST:
        if 'make_current' in request.POST:
            issue = models.Issue.objects.get(id=request.POST['make_current'])
            request.journal.current_issue = issue
            request.journal.save()
            issue = None
            return redirect(reverse('manage_issues'))

        if 'delete_issue' in request.POST:
            issue.delete()
            return redirect(reverse('manage_issues'))

        if 'sort' in request.POST:
            logic.sort_issues(request, issue_list)
            return redirect(reverse('manage_issues'))

        if issue:
            form = issue_forms.NewIssue(request.POST, request.FILES, instance=issue, journal=request.journal)
        else:
            form = issue_forms.NewIssue(request.POST, request.FILES, journal=request.journal)

        if form.is_valid():
            save_issue = form.save(commit=False)
            save_issue.journal = request.journal
            save_issue.save()
            if request.FILES and save_issue.large_image:
                resize_and_crop(save_issue.large_image.path, [750, 324])
            if issue:
                return redirect(reverse('manage_issues_id', kwargs={'issue_id': issue.pk}))
            else:
                return redirect(reverse('manage_issues'))
        else:
            modal = 'issue'

    template = 'journal/manage/issues.html'
    context = {
        'issues': issue_list if not issue else [issue],
        'issue': issue,
        'form': form,
        'modal': modal,
        'galley_form': galley_form,
        'articles': issue.get_sorted_articles(published_only=False) if issue else None,
    }

    return render(request, template, context)


@has_journal
@editor_user_required
def manage_issue_display(request):
    """
    Allows an Editor to change the way issue titles are displayed.
    :param request: HttpRequest
    :return: HttpResponse or HttpRedirect
    """
    issue_display_form = forms.IssueDisplayForm(instance=request.journal)

    if request.POST:
        issue_display_form = forms.IssueDisplayForm(
            request.POST,
            instance=request.journal,
        )

        if issue_display_form.is_valid():
            issue_display_form.save()
            return redirect(
                reverse(
                    'manage_issue_display',
                )
            )

    template = 'journal/manage/issue_display.html'
    context = {
        'issue_display_form': issue_display_form,
    }

    return render(request, template, context)


@editor_user_required
def issue_galley(request, issue_id, delete=False):
    issue = get_object_or_404(models.Issue, pk=issue_id)

    if request.method == 'POST':
        form = issue_forms.IssueGalleyForm(request.POST, request.FILES)
        if 'delete' in request.POST:
            issue_galley = get_object_or_404(models.IssueGalley, issue=issue)
            issue_galley.delete()
            messages.info(request, "Issue Galley Deleted")
        elif form.is_valid():
            uploaded_file = request.FILES["file"]
            try:
                issue_galley = models.IssueGalley.objects.get(issue=issue)
                issue_galley.replace_file(uploaded_file)
            except models.IssueGalley.DoesNotExist:
                file_obj = files.save_file(
                    request,
                    uploaded_file,
                    label=issue.issue_title,
                    public=False,
                    path_parts=(models.IssueGalley.FILES_PATH, issue.pk),
                )
                models.IssueGalley.objects.create(
                    file=file_obj,
                    issue=issue,
                )

            messages.info(request, "Issue Galley Uploaded")
        elif form.errors:
            messages.error(
                    request,
                    "\n".join(field.errors.as_text() for field in form)
         )

    return redirect(reverse('manage_issues_id', kwargs={'issue_id': issue.pk}))


@editor_user_required
def sort_issue_sections(request, issue_id):
    issue = get_object_or_404(models.Issue, pk=issue_id, journal=request.journal)
    sections = issue.all_sections

    if request.POST:
        if 'up' in request.POST:
            section_id = request.POST.get('up')
            section_to_move_up = get_object_or_404(submission_models.Section, pk=section_id, journal=request.journal)

            if section_to_move_up != issue.first_section:
                section_to_move_up_index = sections.index(section_to_move_up)
                section_to_move_down = sections[section_to_move_up_index - 1]

                section_to_move_up_ordering, c = models.SectionOrdering.objects.get_or_create(
                    issue=issue,
                    section=section_to_move_up)
                section_to_move_down_ordering, c = models.SectionOrdering.objects.get_or_create(
                    issue=issue,
                    section=section_to_move_down)

                section_to_move_up_ordering.order = section_to_move_up_index - 1
                section_to_move_down_ordering.order = section_to_move_up_index

                section_to_move_up_ordering.save()
                section_to_move_down_ordering.save()
            else:
                messages.add_message(request, messages.WARNING, 'You cannot move the first section up the order list')

        elif 'down' in request.POST:
            section_id = request.POST.get('down')
            section_to_move_down = get_object_or_404(submission_models.Section, pk=section_id, journal=request.journal)

            if section_to_move_down != issue.last_section:
                section_to_move_down_index = sections.index(section_to_move_down)
                section_to_move_up = sections[section_to_move_down_index + 1]

                section_to_move_up_ordering, c = models.SectionOrdering.objects.get_or_create(
                    issue=issue,
                    section=section_to_move_up)
                section_to_move_down_ordering, c = models.SectionOrdering.objects.get_or_create(
                    issue=issue,
                    section=section_to_move_down)

                section_to_move_up_ordering.order = section_to_move_down_index
                section_to_move_down_ordering.order = section_to_move_down_index + 1

                section_to_move_up_ordering.save()
                section_to_move_down_ordering.save()

            else:
                messages.add_message(request, messages.WARNING, 'You cannot move the last section down the order list')

    else:
        messages.add_message(request, messages.WARNING, 'This page accepts post requests only.')
    return redirect(reverse('manage_issues_id', kwargs={'issue_id': issue.pk}))


@editor_user_required
def issue_add_article(request, issue_id):
    """
    Allows an editor to add an article to an issue.
    :param request: django request object
    :param issue_id: PK of an Issue object
    :return: a contextualised django template
    """

    issue = get_object_or_404(models.Issue, pk=issue_id, journal=request.journal)
    articles = submission_models.Article.objects.filter(
            journal=request.journal,
    ).exclude(
        Q(pk__in=issue.article_pks) | Q(stage=submission_models.STAGE_REJECTED)
    )

    if request.POST.get('article'):
        article_id = request.POST.get('article')
        article = get_object_or_404(submission_models.Article, pk=article_id, journal=request.journal)

        if not article.section:
            messages.add_message(request, messages.WARNING, 'Articles without a section cannot be added to an issue.')
            return redirect(reverse('issue_add_article', kwargs={'issue_id': issue.pk}))
        else:
            issue.articles.add(article)
        return redirect(reverse('manage_issues_id', kwargs={'issue_id': issue.pk}))

    template = 'journal/manage/issue_add_article.html'
    context = {
        'issue': issue,
        'articles': articles,
    }

    return render(request, template, context)


@editor_user_required
def add_guest_editor(request, issue_id):
    """
    Allows an editor to add a guest editor to an issue.
    :param request: django request object
    :param issue_id: PK of an Issue object
    :return: a contextualised django template
    """
    issue = get_object_or_404(
        models.Issue,
        pk=issue_id,
        journal=request.journal,
    )

    current_editors = issue.editors.all()
    users = logic.potential_issue_editors(request.journal, current_editors)

    if request.POST:
        if 'user' in request.POST:
            user_id = request.POST.get('user')
            role = request.POST.get('role')

            user = get_object_or_404(core_models.Account, pk=user_id)

            if user in current_editors:
                messages.add_message(
                    request,
                    messages.WARNING,
                    'User is already a guest editor.',
                )
            elif user not in users:
                messages.add_message(
                    request,
                    messages.WARNING,
                    'This user is not a member of this journal.',
                )
            else:
                models.IssueEditor.objects.create(
                    issue=issue,
                    account=user,
                    role=role,
                )

            return redirect(
                reverse(
                    'manage_add_guest_editor',
                    kwargs={'issue_id': issue.pk}
                )
            )

    template = 'journal/manage/add_guest_editor.html'
    context = {
        'issue': issue,
        'users': users,
        'editors': models.IssueEditor.objects.filter(issue=issue),
    }

    return render(request, template, context)


@editor_user_required
@require_POST
def remove_issue_editor(request, issue_id):
    issue = get_object_or_404(
        models.Issue,
        pk=issue_id,
        journal=request.journal,
    )

    if 'user_remove' in request.POST:
        issue_editor_id = request.POST.get('user_remove', 0)

        if issue_editor_id:
            try:
                models.IssueEditor.objects.get(
                    pk=issue_editor_id,
                ).delete()
                messages.add_message(
                    request,
                    messages.SUCCESS,
                    'Editor removed from Issue.',
                )
            except models.IssueEditor.DoesNotExist:
                messages.add_message(
                    request,
                    messages.WARNING,
                    'Issue Editor not found.',
                )
        else:
            messages.add_message(
                request,
                messages.WARNING,
                'No Issue Editor ID supplied.',
            )

    return redirect(
        reverse(
            'manage_add_guest_editor',
            kwargs={'issue_id': issue.pk},
        )
    )


@csrf_exempt
@editor_user_required
def issue_order(request):
    """
    Takes a list of issue ids and updates their ordering.
    :param request: django request object
    :return: a message
    """

    issues = models.Issue.objects.filter(journal=request.journal)

    if request.POST:
        ids = [int(_id) for _id in request.POST.getlist('issues[]')]

        for issue in issues:
            order = ids.index(issue.pk)
            issue.order = order
            issue.save()

    return HttpResponse('Thanks')


@csrf_exempt
@editor_user_required
def issue_article_order(request, issue_id=None):
    """
    Takes a list if IDs and re-orders an issue's articles.
    :param request: django request object
    :param issue_id: PK of an Issue object
    :return: An ok or error message.
    """

    issue = get_object_or_404(models.Issue, pk=issue_id, journal=request.journal)
    if request.POST:
        ids = request.POST.getlist('articles[]')
        ids = [int(_id) for _id in ids]
        section = get_object_or_404(submission_models.Article, pk=ids[0], journal=request.journal).section

        for article in issue.structure().get(section):
            order = ids.index(article.id)
            article_issue_order, created = models.ArticleOrdering.objects.get_or_create(issue=issue,
                                                                                        article=article,
                                                                                        defaults={'order': order,
                                                                                                  'section': section})
            if not created:
                article_issue_order.order = order
                article_issue_order.section = section
                article_issue_order.save()

    return HttpResponse('Thanks')


@editor_user_required
def manage_archive(request):
    """
    Allows the editor to view information about an article that has been published already.
    :param request: request object
    :return: contextualised django template
    """
    published_articles = submission_models.Article.objects.filter(
        journal=request.journal,
        stage=submission_models.STAGE_PUBLISHED
    ).order_by(
        '-date_published'
    )
    rejected_articles = submission_models.Article.objects.filter(
        journal=request.journal,
        stage=submission_models.STAGE_REJECTED
    ).order_by(
        '-date_declined'
    )

    template = 'journal/manage/archive.html'
    context = {
        'published_articles': published_articles,
        'rejected_articles': rejected_articles,
    }

    return render(request, template, context)


@editor_user_required
def manage_archive_article(request, article_id):
    """
    Allows an editor to edit a previously published article.
    :param request: HttpRequest object
    :param article_id: Article object PK
    :return: HttpResponse or HttpRedirect if Posted
    """
    from production import logic as production_logic
    from identifiers import models as identifier_models
    from submission import forms as submission_forms

    article = get_object_or_404(submission_models.Article, pk=article_id)
    galleys = production_logic.get_all_galleys(article)
    identifiers = identifier_models.Identifier.objects.filter(article=article)

    if request.POST:

        if 'file' in request.FILES:
            label = request.POST.get('label')
            for uploaded_file in request.FILES.getlist('file'):
                try:
                    production_logic.save_galley(
                        article,
                        request,
                        uploaded_file,
                        True,
                        label=label,
                    )
                except UnicodeDecodeError:
                    messages.add_message(
                        request,
                        messages.ERROR,
                        "Uploaded file is not UTF-8 encoded",
                    )

        if 'delete_note' in request.POST:
            note_id = int(request.POST['delete_note'])
            publisher_note = submission_models.PublisherNote.objects.get(pk=note_id)
            publisher_note.delete()

        if 'add_publisher_note' in request.POST:
            pn = submission_models.PublisherNote()
            pn.creator = request.user
            pn.sequence = 0
            pn_form = submission_forms.PublisherNoteForm(data=request.POST, instance=pn)
            pn_form.save()

            article.publisher_notes.add(pn)
            article.save()

        if 'save_publisher_note' in request.POST:
            note_id = int(request.POST['save_publisher_note'])
            pn = submission_models.PublisherNote.objects.get(pk=note_id)
            pn_form = submission_forms.PublisherNoteForm(data=request.POST, instance=pn)
            pn_form.save()

        return redirect(reverse('manage_archive_article', kwargs={'article_id': article.pk}))

    newnote_form = submission_forms.PublisherNoteForm()

    note_forms = []

    for publisher_note in article.publisher_notes.all():
        note_form = submission_forms.PublisherNoteForm(instance=publisher_note)
        note_forms.append(note_form)

    template = 'journal/manage/archive_article.html'
    context = {
        'article': article,
        'galleys': galleys,
        'identifiers': identifiers,
        'newnote_form': newnote_form,
        'note_forms': note_forms
    }

    return render(request, template, context)


@editor_user_required
def publication_schedule(request):
    """
    Displays a list of articles that have been set for publication but are not yet published.
    :param request: HttpRequest object
    :return: HttpReponse
    """
    article_list = submission_models.Article.objects.filter(journal=request.journal,
                                                            date_published__gte=timezone.now())

    template = 'journal/manage/publication_schedule.html'
    context = {
        'articles': article_list,
    }

    return render(request, template, context)


@login_required
def become_reviewer(request):
    """
    If a user is signed in and not a reviewer, lets them become one, otherwsie asks them to login/tells them they
    are already a reviewer
    :param request: django request object
    :return: a contextualised django template
    """

    # The user needs to login before we can do anything else
    code = 'not-logged-in'
    message = _('You must login before you can become a reviewer. Click the button below to login.')

    if request.user and request.user.is_authenticated() and not request.user.is_reviewer(request):
        # We have a user, they are logged in and not yet a reviewer
        code = 'not-reviewer'
        message = _('You are not yet a reviewer for this journal. Click the button below to become a reviewer.')

    elif request.user and request.user.is_authenticated() and request.user.is_reviewer(request):
        # The user is logged in, and is already a reviewer
        code = 'already-reviewer'
        message = _('You are already a reviewer.')

    if request.POST.get('action', None) == 'go':
        request.user.add_account_role('reviewer', request.journal)
        messages.add_message(request, messages.SUCCESS, _('You are now a reviewer'))
        return redirect(reverse('core_dashboard'))

    template = 'journal/become_reviewer.html'
    context = {
        'code': code,
        'message': message,
    }

    return render(request, template, context)


def contact(request):
    """
    Displays a form that allows a user to contact admins or editors.
    :param request: HttpRequest object
    :return: HttpResponse or HttpRedirect if POST
    """
    subject = request.GET.get('subject', '')
    contacts = core_models.Contacts.objects.filter(content_type=request.model_content_type,
                                                   object_id=request.site_type.pk)

    contact_form = forms.ContactForm(subject=subject, contacts=contacts)

    if request.POST:
        contact_form = forms.ContactForm(request.POST, contacts=contacts)

        if contact_form.is_valid():
            new_contact = contact_form.save(commit=False)
            new_contact.client_ip = shared.get_ip_address(request)
            new_contact.content_type = request.model_content_type
            new_contact.object_ic = request.site_type.pk
            new_contact.save()

            logic.send_contact_message(new_contact, request)
            messages.add_message(request, messages.SUCCESS, 'Your message has been sent.')
            return redirect(reverse('contact'))

    template = 'journal/contact.html'
    context = {
        'contact_form': contact_form,
        'contacts': contacts,
    }

    return render(request, template, context)


def editorial_team(request, group_id=None):
    """
    Displays a list of Editorial team members, an optional ID can be supplied to limit the display to a group only.
    :param request: HttpRequest object
    :param group_id: EditorailGroup object PK
    :return: HttpResponse object
    """
    if group_id:
        editorial_groups = core_models.EditorialGroup.objects.filter(journal=request.journal, pk=group_id)
    else:
        editorial_groups = core_models.EditorialGroup.objects.filter(journal=request.journal)

    template = 'journal/editorial_team.html'
    context = {
        'editorial_groups': editorial_groups,
        'group_id': group_id,
    }

    return render(request, template, context)


@has_journal
def author_list(request):
    """
    Displays list of authors.
    :param request: HttpRequest object
    :return: HttpResponse object
    """
    author_list = request.journal.users_with_role('author')
    template = 'journal/authors.html'

    context = {
        'author_list': author_list,
    }
    return render(request, template, context)


def sitemap(request):
    """
    Renders an XML sitemap based on articles and pages available to the journal.
    :param request: HttpRequest object
    :return: HttpResponse object
    """
    articles = submission_models.Article.objects.filter(date_published__lte=timezone.now(), journal=request.journal)
    cms_pages = cms_models.Page.objects.filter(object_id=request.site_type.id, content_type=request.model_content_type)

    template = 'journal/sitemap.xml'

    context = {
        'articles': articles,
        'cms_pages': cms_pages,
    }
    return render(request, template, context, content_type="application/xml")


def search(request):
    """
    Allows a user to search for articles by name or author name.
    :param request: HttpRequest object
    :return: HttpResponse object
    """
    articles = []
    search_term = None
    keyword = None
    redir = False
    sort = 'title'

    search_term, keyword, sort, form, redir = logic.handle_search_controls(request)

    if redir:
        return redir
    from itertools import chain
    if search_term:
        # checks titles, keywords and subtitles first,
        # then matches author based on below regex split search term.
        search_regex = "^({})$".format("|".join(set(name for name in set(chain(search_term.split(" "),(search_term,))))))
        articles = submission_models.Article.objects.filter(
                    (
                        Q(title__icontains=search_term) |
                        Q(keywords__word__iregex=search_regex) |
                        Q(subtitle__icontains=search_term)
                    )
                    |
                    (
                        Q(frozenauthor__first_name__iregex=search_regex) |
                        Q(frozenauthor__last_name__iregex=search_regex)
                    ),
                    journal=request.journal,
                    stage=submission_models.STAGE_PUBLISHED,
                    date_published__lte=timezone.now()
                ).distinct().order_by(sort)

    # just single keyword atm. but keyword is included in article_search.
    elif keyword:
        articles = submission_models.Article.objects.filter(
            keywords__word=keyword,
            journal=request.journal,
            stage=submission_models.STAGE_PUBLISHED,
            date_published__lte=timezone.now()
        ).order_by(sort)

    keyword_limit = 20
    popular_keywords = submission_models.Keyword.objects.filter(
            article__journal=request.journal,
            article__stage=submission_models.STAGE_PUBLISHED,
            article__date_published__lte=timezone.now(),
        ).annotate(articles_count=Count('article')).order_by("-articles_count")[:keyword_limit]


    template = 'journal/search.html'
    context = {
        'articles': articles,
        'article_search': search_term,
        'keyword': keyword,
        'form': form,
        'sort': sort,
        'all_keywords': popular_keywords
    }

    return render(request, template, context)


def submissions(request):
    """
    Displays a submission information page with info on sections and licenses etc.
    :param request: HttpRequest object
    :return: HttpResponse object
    """
    template = 'journal/submissions.html'
    context = {
        'sections': submission_models.Section.objects.language().fallbacks('en').filter(journal=request.journal,
                                                                                        public_submissions=True),
        'licenses': submission_models.Licence.objects.filter(journal=request.journal, available_for_submission=True)
    }

    return render(request, template, context)


@editor_user_required
def manage_article_log(request, article_id):
    """
    Displays a list of article log items.
    :param request: HttpRequest object
    :param article_id: Article object PK
    :return: HttpResponse object
    """
    article = get_object_or_404(submission_models.Article, pk=article_id)
    content_type = ContentType.objects.get_for_model(article)
    log_entries = utils_models.LogEntry.objects.filter(content_type=content_type, object_id=article.pk)

    if request.POST and settings.ENABLE_ENHANCED_MAILGUN_FEATURES:
        call_command('check_mailgun_stat')
        return redirect(reverse('manage_article_log', kwargs={'article_id': article.pk}))

    template = 'journal/article_log.html'
    context = {
        'article': article,
        'log_entries': log_entries,
        'return': request.GET.get('return', None)
    }

    return render(request, template, context)


@editor_user_required
def resend_logged_email(request, article_id, log_id):
    article = get_object_or_404(submission_models.Article, pk=article_id)
    log_entry = get_object_or_404(utils_models.LogEntry, pk=log_id)
    form = forms.ResendEmailForm(log_entry=log_entry)
    close = False

    if request.POST and 'resend' in request.POST:
        form = forms.ResendEmailForm(request.POST, log_entry=log_entry)

        if form.is_valid():
            logic.resend_email(article, log_entry, request, form)
            close = True

    template = 'journal/resend_logged_email.html'
    context = {
        'article': article,
        'log_entry': log_entry,
        'form': form,
        'close': close,
    }

    return render(request, template, context)


@has_journal
@editor_user_required
def send_user_email(request, user_id, article_id=None):
    user = get_object_or_404(core_models.Account, pk=user_id)
    form = forms.EmailForm(
        initial={'body': '<br/ >{signature}'.format(
            signature=request.user.signature)},
    )
    close = False
    article = None

    if article_id:
        article = get_object_or_404(
            submission_models.Article,
            pk=article_id
        )

    if request.POST and 'send' in request.POST:
        form = forms.EmailForm(request.POST)

        if form.is_valid():
            logic.send_email(
                user,
                form,
                request,
                article,
            )
            close = True

    template = 'journal/send_user_email.html'
    context = {
        'user': user,
        'close': close,
        'form': form,
        'article': article,
    }

    return render(request, template, context)


@editor_user_required
def new_note(request, article_id):
    """
    Generates a new Note object, must be POST.
    :param request: HttpRequest object
    :param article_id: Article object PK
    :return: HttpResponse object
    """
    article = get_object_or_404(submission_models.Article, pk=article_id)

    if request.POST:

        note = request.POST.get('note')

        sav_note = submission_models.Note.objects.create(
            article=article,
            creator=request.user,
            text=note,
        )

        return_dict = {'id': sav_note.pk, 'note': sav_note.text, 'initials': sav_note.creator.initials(),
                       'date_time': str(sav_note.date_time),
                       'html': logic.create_html_snippet(sav_note)}

    else:

        return_dict = {'error': 'This request must be made with POST'}

    return HttpResponse(json.dumps(return_dict), content_type="application/json")


@editor_user_required
def delete_note(request, article_id, note_id):
    """
    Deletes a Note object.
    :param request: HttpRequest object
    :param article_id: Article object PK
    :param note_id: Note object PK
    :return: HttpResponse
    """
    note = get_object_or_404(submission_models.Note, pk=note_id)
    note.delete()

    return HttpResponse


def download_journal_file(request, file_id):
    file = get_object_or_404(core_models.File, pk=file_id)

    if file.privacy == 'public' or (request.user.is_authenticated() and request.user.is_staff) or \
            (request.user.is_authenticated() and request.user.is_editor(request)):
        return files.serve_journal_cover(request, file)
    else:
        raise Http404


def download_table(request, identifier_type, identifier, table_name):
    """
    For an JATS xml document, renders it into HTML and pulls a CSV from there.
    :param request: HttpRequest
    :param identifier_type: Article Identifier type eg. id or doi
    :param identifier: Article Identifier eg. 123 or 10.1167/1234
    :param table_name: The ID of the table inside the HTML
    :return: StreamingHTTPResponse with CSV attached
    """
    article = submission_models.Article.get_article(request.journal, identifier_type, identifier)
    galley = article.get_render_galley

    if galley.file.mime_type.endswith('/xml'):
        content = galley.file_content()
        table = logic.get_table_from_html(table_name, content)
        csv = logic.parse_html_table_to_csv(table, table_name)
        return files.serve_temp_file(csv, '{0}.csv'.format(table_name))


def download_supp_file(request, article_id, supp_file_id):
    article = get_object_or_404(submission_models.Article.allarticles, pk=article_id,
                                stage=submission_models.STAGE_PUBLISHED)
    supp_file = get_object_or_404(core_models.SupplementaryFile, pk=supp_file_id)

    return files.serve_file(request, supp_file.file, article, public=True)


@staff_member_required
def texture_edit(request, file_id):
    file = get_object_or_404(core_models.File, pk=file_id)

    template = 'admin/journal/texture.html'
    context = {
        'file': file,
        'content': files.get_file(file, file.article).replace('\n', '')
    }

    return render(request, template, context)


@editor_user_required
def document_management(request, article_id):
    document_article = get_object_or_404(submission_models.Article, pk=article_id)
    article_files = core_models.File.objects.filter(article_id=document_article.pk)
    return_url = request.GET.get('return', '/dashboard/')

    if request.POST and request.FILES:

        if 'manu' in request.POST:
            from core import files as core_files
            file = request.FILES.get('manu-file')
            new_file = core_files.save_file_to_article(file, document_article,
                                                       request.user, label='MS File', is_galley=False)
            document_article.manuscript_files.add(new_file)
            messages.add_message(request, messages.SUCCESS, 'Production file uploaded.')

        if 'prod' in request.POST:
            from production import logic as prod_logic
            file = request.FILES.get('prod-file')
            prod_logic.save_prod_file(document_article, request, file, 'Production Ready File')
            messages.add_message(request, messages.SUCCESS, 'Production file uploaded.')

        if 'proof' in request.POST:
            from production import logic as prod_logic
            file = request.FILES.get('proof-file')
            prod_logic.save_galley(document_article, request, file, True, 'File for Proofing')
            messages.add_message(request, messages.SUCCESS, 'Proofing file uploaded.')

        return redirect('{0}?return={1}'.format(reverse('document_management', kwargs={'article_id':document_article.pk}),
                                        return_url))

    template = 'admin/journal/document_management.html'
    context = {
        'files': article_files,
        'article': document_article,
        'return_url': return_url,
    }

    return render(request, template, context)


def download_issue(request, issue_id):
    issue_object = get_object_or_404(
        models.Issue,
        pk=issue_id,
        journal=request.journal,
    )
    articles = issue_object.get_sorted_articles()

    galley_files = []

    for article in articles:
        for galley in article.galley_set.all():
            store_article_access(
                request,
                article,
                'download',
                galley_type=galley.type,
            )
            galley_files.append(galley.file)

    zip_file, file_name = files.zip_article_files(
        galley_files,
        article_folders=True,
    )
    return files.serve_temp_file(zip_file, file_name)


def download_issue_galley(request, issue_id, galley_id):
    issue_galley = get_object_or_404(
            models.IssueGalley,
            pk=galley_id,
            issue__pk=issue_id,
    )

    return issue_galley.serve(request)


def doi_redirect(request, identifier_type, identifier):
    """
    Fetches an article object from a DOI and redirects to the local url.
    :param request: HttpRequest
    :param identifier_type: String, Identifier type
    :param identifier: DOI string
    :return: HttpRedirect or Http404
    """
    article_object = submission_models.Article.get_article(
        request.journal,
        identifier_type,
        identifier,
    )

    if not article_object:
        logger.debug("No article found with this DOI.")
        raise Http404()

    return redirect(article_object.local_url)


def serve_article_xml(request, identifier_type, identifier):
    article_object = submission_models.Article.get_article(
        request.journal,
        identifier_type,
        identifier,
    )

    if not article_object:
        raise Http404

    xml_galleys = article_object.galley_set.filter(
        file__mime_type__in=files.XML_MIMETYPES,
    )

    if xml_galleys.exists():

        if xml_galleys.count() > 1:
            logger.error("Found multiple XML galleys for article {id}, "
                         "returning first match".format(id=article_object.pk))

        xml_galley = xml_galleys[0]
    else:
        raise Http404

    return HttpResponse(
        xml_galley.file.get_file(article_object),
        content_type=xml_galley.file.mime_type,
    )<|MERGE_RESOLUTION|>--- conflicted
+++ resolved
@@ -179,20 +179,17 @@
     pinned_articles = [pin.article for pin in models.PinnedArticle.objects.filter(
         journal=request.journal)]
     pinned_article_pks = [article.pk for article in pinned_articles]
-<<<<<<< HEAD
-
-    article_objects = submission_models.Article.objects.filter(journal=request.journal,
-                                                               date_published__lte=timezone.now(),
-                                                               section__pk__in=filters).prefetch_related(
-=======
+
     article_objects = submission_models.Article.objects.filter(
         journal=request.journal,
         stage=submission_models.STAGE_PUBLISHED,
         date_published__lte=timezone.now(),
-        section__pk__in=filters).prefetch_related(
->>>>>>> e6d3878f
-        'frozenauthor_set').order_by(sort).exclude(
-        pk__in=pinned_article_pks)
+        section__pk__in=filters,
+    ).prefetch_related(
+        'frozenauthor_set',
+    ).order_by(sort).exclude(
+        pk__in=pinned_article_pks,
+    )
 
     paginator = Paginator(article_objects, show)
 
