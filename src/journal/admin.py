__copyright__ = "Copyright 2017 Birkbeck, University of London"
__author__ = "Martin Paul Eve & Andy Byers"
__license__ = "AGPL v3"
__maintainer__ = "Birkbeck Centre for Technology and Publishing"

from django.contrib import admin

from journal import models


class IssueAdmin(admin.ModelAdmin):
    list_display = ('volume', 'issue', 'issue_title', 'journal', 'issue_type')
    list_filter = ('journal', 'issue_type')
    search_fields = ('issue_title',)
    filter_horizontal = ('articles', 'guest_editors')


class JournalAdmin(admin.ModelAdmin):
    list_display = ('name', 'code', 'domain', 'is_remote', 'hide_from_press')
    list_filter = ('is_remote', 'hide_from_press')


<<<<<<< HEAD
class BannedIPAdmin(admin.ModelAdmin):
    list_display = ('ip', 'date_banned')


class NotificationsAdmin(admin.ModelAdmin):
    pass
=======
class ArticleOrderingAdmin(admin.ModelAdmin):
    list_display = ('article', 'issue', 'section', 'order')
    list_filter = ('issue', 'section')
    search_fields = ('article__title',)
>>>>>>> a0ecc996


admin_list = [
    (models.Issue, IssueAdmin),
    (models.Journal, JournalAdmin),
    (models.PresetPublicationCheckItem,),
    (models.PrePublicationChecklistItem,),
    (models.FixedPubCheckItems,),
<<<<<<< HEAD
    (models.ArticleOrdering,),
    (models.SectionOrdering,),
    (models.BannedIPs, BannedIPAdmin),
    (models.Notifications,),
=======
    (models.ArticleOrdering, ArticleOrderingAdmin),
    (models.SectionOrdering,)
>>>>>>> a0ecc996
]

[admin.site.register(*t) for t in admin_list]<|MERGE_RESOLUTION|>--- conflicted
+++ resolved
@@ -20,19 +20,18 @@
     list_filter = ('is_remote', 'hide_from_press')
 
 
-<<<<<<< HEAD
 class BannedIPAdmin(admin.ModelAdmin):
     list_display = ('ip', 'date_banned')
 
 
 class NotificationsAdmin(admin.ModelAdmin):
     pass
-=======
+
+
 class ArticleOrderingAdmin(admin.ModelAdmin):
     list_display = ('article', 'issue', 'section', 'order')
     list_filter = ('issue', 'section')
     search_fields = ('article__title',)
->>>>>>> a0ecc996
 
 
 admin_list = [
@@ -41,15 +40,10 @@
     (models.PresetPublicationCheckItem,),
     (models.PrePublicationChecklistItem,),
     (models.FixedPubCheckItems,),
-<<<<<<< HEAD
     (models.ArticleOrdering,),
     (models.SectionOrdering,),
     (models.BannedIPs, BannedIPAdmin),
     (models.Notifications,),
-=======
-    (models.ArticleOrdering, ArticleOrderingAdmin),
-    (models.SectionOrdering,)
->>>>>>> a0ecc996
 ]
 
 [admin.site.register(*t) for t in admin_list]