__copyright__ = "Copyright 2017 Birkbeck, University of London"
__author__ = "Martin Paul Eve & Andy Byers"
__license__ = "AGPL v3"
__maintainer__ = "Birkbeck Centre for Technology and Publishing"

import os

from django.db import models
from django.db.models import Q
from django.utils import timezone
from django.contrib.contenttypes.fields import GenericForeignKey
from django.contrib.contenttypes.models import ContentType
from django.conf import settings

from core.file_system import JanewayFileSystemStorage
from core.model_utils import JanewayBleachField
from utils.logic import build_url_for_request


class Page(models.Model):
    content_type = models.ForeignKey(ContentType, on_delete=models.CASCADE, related_name='page_content', null=True)
    object_id = models.PositiveIntegerField(blank=True, null=True)
    object = GenericForeignKey('content_type', 'object_id')

    name = models.CharField(
        max_length=300,
        help_text='The relative URL path to the page, using lowercase '
                  'letters and hyphens. For example, a page about '
                  'research integrity might be “research-integrity”.',
        verbose_name='Link',
    )
    display_name = models.CharField(
        max_length=100,
        help_text='Name of the page, in 100 characters or fewer, '
                  'displayed in the nav and in the top-level heading '
                  'on the page (e.g. “Research Integrity”).',
    )
<<<<<<< HEAD
    template = models.CharField(
        blank=True,
        max_length=100,
        help_text='The custom template to use instead of the content field.',
    )
    content = models.TextField(
=======
    content = JanewayBleachField(
>>>>>>> 4575f6b4
        null=True,
        blank=True,
        help_text='The content of the page. For headings, we recommend '
                  'using the Style dropdown (looks like a wand) and '
                  'selecting a heading level from 2 to 6, as the display '
                  'name field occupies the place of heading level 1. '
                  'Note that copying and pasting from a word processor '
                  'can produce unwanted results, but you can use Remove '
                  'Font Style (looks like an eraser) to remove some '
                  'unwanted formatting. To edit the page as HTML, '
                  'turn on the Code View (<>).',
    )
    is_markdown = models.BooleanField(default=True)
    edited = models.DateTimeField(auto_now=timezone.now)

    # history = HistoricalRecords() is defined in cms.translation
    # for compatibility with django-modeltranslation

    def __str__(self):
        return u'{0} - {1}'.format(self.content_type, self.display_name)


class NavigationItem(models.Model):
    content_type = models.ForeignKey(ContentType, on_delete=models.CASCADE, related_name='nav_content', null=True)
    object_id = models.PositiveIntegerField(blank=True, null=True)
    object = GenericForeignKey('content_type', 'object_id')

    link_name = models.CharField(
        max_length=100,
        help_text='The text that will appear in the nav bar '
                  '(e.g. “About” or “Research Integrity”)',
        verbose_name='Display name',
    )
    link = models.CharField(
        max_length=100,
        blank=True,
        null=True,
        help_text='In most cases, this should be the the '
                  'relative URL path to the page. The '
                  'relative path is formed from 1) the '
                  'journal code (acronym or abbreviation) '
                  'if your journal homepage URL ends with '
                  'the journal code, 2) the word “site”, and '
                  '3) whatever you put into the Link field for '
                  'the corresponding page. For example, '
                  'to link to a custom page you created, '
                  'if the journal homepage URL is “example.com/abc”, '
                  'and you put “research-integrity” in the Link field '
                  'for the page, then the Link field for the nav item '
                  'should be “abc/site/research-integrity”. For top-level '
                  'nav items that should not also appear as sub-nav '
                  'items (under themselves), leave the Link field empty. '
                  'For external links, it should be an absolute URL.',
    )
    is_external = models.BooleanField(
        default=False,
        help_text='Whether the link is to an external website.',
    )
    sequence = models.IntegerField(
        default=99,
        help_text='The order in which custom nav items appear relative '
                  'to other custom nav items. Note that fixed (default) '
                  'nav items do not have a sequence field, so you have '
                  'to replace them with custom elements to change their '
                  'order.',
    )
    page = models.ForeignKey(
        Page,
        blank=True,
        null=True,
        on_delete=models.SET_NULL,
    )
    has_sub_nav = models.BooleanField(
        default=False,
        verbose_name="Has sub navigation",
        help_text='Whether this item has sub-nav items under it.',
    )
    top_level_nav = models.ForeignKey(
        "self",
        blank=True,
        null=True,
        verbose_name="Top-level nav item",
        help_text='If this is a sub-nav item, which top-level '
                  'item should it go under?',
        on_delete=models.CASCADE,
    )
    for_footer = models.BooleanField(
        default=False,
        help_text='Whether this item should appear in the footer. '
                  'Not implemented for all themes.',
    )
    extend_to_journals = models.BooleanField(
        default=False,
        help_text='Whether this item should be '
                  'extended to journal websites. '
                  'Only implemented for footer links.',
    )

    class Meta:
        ordering = ('sequence',)

    def __str__(self):
        return self.link_name

    def sub_nav_items(self):
        return NavigationItem.objects.filter(top_level_nav=self)

    @property
    def build_url_for_request(self):
        if self.is_external:
            return self.link
        else:
            return build_url_for_request(path=self.link)

    @property
    def url(self):
        # alias for backwards compatibility with templates
        if self.link:
            return self.build_url_for_request
        return ''

    @classmethod
    def toggle_collection_nav(cls, issue_type):
        """Toggles a nav item for the given issue_type
        :param `journal.models.IssueType` issue_type: The issue type to toggle
        """

        defaults = {
            "link": "/collections/%s" % (issue_type.code),
        }
        content_type = ContentType.objects.get_for_model(issue_type.journal)

        nav, created = cls.objects.get_or_create(
            content_type=content_type,
            object_id=issue_type.journal.pk,
            link_name=issue_type.plural_name,
            defaults=defaults,
        )

        if not created:
            nav.delete()

    @classmethod
    def get_issue_types_for_nav(cls, journal):
        for issue_type in journal.issuetype_set.filter(
            ~Q(code="issue") # Issues have their own navigation
        ):
            content_type = ContentType.objects.get_for_model(
                issue_type.journal)
            if not cls.objects.filter(
                content_type=content_type,
                object_id=issue_type.journal.pk,
                link_name=issue_type.plural_name,
            ).exists():
                yield issue_type


class SubmissionItem(models.Model):
    """
    Model containing information to render the Submission page.
    SubmissionItems is registered for translation in cms.translation.
    """
    journal = models.ForeignKey(
        'journal.Journal',
        on_delete=models.CASCADE,
    )
    title = models.CharField(max_length=255)
    text = JanewayBleachField(blank=True, null=True)
    order = models.IntegerField(default=99)
    existing_setting = models.ForeignKey(
        'core.Setting',
        blank=True,
        null=True,
        on_delete=models.SET_NULL,
    )

    class Meta:
        ordering = ('order', 'title')
        unique_together = (('journal', 'existing_setting'), ('journal', 'title'))

    def get_display_text(self):
        if self.existing_setting:
            return self.journal.get_setting(
                self.existing_setting.group.name,
                self.existing_setting.name,
            )
        else:
            return self.text

    def __str__(self):
        return "{journal} {title} - {setting}".format(
            journal=self.journal,
            title=self.title,
            setting=self.existing_setting,
        )


def upload_to_media_files(instance, filename):
    if instance.journal:
        return "journals/{}/{}".format(instance.journal.pk, filename)
    else:
        return "press/{}".format(filename)


class MediaFile(models.Model):
    label = models.CharField(max_length=255)
    file = models.FileField(
        upload_to=upload_to_media_files,
        storage=JanewayFileSystemStorage())
    journal = models.ForeignKey(
        'journal.Journal',
        null=True,
        blank=True,
        on_delete=models.CASCADE,
    )
    uploaded = models.DateTimeField(
        default=timezone.now,
    )

    def unlink(self):
        try:
            os.unlink(
                self.file.path,
            )
        except FileNotFoundError:
            pass

    @property
    def filename(self):
        return os.path.basename(self.file.name)

    def link(self):
        return build_url_for_request(
            path=self.file.url,
        )

    def __str__(self):
        return self.file.path<|MERGE_RESOLUTION|>--- conflicted
+++ resolved
@@ -35,16 +35,12 @@
                   'displayed in the nav and in the top-level heading '
                   'on the page (e.g. “Research Integrity”).',
     )
-<<<<<<< HEAD
     template = models.CharField(
         blank=True,
         max_length=100,
         help_text='The custom template to use instead of the content field.',
     )
-    content = models.TextField(
-=======
     content = JanewayBleachField(
->>>>>>> 4575f6b4
         null=True,
         blank=True,
         help_text='The content of the page. For headings, we recommend '
