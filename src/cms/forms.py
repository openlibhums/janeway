--- conflicted
+++ resolved
@@ -8,16 +8,8 @@
 from django.conf import settings
 from django.contrib.contenttypes.models import ContentType
 
-<<<<<<< HEAD
-from django_summernote.widgets import SummernoteWidget
-from django_bleach.forms import BleachField
-
 from cms import logic, models
-=======
-from cms import models
->>>>>>> 4575f6b4
 from core import models as core_models
-from core.model_utils import JanewayBleachField
 from utils.forms import JanewayTranslationModelForm
 
 
@@ -27,7 +19,6 @@
         model = models.Page
         exclude = ('is_markdown', 'content_type', 'object_id')
 
-<<<<<<< HEAD
     def __init__(self, *args, **kwargs):
         # Set the press and journal from the request, if request is passed
         self.request = kwargs.pop('request', None)
@@ -54,10 +45,6 @@
         else:
             self.fields.pop('template')
 
-        self.fields['content'].widget = SummernoteWidget()
-
-=======
->>>>>>> 4575f6b4
 
 class NavForm(JanewayTranslationModelForm):
 
