__copyright__ = "Copyright 2017 Birkbeck, University of London"
__author__ = "Martin Paul Eve & Andy Byers"
__license__ = "AGPL v3"
__maintainer__ = "Birkbeck Centre for Technology and Publishing"

import os
import uuid
from dateutil import parser as dateparser

from django.db import models
from django.db.models import Q
from django.utils import timezone
from django.conf import settings
from django.utils.translation import ugettext_lazy as _
from django.dispatch import receiver
from django.shortcuts import reverse
from django.http.request import split_domain_port

from core.file_system import JanewayFileSystemStorage
from core import model_utils, files
from utils import logic
from repository import install
from utils.function_cache import cache


STAGE_PREPRINT_UNSUBMITTED = 'preprint_unsubmitted'
STAGE_PREPRINT_REVIEW = 'preprint_review'
STAGE_PREPRINT_PUBLISHED = 'preprint_published'
STAGE_PREPRINT_REJECTED = 'preprint_rejected'

SUBMITTED_STAGES = {
    STAGE_PREPRINT_REVIEW,
    STAGE_PREPRINT_PUBLISHED,
    STAGE_PREPRINT_REJECTED
}


def html_input_types():
    return (
        ('text', 'Text'),
        ('select', 'Dropdown'),
        ('checkbox', 'Checkbox'),
        ('number', 'Number'),
        ('date', 'Date'),
    )


def width_choices():
    return (
        (3, '3'),
        (6, '6'),
        (9, '9'),
        (12, '12'),
    )


fs_path = os.path.join('files/')
preprint_file_store = JanewayFileSystemStorage(location=fs_path)

media_path = settings.MEDIA_ROOT  # TODO: @mauro to make this relative?
preprint_media_store = JanewayFileSystemStorage(location=media_path)


def preprint_file_upload(instance, filename):
    try:
        uuid_filename = str(uuid.uuid4()) + '.' + str(filename.split('.')[1])
    except IndexError:
        uuid_filename = str(uuid.uuid4())

    path = os.path.join('repos', str(instance.preprint.pk), uuid_filename)
    instance.original_filename = filename
    return path


def repo_media_upload(instance, filename):
    try:
        filename = str(uuid.uuid4()) + '.' + str(filename.split('.')[1])
    except IndexError:
        filename = str(uuid.uuid4())

    path = "repos/{0}/".format(instance.pk)
    return os.path.join(path, filename)


class Repository(model_utils.AbstractSiteModel):
    press = models.ForeignKey('press.Press')
    name = models.CharField(max_length=255)
    short_name = models.CharField(
        max_length=15,
        help_text='Shortened version of the name eg. olh. Max 15 chars.'
    )
    object_name = models.CharField(
        max_length=255,
        help_text='eg. preprint or article',
    )
    object_name_plural = models.CharField(
        max_length=255,
        help_text='eg. preprints or articles',
    )
    managers = models.ManyToManyField('core.Account', blank=True)
    logo = models.ImageField(
        blank=True,
        null=True,
        storage=preprint_media_store,
        upload_to=repo_media_upload,
    )
    publisher = models.CharField(
        max_length=255,
        help_text=_('Used for outputs including DC and Citation metadata'),
    )
    custom_js_code = models.TextField(
        blank=True,
        null=True,
        help_text=_('The contents of this field are output into the JS area'
                    'at the foot of every Repository page.')
    )
    live = models.BooleanField(
        default=False,
        verbose_name='Repository is Live?'
    )
    limit_upload_to_pdf = models.BooleanField(
        default=False,
        help_text=_('If set to True, this will require all file uploads from'
                    'authors to be PDF files.')
    )
    about = models.TextField(blank=True, null=True)
    start = models.TextField(
        blank=True,
        null=True,
        verbose_name='Submission Start Text',
    )
    submission = models.TextField(blank=True, null=True)
    publication = models.TextField(blank=True, null=True)
    decline = models.TextField(blank=True, null=True)
    accept_version = models.TextField(blank=True, null=True)
    decline_version = models.TextField(blank=True, null=True)
    new_comment = models.TextField(blank=True, null=True)

    random_homepage_preprints = models.BooleanField(default=False)
    homepage_preprints = models.ManyToManyField(
        'submission.Article',
        blank=True,
    )

    class Meta:
        verbose_name_plural = 'repositories'

    @classmethod
    def get_by_request(cls, request):
        domain = request.get_host()
        # Lookup by domain with/without port
        try:
            obj = cls.objects.get(
                domain=domain,
                live=True,
            )
        except cls.DoesNotExist:
            # Lookup without port
            domain, _port = split_domain_port(domain)
            obj = cls.objects.get(
                domain=domain,
                live=True
            )
        return obj

    def __str__(self):
        return '[{}] {}'.format(
            'live' if self.live else 'disabled',
            self.name,
        )

    def top_level_subjects(self):
        return Subject.objects.filter(
            repository=self,
            parent=None,
        ).prefetch_related(
            'children'
        )

    def additional_submission_fields(self):
        return RepositoryField.objects.filter(
            repository=self,
        )

    def site_url(self, path=""):
        if settings.URL_CONFIG == "path":
            return self._site_path_url(path)

        return logic.build_url(
                netloc=self.domain,
                scheme=self.SCHEMES[self.is_secure],
                port=None,
                path=path,
        )

    def _site_path_url(self, path=None):
        request = logic.get_current_request()
        if request and request.repository == self:
            if not path:
                path = "/{}".format(self.short_name)
            return request.build_absolute_uri(path)
        else:
            return request.press.repository_path_url(self, path)


class RepositoryField(models.Model):
    repository = models.ForeignKey(Repository)
    name = models.CharField(max_length=255)
    input_type = models.CharField(
        max_length=255,
        choices=html_input_types(),
    )
    choices = models.CharField(
        max_length=1000,
        null=True,
        blank=True,
        help_text='Separate choices with the bar | character.',
    )
    required = models.BooleanField(default=True)
    order = models.IntegerField()
    help_text = models.TextField(blank=True, null=True)
    display = models.BooleanField(
        default=False,
        help_text='Whether or not display this field in the article page',
    )
    dc_metadata_type = models.CharField(
        max_length=255,
        help_text=_(
            'If this field is to be output as a dc metadata field you can add'
            'the type here.'
        ),
        blank=True,
        null=True,
    )

    class Meta:
        ordering = ('order', 'name',)

    def __str__(self):
        return '{}: {}'.format(self.repository.name, self.name)


class RepositoryFieldAnswer(models.Model):
    field = models.ForeignKey(
        RepositoryField,
        null=True,
        blank=True,
        on_delete=models.SET_NULL,
    )
    preprint = models.ForeignKey('Preprint')
    answer = models.TextField()

    def __str__(self):
        return '{}: {}'.format(self.preprint, self.answer)


class Preprint(models.Model):
    repository = models.ForeignKey(
        Repository,
        null=True,
        on_delete=models.SET_NULL,
    )
    owner = models.ForeignKey(
        'core.Account',
        null=True,
        on_delete=models.SET_NULL,
        help_text='The account that submitted this item.',
    )
    stage = models.CharField(max_length=25, default=STAGE_PREPRINT_UNSUBMITTED)
    title = models.CharField(
        max_length=300,
        help_text=_('Your article title'),
    )
    abstract = models.TextField(
        blank=True,
        null=True,
        help_text=_(
            'Please avoid pasting content from word processors as they can add '
            'unwanted styling to the abstract. You can retype the abstract '
            'here or copy and paste it into notepad/a plain text editor before '
            'pasting here.',
        )

    )
    submission_file = models.ForeignKey(
        'PreprintFile',
        related_name='submission_file',
        blank=True,
        null=True,
        on_delete=models.SET_NULL,
    )
    meta_image = models.ImageField(
        blank=True,
        null=True,
        upload_to=preprint_file_upload,
        storage=preprint_media_store,
    )
    subject = models.ManyToManyField(
        'Subject',
        blank=False,
        null=True,
    )
    keywords = models.ManyToManyField(
        'submission.Keyword',
        blank=True,
        null=True,
    )
    license = models.ForeignKey(
        'submission.Licence',
        blank=True,
        null=True,
        on_delete=models.SET_NULL,
    )
    comments_editor = models.TextField(
        blank=True,
        null=True,
        verbose_name="Comments to the Editor",
        help_text="Add any comments you'd like the editor to consider here.",
    )
    doi = models.CharField(
        max_length=100,
        blank=True,
        null=True,
        verbose_name='Published DOI',
        help_text='You can add a DOI linking to this item\'s published version using this field. '
                  'Please provide the full DOI ie. https://doi.org/10.1017/CBO9781316161012.'
    )
    preprint_doi = models.CharField(
        max_length=100,
        blank=True,
        null=True,
        verbose_name='Preprint DOI',
        help_text='System supplied DOI. '
    )
    preprint_decision_notification = models.BooleanField(
        default=False,
    )
    date_started = models.DateTimeField(default=timezone.now)
    date_submitted = models.DateTimeField(blank=True, null=True)
    date_accepted = models.DateTimeField(blank=True, null=True)
    date_declined = models.DateTimeField(blank=True, null=True)
    date_published = models.DateTimeField(blank=True, null=True)
    date_updated = models.DateTimeField(blank=True, null=True)
    current_step = models.IntegerField(default=1)

    def __str__(self):
        return '{}'.format(
            self.title,
        )

    def old_versions(self):
        return PreprintVersion.objects.filter(
            preprint=self,
        ).exclude(
            preprint=self.current_version,
        )

    @property
    def current_version(self):
        try:
            return self.preprintversion_set.all()[0]
        except IndexError:
            return None

    def version_files(self):
        return [
            version.file for version in self.preprintversion_set.filter(
                Q(moderated_version__approved=True) | Q(moderated_version__isnull=True)
            )
        ]

    @property
    @cache(300)
    def views(self):
        return PreprintAccess.objects.filter(
            preprint=self,
            file__isnull=True
        )

    @property
    @cache(300)
    def downloads(self):
        return PreprintAccess.objects.filter(
            preprint=self,
            file__isnull=False,
        )

    def next_author_order(self):
        try:
            last_author = self.preprintauthor_set.all().reverse()[0]
            return last_author.order + 1
        except IndexError:
            return 0

    def next_version_number(self):
        try:
            last_version = self.preprintversion_set.all()[0]
            return last_version.version + 1
        except IndexError:
            return 1

    @property
    def authors(self):
        preprint_authors = PreprintAuthor.objects.filter(
            preprint=self,
        ).select_related('author')

        return [pa.author for pa in preprint_authors]

    @property
    def supplementaryfiles(self):
        return PreprintSupplementaryFile.objects.filter(
            preprint=self,
        )

    def author_objects(self):
        pks = [author.pk for author in self.authors]
        return Author.objects.filter(pk__in=pks)

    def display_authors(self):
        return ", ".join([author.full_name for author in self.authors])

    def add_user_as_author(self, user):
        author_dict = {
            'first_name': user.first_name if user.first_name else '',
            'middle_name': user.middle_name if user.middle_name else '',
            'last_name': user.last_name if user.last_name else '',
            'affiliation': user.affiliation() if user.affiliation else '',
        }
        author, a_created = Author.objects.get_or_create(
            email_address=user.email,
            defaults=author_dict,
        )
        preprint_author, created = PreprintAuthor.objects.get_or_create(
            author=author,
            preprint=self,
            defaults={'order': self.next_author_order()},
        )

        return created

    def add_author(self, author):
        preprint_author, created = PreprintAuthor.objects.get_or_create(
            author=author,
            preprint=self,
            order=self.next_author_order(),
        )

        return preprint_author, created

    def add_supplementary_file(self, supplementary):
        return PreprintSupplementaryFile.objects.get_or_create(
            label=supplementary.cleaned_data['label'],
            url=supplementary.cleaned_data['url'],
            preprint=self,
        )


    def user_is_author(self, user):
        if user.email in [author.email_address for author in self.authors]:
            return True

        return False

    def set_file(self, file, original_filename):
        self.submission_file.original_filename = original_filename
        self.submission_file.file = file
        self.submission_file.save()

    def submit_preprint(self):
        self.date_submitted = timezone.now()
        self.stage = STAGE_PREPRINT_REVIEW
        self.current_step = 5
        self.save()

    def subject_editors(self):
        editors = []
        for subject in self.subject.all():
            for editor in subject.editors.all():
                editors.append(editor)

        return editors

    def has_version(self):
        return self.preprintversion_set.all()

    def additional_field_answers(self):
        return self.repositoryfieldanswer_set.all()

    def make_new_version(self, file):
        PreprintVersion.objects.create(
            preprint=self,
            file=file,
            version=self.next_version_number(),
        )

    def update_date_published(self, date, time):
        self.date_published = dateparser.parse(
            '{date} {time}'.format(
                date=date,
                time=time,
            )
        )
        self.save()

    def accept(self, date, time):
        self.date_accepted = timezone.now()
        self.date_declined = None
        self.stage = STAGE_PREPRINT_PUBLISHED
        self.date_published = dateparser.parse(
            '{date} {time}'.format(
                date=date,
                time=time,
            )
        )
        self.save()

    def decline(self):
        self.date_declined = timezone.now()
        self.date_accepted = None
        self.stage = STAGE_PREPRINT_REJECTED
        self.save()

    def reset(self):
        self.date_accepted = None
        self.date_declined = None
        self.date_published = None
        self.preprint_decision_notification = False
        self.stage = STAGE_PREPRINT_REVIEW
        self.save()

    def is_published(self):
        if self.stage == STAGE_PREPRINT_PUBLISHED and self.date_published:
            return True
        return False

    def current_version_file_type(self):
        print(self.current_version)
        if self.current_version.file.mime_type in files.HTML_MIMETYPES:
            return 'html'
        elif self.current_version.file.mime_type in files.PDF_MIMETYPES:
            return 'pdf'
        return None


class PreprintFile(models.Model):
    preprint = models.ForeignKey(Preprint)
    file = models.FileField(
        upload_to=preprint_file_upload,
        storage=preprint_file_store,
    )
    original_filename = models.TextField()
    uploaded = models.DateTimeField(default=timezone.now)
    mime_type = models.CharField(
        max_length=255,
        blank=True,
        null=True,
    )
    size = models.PositiveIntegerField(default=0)

    def filename(self):
        return os.path.basename(self.file.name)

    @property
    def uuid_filename(self):
        return self.filename()

    def get_file_mime_type(self):
        return files.file_path_mime(self.file.path)

    def path_parts(self):
        path = os.path.dirname(os.path.abspath(self.file.path))
        return path

    def reverse_kwargs(self):
        return {
            'preprint_id': self.preprint.pk,
            'file_id': self.pk,
        }

    def download_url(self):
        return reverse(
            'repository_download_file',
            kwargs=self.reverse_kwargs(),
        )

    def contents(self):
        file = open(self.file.path, mode='r')
        contents = file.read()
        file.close()
        return contents


class PreprintSupplementaryFile(models.Model):
    preprint = models.ForeignKey(Preprint)
    url = models.URLField()
<<<<<<< HEAD
    label = models.CharField(max_length=200, null=True, blank=True, verbose_name=_('Label'))
    sequence = models.IntegerField(default=1)

    class Meta:
        ordering = ('sequence',)
        unique_together = ('url', 'preprint')

    '''def __str__(self):
        return '{self.url} linked to {self.preprint}'.format(
            author=self.url,
            preprint=self.preprint.title,
        )'''

=======
    label = models.CharField(max_length=200, verbose_name=_('Label'), default='Supplementary File')
    order = models.PositiveIntegerField(default=0)

    class Meta:
        ordering = ('order',)
        unique_together = ('url', 'preprint')

>>>>>>> 3ebdf555

class PreprintAccess(models.Model):
    preprint = models.ForeignKey(Preprint)
    file = models.ForeignKey(PreprintFile, blank=True, null=True)
    identifier = models.TextField(blank=True, null=True)
    accessed = models.DateTimeField(auto_now_add=True)
    country = models.ForeignKey('core.Country', blank=True, null=True)

    @property
    def access_type(self):
        if self.file:
            return 'download'
        return 'view'


class PreprintAuthor(models.Model):
    preprint = models.ForeignKey('Preprint')
    author = models.ForeignKey('Author')
    order = models.PositiveIntegerField(default=0)

    class Meta:
        ordering = ('order',)
        unique_together = ('author', 'preprint')

    def __str__(self):
        return '{author} linked to {preprint}'.format(
            author=self.author.full_name,
            preprint=self.preprint.title,
        )


class Author(models.Model):
    email_address = models.EmailField(unique=True)
    first_name = models.CharField(max_length=255)
    middle_name = models.CharField(max_length=255, blank=True, null=True)
    last_name = models.CharField(max_length=255)
    affiliation = models.TextField(blank=True, null=True)
    orcid = models.CharField(
        max_length=255,
        blank=True,
        null=True,
        verbose_name=_('ORCID')
    )

    class Meta:
        ordering = ('last_name',)

    def __str__(self):
        return self.full_name

    @property
    def full_name(self):
        if not self.middle_name:
            return '{} {}'.format(self.first_name, self.last_name)
        else:
            return '{} {} {}'.format(
                self.first_name,
                self.middle_name,
                self.last_name,
            )

    def dc_name(self):
        if not self.middle_name:
            return '{}, {}'.format(self.last_name, self.first_name)
        else:
            return '{}. {} {}'.format(
                self.last_name,
                self.first_name,
                self.middle_name,
            )

    def to_dc(self):
        return '<meta name="DC.Contributor" content="{}">'.format(
            self.dc_name,
        )


class PreprintVersion(models.Model):
    preprint = models.ForeignKey(Preprint)
    file = models.ForeignKey(PreprintFile)
    version = models.IntegerField(default=1)
    date_time = models.DateTimeField(default=timezone.now)
    moderated_version = models.ForeignKey(
        'VersionQueue',
        blank=True,
        null=True,
    )

    class Meta:
        ordering = ('-version', '-date_time', '-id')

    def html(self):
        if self.file.mime_type in files.HTML_MIMETYPES:
            return self.file.contents()
        else:
            return ''


class Comment(models.Model):
    author = models.ForeignKey(
        'core.Account',
        null=True,
        on_delete=models.SET_NULL,
    )
    preprint = models.ForeignKey(
        Preprint,
        null=True,
        on_delete=models.SET_NULL,
    )
    reply_to = models.ForeignKey(
        'self',
        blank=True,
        null=True,
        on_delete=models.SET_NULL,
    )
    date_time = models.DateTimeField(default=timezone.now)
    body = models.TextField(verbose_name='Write your comment:')
    is_reviewed = models.BooleanField(default=False)
    is_public = models.BooleanField(default=False)

    class Meta:
        ordering = ('-date_time', '-pk')

    def __str__(self):
        return 'Comment by {author} on {article}'.format(
            author=self.author.full_name(),
            article=self.preprint.title,
        )
    
    def mark_public(self):
        if self.is_public:
            self.is_public = False
        else:
            self.is_public = True

        self.is_reviewed = True
        self.save()

    def mark_reviewed(self):
        self.is_reviewed = True
        self.save()


class Subject(models.Model):
    repository = models.ForeignKey(Repository)
    name = models.CharField(max_length=255)
    slug = models.SlugField(blank=True, max_length=255)
    editors = models.ManyToManyField('core.Account', blank=True)
    enabled = models.BooleanField(
        default=True,
        help_text='If disabled, this subject will not appear publicly.',
    )
    parent = models.ForeignKey(
        'self',
        blank=True,
        null=True,
        related_name='children',
        on_delete=models.SET_NULL,
    )

    class Meta:
        ordering = ('slug', 'pk')

    def __str__(self):
        return self.name


def version_choices():
    return (
        ('correction', 'Correction'),
        ('version', 'New Version'),
    )


class VersionQueue(models.Model):
    preprint = models.ForeignKey(Preprint)
    file = models.ForeignKey(PreprintFile)
    update_type = models.CharField(max_length=10, choices=version_choices())

    date_submitted = models.DateTimeField(default=timezone.now)
    date_decision = models.DateTimeField(blank=True, null=True)
    approved = models.BooleanField(default=False)

    def approve(self):
        self.date_decision = timezone.now()
        self.approved = True
        self.save()

    def decline(self):
        self.date_decision = timezone.now()
        self.approved = False
        self.save()

    def decision(self):
        if self.date_decision and self.approved:
            return True
        elif self.date_decision:
            return False

    def status(self):
        if self.date_decision and self.approved:
            return _('Approved')
        elif not self.date_decision:
            return _('Under Review')
        else:
            return _('Declined')


@receiver(models.signals.post_delete, sender=PreprintFile)
def auto_delete_file_on_delete(sender, instance, **kwargs):
    """
    Deletes file from filesystem
    when corresponding `PreprintFile` object is deleted.
    """
    if instance.file:
        if os.path.isfile(instance.file.path):
            os.remove(instance.file.path)


@receiver(models.signals.pre_save, sender=PreprintFile)
def auto_delete_file_on_change(sender, instance, **kwargs):
    """
    Deletes old file from filesystem
    when corresponding `PreprintFile` object is updated
    with new file.
    """
    if not instance.pk:
        return False

    try:
        old_file = PreprintFile.objects.get(pk=instance.pk).file
    except PreprintFile.DoesNotExist:
        return False

    new_file = instance.file
    if not old_file == new_file:
        if os.path.isfile(old_file.path):
            os.remove(old_file.path)


@receiver(models.signals.pre_save, sender=Repository)
def add_email_setting_defaults(sender, instance, **kwargs):
    """
    When a new Repository is added we insert the email settings onto the
    instance before it is saved.
    """
    if instance._state.adding:
        install.load_settings(instance)<|MERGE_RESOLUTION|>--- conflicted
+++ resolved
@@ -594,21 +594,6 @@
 class PreprintSupplementaryFile(models.Model):
     preprint = models.ForeignKey(Preprint)
     url = models.URLField()
-<<<<<<< HEAD
-    label = models.CharField(max_length=200, null=True, blank=True, verbose_name=_('Label'))
-    sequence = models.IntegerField(default=1)
-
-    class Meta:
-        ordering = ('sequence',)
-        unique_together = ('url', 'preprint')
-
-    '''def __str__(self):
-        return '{self.url} linked to {self.preprint}'.format(
-            author=self.url,
-            preprint=self.preprint.title,
-        )'''
-
-=======
     label = models.CharField(max_length=200, verbose_name=_('Label'), default='Supplementary File')
     order = models.PositiveIntegerField(default=0)
 
@@ -616,7 +601,6 @@
         ordering = ('order',)
         unique_together = ('url', 'preprint')
 
->>>>>>> 3ebdf555
 
 class PreprintAccess(models.Model):
     preprint = models.ForeignKey(Preprint)
