--- conflicted
+++ resolved
@@ -2215,13 +2215,8 @@
             self.filter_queryset_if_journal(
                 self.queryset.filter(*q_stack)
             )
-<<<<<<< HEAD
-=======
-        ).order_by(
-            'title'
         ).exclude(
             stage=submission_models.STAGE_UNSUBMITTED
->>>>>>> 841f9602
         )
 
     def order_queryset(self, queryset):
