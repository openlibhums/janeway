"""
Utilities for designing and working with models
"""
__copyright__ = "Copyright 2018 Birkbeck, University of London"
__author__ = "Birkbeck Centre for Technology and Publishing"
__license__ = "AGPL v3"
__maintainer__ = "Birkbeck Centre for Technology and Publishing"
from contextlib import contextmanager
from io import BytesIO
import re
import sys

from django import forms
from django.apps import apps
from django.contrib.postgres.lookups import SearchLookup as PGSearchLookup
from django.contrib.postgres.search import (
    SearchVector as DjangoSearchVector,
    SearchVectorField,
)
from django.core import validators
from django.core.exceptions import ValidationError
from django.db import(
    connection,
    IntegrityError,
    models,
    ProgrammingError,
    transaction,
)
from django.db.models import fields, Q, Manager
from django.db.models.fields.related import ForeignObjectRel, ManyToManyField
from django.db.models.functions import Coalesce, Greatest
from django.core.validators import (
    FileExtensionValidator,
    get_available_image_extensions,
)
from django.db.models.fields.related_descriptors import (
    create_forward_many_to_many_manager,
    ManyToManyDescriptor,
)
from django.http.request import split_domain_port
from django.utils.functional import cached_property
from django.utils import translation, timezone
from django.conf import settings
from django.db.models.query import QuerySet
from django_bleach.models import BleachField

from modeltranslation.manager import MultilingualManager, MultilingualQuerySet
from modeltranslation.utils import auto_populate
from PIL import Image
import xml.etree.cElementTree as et

from utils.logger import get_logger

logger = get_logger(__name__)


class AbstractSiteModel(models.Model):
    """Adds site-like functionality to any model"""
    SCHEMES = {
        True: "https",
        False: "http",
    }

    domain = models.CharField(
        max_length=255, unique=True, blank=True, null=True)
    is_secure = models.BooleanField(
        default=False,
        help_text="If the site should redirect to HTTPS, mark this.",
    )

    class Meta:
        abstract = True

    @classmethod
    def get_by_request(cls, request):
        """ Returns the site object relevant for the given request
        :param request: A Django Request object
        :return: The site object and the path under which the object was matched
        """
        path = None
        domain = request.get_host()
        # Lookup by domain
        try:
            obj = cls.get_by_domain(domain)
        except cls.DoesNotExist:
            obj = None
        return obj, path

    @classmethod
    def get_by_domain(cls, domain):
        # Lookup by domain with/without port
        try:
            obj = cls.objects.get(domain=domain)
        except cls.DoesNotExist:
            # Lookup without port
            domain, _port = split_domain_port(domain)
            obj = cls.objects.get(domain=domain)
        return obj

    def site_url(self, path=None):
        # This is here to avoid circular imports
        from utils import logic
        return logic.build_url(
            netloc=self.domain,
            scheme=self._get_scheme(),
            path=path or "",
        )
    def _get_scheme(self):
        scheme = self.SCHEMES[self.is_secure]
        if settings.DEBUG is True:
            scheme = self.SCHEMES[False]
        return scheme


class PGCaseInsensitivedMixin():
    """Activates the citext postgres extension for the given field"""
    def db_type(self, connection):
        if connection.vendor == "postgresql":
            return "citext"
        elif connection.vendor == "sqlite":
            return "text collate nocase"
        else:
            return super().db_type(connection)


class PGCaseInsensitiveEmailField(PGCaseInsensitivedMixin, models.EmailField):
    pass


def merge_models(src, dest):
    """ Moves relations from `src` to `dest` and deletes src
    :param src: Model instance to be removed
    :param dest: Model instance into which src will be merged
    """
    model = src._meta.model
    if dest._meta.model != model:
        raise TypeError("Can't merge a %s with a %s", model, dest._meta.model)
    fields = src._meta.get_fields()
    for field in fields:
        if field.many_to_many:
            # These can be ManyToManyRel or ManyToManyField depending on the
            # direction the relationship was declared.
            if isinstance(field, models.Field):
                related_model = field.related_model
                remote_field = field.remote_field.name
                manager = getattr(dest, field.get_attname())
            else:
                accessor = getattr(src, field.get_accessor_name())
                manager = getattr(dest, field.get_accessor_name())
            # Query all related objects via through, in case there is a custom
            # Through model
            remote_field = manager.source_field_name
            related_filter = {remote_field: src}
            objects = manager.through.objects.filter(**related_filter)
        elif field.one_to_many:
            remote_field = field.remote_field.name
            accessor_name = field.get_accessor_name()
            accessor = getattr(src, accessor_name)
            objects = accessor.all()

        for obj in objects:
            try:
                with transaction.atomic():
                    setattr(obj, remote_field, dest)
                    obj.save()
            except IntegrityError:
                # Ignore unique constraint violations
                pass
    src.delete()


class JanewayMultilingualQuerySet(MultilingualQuerySet):

    def check_kwargs(self, **kwargs):
        for k, v in kwargs.items():
            if k.endswith('_{}'.format(settings.LANGUAGE_CODE)):
                return False
        return True

    def check_base_language(self, **kwargs):
        lang = translation.get_language()
        if lang and lang != settings.LANGUAGE_CODE and self.check_kwargs(**kwargs):
            raise Exception(
                'When creating a new translation you must provide'
                ' a translation for the base language, {}'.format(
                    settings.LANGUAGE_CODE
                )
            )

    def get_or_create(self, **kwargs):
        self.check_base_language(**kwargs)
        return super(JanewayMultilingualQuerySet, self).get_or_create(**kwargs)

    def create(self, **kwargs):
        self.check_base_language(**kwargs)
        return super(JanewayMultilingualQuerySet, self).create(**kwargs)

    def update_or_create(self, **kwargs):
        self.check_base_language(**kwargs)
        return super(JanewayMultilingualQuerySet, self).update_or_create(**kwargs)


class JanewayMultilingualManager(MultilingualManager):
    def get_queryset(self):
        return JanewayMultilingualQuerySet(self.model)


class M2MOrderedThroughField(ManyToManyField):
    """ Orders m2m related objects by their 'through' Model

    When a 'through' model declares an ordering in its Meta
    options, it is ignored by Django's default manager.
    This field adds the through model to the ordering logic
    of the manager so that if the through model declares
    an ordering logic, it will be used in the join query
    """
    def contribute_to_class(self, cls, *args, **kwargs):
        super_return = super().contribute_to_class(cls, *args, **kwargs)
        setattr(cls, self.name, M2MOrderedThroughDescriptor(self.remote_field, reverse=False))
        return super_return


class M2MOrderedThroughDescriptor(ManyToManyDescriptor):

    @cached_property
    def related_manager_cls(self):
        related_model = self.rel.related_model if self.reverse else self.rel.model
        related_manager = create_forward_many_to_many_manager(
                        related_model._default_manager.__class__,
                        self.rel,
                        reverse=self.reverse,
        )
        return create_m2m_ordered_through_manager(related_manager, self.rel)


@contextmanager
def allow_m2m_operation(through):
    """ Enables m2m operations on through models

    This is done by flagging the model as auto_created dynamically. It only
    works if all your extra fields on the through model have defaults declared.
    """
    cached = through._meta.auto_created
    through._meta.auto_created = True
    try:
        yield
    finally:
        through._meta.auto_created = cached


def create_m2m_ordered_through_manager(related_manager, rel):
    class M2MOrderedThroughManager(related_manager):
        def _apply_ordering(self, queryset):
            # Check for custom related name (there should be a
            # .get_related_name() but I can't find anything like it)
            related_name = self.source_field.remote_field.related_name
            if not related_name:
                related_name = self.through._meta.model_name

            # equivalent of my_object.relation.all().order_by(related_name)
            return queryset.extra(order_by=[related_name])

        def get_queryset(self, *args, **kwargs):
            """ Here is where we can finally apply our ordering logic"""
            qs = super().get_queryset(*args, **kwargs)
            return self._apply_ordering(qs)

        def add(self, *objs):
            with allow_m2m_operation(rel.through):
                return super().add(*objs)

        def remove(self, *objs):
            with allow_m2m_operation(rel.through):
                return super().remove(*objs)

        def clear(self):
            with allow_m2m_operation(rel.through):
                return super().clear()


    return M2MOrderedThroughManager


class SVGImageField(models.ImageField):
    def formfield(self, **kwargs):
        defaults = {'form_class': SVGImageFieldForm}
        defaults.update(kwargs)
        return super().formfield(**defaults)


def validate_image_or_svg_file_extension(value):
    allowed_extensions = get_available_image_extensions() + ["svg"]
    return FileExtensionValidator(allowed_extensions=allowed_extensions)(value)


class SVGImageFieldForm(forms.ImageField):
    default_validators = [validate_image_or_svg_file_extension]

    def to_python(self, data):
        """
        Checks that the file-upload field data contains a valid image or SVG.
        """
        # We call the grand-parent and re-implement the parent checking for SVG
        super_result = super(forms.ImageField, self).to_python(data)
        if super_result is None:
            return None

        # Data can be a readable object, a templfile or a filepath
        if hasattr(data, 'temporary_file_path'):
            file_obj = data.temporary_file_path()
        else:
            if hasattr(data, 'read'):
                file_obj = BytesIO(data.read())
            else:
                file_obj = BytesIO(data['content'])

        try:
            # load() could spot a truncated JPEG, but it loads the entire
            # image in memory, which is a DoS vector. See #3848 and #18520.
            image = Image.open(file_obj)
            image.verify()

            # Annotating so subclasses can reuse it for their own validation
            super_result.image = image
            super_result.content_type = Image.MIME[image.format]
        except Exception as e:
            # Handle SVG here
            if not is_svg(file_obj):
                raise ValidationError(
                    self.error_messages['invalid_image'],
                    code='invalid_image',
                ).with_traceback(sys.exc_info()[2])
        if hasattr(super_result, 'seek') and callable(super_result.seek):
            super_result.seek(0)
        return super_result


def is_svg(f):
    """
    Check if provided file is svg
    """
    f.seek(0)
    tag = None
    try:
        for event, el in et.iterparse(f, ('start',)):
            tag = el.tag
            break
    except et.ParseError:
        pass
    return tag == '{http://www.w3.org/2000/svg}svg'


class LastModifiedModelQuerySet(models.query.QuerySet):
    def update(self, *args, **kwargs):
        kwargs['last_modified'] = timezone.now()
        super().update(*args, **kwargs)


class LastModifiedModelManager(models.Manager):
    def get_queryset(self):
        # this is to use your custom queryset methods
        return LastModifiedModelQuerySet(self.model, using=self._db)


class AbstractLastModifiedModel(models.Model):
    # A mapping from these models last modified field relations and their models
    _LAST_MODIFIED_FIELDS_MAP = {}
    _LAST_MODIFIED_ACCESSORS = {}

    last_modified = models.DateTimeField(
        auto_now=True,
        editable=True
    )
    objects = LastModifiedModelManager()

    class Meta:
        abstract = True

    @property
    def model_key(self):
        return (type(self), self.pk)

    @classmethod
    def get_last_modified_field_map(cls, visited_fields=None):

        # Early return of cached calculation
        if cls._LAST_MODIFIED_FIELDS_MAP:
            return cls._LAST_MODIFIED_FIELDS_MAP

        field_map = {}
        if visited_fields is None:
            visited_fields = set()

        local_fields = cls._meta.get_fields()
        for field in local_fields:
            if (
                (field.many_to_many
                or field.one_to_many
                or field.many_to_one)
                and field not in visited_fields
            ):
                model = field.remote_field.model
                if issubclass(model, AbstractLastModifiedModel):
                    # Avoid infinite recursion when models are doubly linked
                    visited_fields.add(field.remote_field)
                    visited_fields.add(field)

                    field_map[field.name] = model

        # Workout relations of child nodes
        for field, model in tuple(field_map.items()):
            other_map = model.get_last_modified_field_map(visited_fields)
            for other_field_name, other_model in other_map.items():
                field_map[f"{field}__{other_field_name}"] = other_model

        # The below caching method is not ideal, however
        cls._LAST_MODIFIED_FIELDS_MAP = field_map
        return field_map

    @classmethod
    def get_last_modified_accessors(cls):
        if cls._LAST_MODIFIED_ACCESSORS:
            return cls._LAST_MODIFIED_ACCESSORS

        field_map = cls.get_last_modified_field_map()
        accessors = set(
            # sqlite's MAX returns NULL if any value is NULL
            Coalesce(
                f"{field}__last_modified",
                timezone.make_aware(timezone.datetime.fromtimestamp(0))
            )
            for field in field_map.keys()
        )

        cls._LAST_MODIFIED_ACCESSORS = accessors
        return cls.get_last_modified_accessors()


    def best_last_modified_date(self, visited_nodes=None):
        """ Determines the last modified date considering all related objects
        Any relationship which is an instance of this class will have its
        `last_modified` date considered for calculating the last_modified date
        for the instance from which this method is called
        :param visited_nodes: A set of visited objects to ignore. It avoids
            infinite recursion when 2 models are circularly related.
            encoded as set of pairs of object model and PK
        :return: The most recent last_modified date of all related models.
        """
        last_modified_keys = list(self.get_last_modified_accessors())
        annotated_query = self._meta.model.objects.filter(id=self.id).annotate(
            best_last_mod_date=Greatest(
                self.last_modified,
                *last_modified_keys,
                output_field=models.DateTimeField(),
            ),
        )
        result = annotated_query.values("best_last_mod_date").first()
        return result["best_last_mod_date"]


class SearchLookup(PGSearchLookup):
    """ A Search lookup that works across multiple databases.
    Django dropped support for the search lookup when using MySQLin 1.10
    This lookup attempts to restore some of that behaviour so that MySQL users
    can still benefit of some form of full text search. For any other vendors,
    the search performs a simple LIKE match. For Postgres, the behaviour from
    contrib.postgres.lookups.SearchLookup is preserved
    """
    lookup_name = 'search'

    def as_mysql(self, compiler, connection):
       lhs, lhs_params = self.process_lhs(compiler, connection)
       rhs, rhs_params = self.process_rhs(compiler, connection)
       params = lhs_params + rhs_params
       return 'MATCH (%s) AGAINST (%s IN BOOLEAN MODE)' % (lhs, rhs), params

    def as_postgresql(self, compiler, connection):
        return super().as_sql(compiler, connection)


    def as_sql(self, compiler, connection):
        lhs, lhs_params = self.process_lhs(compiler, connection)
        rhs, rhs_params = self.process_rhs(compiler, connection)
        params = lhs_params + rhs_params
        return 'MATCH (%s) AGAINST (%s IN BOOLEAN MODE)' % (lhs, rhs), params

    def process_lhs(self, compiler, connection):
        if connection.vendor != 'postgresql':
            return models.Lookup.process_lhs(self, compiler, connection)
        else:
            return super().process_lhs(compiler, connection)

    def process_rhs(self, compiler, connection):
        if connection.vendor != 'postgresql':
            return models.Lookup.process_rhs(self, compiler, connection)
        else:
            return super().process_rhs(compiler, connection)

SearchVectorField.register_lookup(SearchLookup)
models.CharField.register_lookup(SearchLookup)


class BaseSearchManagerMixin(Manager):
    search_lookups = set()

    def search(self, search_term, search_filters, sort=None, site=None):
        if connection.vendor == "postgresql":
            return self.postgres_search(search_term, search_filters, sort, site)
        elif connection.vendor == "mysql":
            return self.mysql_search(search_term, search_filters, sort, site)
        else:
            return self._search(search_term, search_filters, sort, site)

    def _search(self, search_term, search_filters, sort=None, site=None):
        """ This is a copy of search from journal.views.old_search with filters
        """
        articles = self.get_queryset()
        if search_term:
            escaped = re.escape(search_term)
            split_term = [re.escape(word) for word in search_term.split(" ")]
            split_term.append(escaped)
            search_regex = "^({})$".format(
                "|".join({name for name in split_term})
            )
            q_object = Q()
            if search_filters.get("title"):
                q_object = q_object | Q(title__icontains=search_term)
            if search_filters.get("abstract"):
                q_object = q_object | Q(abstract__icontains=search_term)
            if search_filters.get("keywords"):
                q_object = q_object | Q(keywords__word=search_term)
            if search_filters.get("authors"):
                q_object = q_object | (
                    Q(frozenauthor__first_name__iregex=search_regex) |
                    Q(frozenauthor__last_name__iregex=search_regex)
                )
            articles = articles.filter(q_object)
            if site:
                # TODO: Support other site types
                articles = articles.filter(journal=site)

        return articles.distinct()

    def postgres_search(self, search_term, search_filters, sort=None, site=None):
        return self._search(search_term, search_filters, sort, site)

    def mysql_search(self, search_term, search_filters, sort=None, site=None):
        return self._search(search_term, search_filters, sort, site)

    def get_search_lookups(self):
        return self.search_lookups

class SearchVector(DjangoSearchVector):
    """ An Extension of SearchVector that works with SearchVectorField

    Django's implementation assumes that the `to_tsvector` function needs
    to be called with the provided column, except that when the field is already
    a SearchVectorField, there is no need. Django's implementation in 2.2
    (405c8363362063542e9e79beac53c8437d389520) also attempts to cast the
    column data into a TextField, prior to casting to the tsvector, which we
    override under `set_source_expressions`

    """
    def set_source_expressions(self, _):
        """ Ignore Django's implementation
        We don't require the expressions to be re-casted during the as_sql call
        """
        pass

    # Override template to ignore function
    function = None
    template = '%(expressions)s'


class JanewayBleachField(BleachField):
    """ An override of BleachField to avoid casting SafeString from db
    Bleachfield automatically casts the default return type (string) into
    a SafeString, which is okay when using the value for HTML rendering but
    not when using the value elsewhere (XML encoding)
    https://github.com/marksweb/django-bleach/blob/504b3784c525886ba1974eb9ecbff89314688491/django_bleach/models.py#L76
    """
    def from_db_value(self, value,expression, connection):
        return value

    def pre_save(self, model_instance, *args, **kwargs):
        data = getattr(model_instance, self.attname)
        try:
            return super().pre_save(model_instance, *args, **kwargs)
        except TypeError:
            # Gracefully ignore typerrors on BleachField
            return data

<<<<<<< HEAD
    class Meta:
        abstract = True


def default_press():
    try:
        Press = apps.get_model("press", "Press")
        return Press.objects.first()
    except ProgrammingError:
        # Initial migration will attempt to call this,
        # even when no EditorialGroups are created
        return



def default_press_id():
    default_press_obj = default_press()
    if default_press_obj:
        return default_press_obj.pk
=======

class JanewayBleachCharField(JanewayBleachField):
    """ An override of BleachField to use a TextInput but get sanitization"""
    def formfield(self, **kwargs):
        kwargs["widget"] = forms.TextInput()
        return super().formfield(**kwargs)
>>>>>>> 4575f6b4
<|MERGE_RESOLUTION|>--- conflicted
+++ resolved
@@ -590,9 +590,12 @@
             # Gracefully ignore typerrors on BleachField
             return data
 
-<<<<<<< HEAD
-    class Meta:
-        abstract = True
+
+class JanewayBleachCharField(JanewayBleachField):
+    """ An override of BleachField to use a TextInput but get sanitization"""
+    def formfield(self, **kwargs):
+        kwargs["widget"] = forms.TextInput()
+        return super().formfield(**kwargs)
 
 
 def default_press():
@@ -605,16 +608,7 @@
         return
 
 
-
 def default_press_id():
     default_press_obj = default_press()
     if default_press_obj:
-        return default_press_obj.pk
-=======
-
-class JanewayBleachCharField(JanewayBleachField):
-    """ An override of BleachField to use a TextInput but get sanitization"""
-    def formfield(self, **kwargs):
-        kwargs["widget"] = forms.TextInput()
-        return super().formfield(**kwargs)
->>>>>>> 4575f6b4
+        return default_press_obj.pk