__copyright__ = "Copyright 2017 Birkbeck, University of London"
__author__ = "Martin Paul Eve & Andy Byers"
__license__ = "AGPL v3"
__maintainer__ = "Birkbeck Centre for Technology and Publishing"

import uuid
import copy
import functools
import itertools

from django import forms
from django.forms.fields import Field
from django.utils import timezone
from django.utils.translation import ugettext_lazy as _, get_language
from django.conf import settings
from django.contrib.auth.forms import UserCreationForm
from django.db.models import Q
from django.core.validators import validate_email, ValidationError

from django_summernote.widgets import SummernoteWidget

from core import models, validators
from utils.logic import get_current_request
from journal import models as journal_models
from utils import setting_handler
from utils.forms import KeywordModelForm, JanewayTranslationModelForm, CaptchaForm, HTMLDateInput
from utils.logger import get_logger
from submission import models as submission_models

# This will set is_checkbox attribute to True for checkboxes.
# Usage:  {% if field.field.is_checkbox %}
setattr(Field, 'is_checkbox', lambda self: isinstance(self.widget, forms.CheckboxInput))

logger = get_logger(__name__)


class EditKey(forms.Form):
    def __init__(self, *args, **kwargs):
        key_type = kwargs.pop('key_type', None)
        value = kwargs.pop('value', None)
        super(EditKey, self).__init__(*args, **kwargs)

        if key_type == 'rich-text':
            self.fields['value'].widget = SummernoteWidget()
        elif key_type == 'boolean':
            self.fields['value'].widget = forms.CheckboxInput()
        elif key_type == 'integer':
            self.fields['value'].widget = forms.TextInput(attrs={'type': 'number'})
        elif key_type == 'file' or key_type == 'journalthumb':
            self.fields['value'].widget = forms.FileInput()
        elif key_type == 'text':
            self.fields['value'].widget = forms.Textarea()
        else:
            self.fields['value'].widget.attrs['size'] = '100%'

        self.fields['value'].initial = value
        self.fields['value'].required = False

    value = forms.CharField(label='')

    def clean(self):
        cleaned_data = self.cleaned_data

        return cleaned_data


class JournalContactForm(JanewayTranslationModelForm):
    def __init__(self, *args, **kwargs):
        next_sequence = kwargs.pop('next_sequence', None)
        super(JournalContactForm, self).__init__(*args, **kwargs)
        if next_sequence:
            self.fields['sequence'].initial = next_sequence

    class Meta:
        model = models.Contacts
        fields = ('name', 'email', 'role', 'sequence',)
        exclude = ('content_type', 'object_id',)


class EditorialGroupForm(JanewayTranslationModelForm):
    def __init__(self, *args, **kwargs):
        next_sequence = kwargs.pop('next_sequence', None)
        super(EditorialGroupForm, self).__init__(*args, **kwargs)
        if next_sequence:
            self.fields['sequence'].initial = next_sequence

    class Meta:
        model = models.EditorialGroup
        fields = ('name', 'description', 'sequence',)
        exclude = ('journal',)
        widgets = {
            'description': SummernoteWidget(),
        }


class PasswordResetForm(forms.Form):

    password_1 = forms.CharField(widget=forms.PasswordInput, label=_('Password 1'))
    password_2 = forms.CharField(widget=forms.PasswordInput, label=_('Password 2'))

    def clean_password_2(self):
        password_1 = self.cleaned_data.get("password_1")
        password_2 = self.cleaned_data.get("password_2")
        if password_1 and password_2 and password_1 != password_2:
            raise forms.ValidationError(
                'Your passwords do not match.',
                code='password_mismatch',
            )

        return password_2


class RegistrationForm(forms.ModelForm, CaptchaForm):
    """ A form that creates a user, with no privileges,
    from the given username and password."""

    password_1 = forms.CharField(widget=forms.PasswordInput, label=_('Password'))
    password_2 = forms.CharField(widget=forms.PasswordInput, label=_('Repeat Password'))

    class Meta:
        model = models.Account
        fields = ('email', 'salutation', 'first_name', 'middle_name',
                  'last_name', 'department', 'institution', 'country',)

    def clean_password_2(self):
        password_1 = self.cleaned_data.get("password_1")
        password_2 = self.cleaned_data.get("password_2")
        if password_1 and password_2 and password_1 != password_2:
            raise forms.ValidationError(
                'Your passwords do not match.',
                code='password_mismatch',
            )

        return password_2

    def save(self, commit=True):
        user = super(RegistrationForm, self).save(commit=False)
        user.set_password(self.cleaned_data["password_1"])
        user.is_active = False
        user.confirmation_code = uuid.uuid4()
        user.email_sent = timezone.now()

        if commit:
            user.save()

        return user


class EditAccountForm(forms.ModelForm):
    """ A form that creates a user, with no privileges, from the given username and password."""

    interests = forms.CharField(required=False)

    class Meta:
        model = models.Account
        exclude = ('email', 'username', 'activation_code', 'email_sent',
                   'date_confirmed', 'confirmation_code', 'is_active',
                   'is_staff', 'is_admin', 'date_joined', 'password',
                   'is_superuser', 'enable_digest')

    def save(self, commit=True):
        user = super(EditAccountForm, self).save(commit=False)
        user.clean()

        posted_interests = self.cleaned_data['interests'].split(',')
        for interest in posted_interests:
            new_interest, c = models.Interest.objects.get_or_create(name=interest)
            user.interest.add(new_interest)

        for interest in user.interest.all():
            if interest.name not in posted_interests:
                user.interest.remove(interest)

        user.save()

        if commit:
            user.save()

        return user


class AdminUserForm(forms.ModelForm):

    class Meta:
        model = models.Account
        fields = ('email', 'is_active', 'is_staff', 'is_admin', 'is_superuser')

    def __init__(self, *args, **kwargs):
        active = kwargs.pop('active', None)
        request = kwargs.pop('request', None)
        super(AdminUserForm, self).__init__(*args, **kwargs)

        if not kwargs.get('instance', None):
            self.fields['is_active'].initial = True

        if active == 'add':
            self.fields['password_1'] = forms.CharField(widget=forms.PasswordInput, label="Password")
            self.fields['password_2'] = forms.CharField(widget=forms.PasswordInput, label="Repeat password")

        if request and not request.user.is_admin:
            self.fields.pop('is_staff', None)
            self.fields.pop('is_admin', None)

        if request and not request.user.is_superuser:
            self.fields.pop('is_superuser')

    def clean_password_2(self):
        password_1 = self.cleaned_data.get("password_1")
        password_2 = self.cleaned_data.get("password_2")

        if password_1 and password_2 and password_1 != password_2:
            raise forms.ValidationError(
                'Your passwords do not match.',
                code='password_mismatch',
            )

        if password_2 and not len(password_2) >= 12:
            raise forms.ValidationError(
                'Your password is too short, it should be 12 characters or greater in length.',
                code='password_to_short',
            )

        return password_2

    def save(self, commit=True):
        user = super(AdminUserForm, self).save(commit=False)

        if self.cleaned_data.get('password_1'):
            user.set_password(self.cleaned_data["password_1"])
        user.save()

        if commit:
            user.save()

        return user


class GeneratedPluginSettingForm(forms.Form):

    def __init__(self, *args, **kwargs):
        settings = kwargs.pop('settings', None)
        super(GeneratedPluginSettingForm, self).__init__(*args, **kwargs)

        for field in settings:

            object = field['object']
            if field['types'] == 'char':
                self.fields[field['name']] = forms.CharField(widget=forms.TextInput(), required=False)
            elif field['types'] == 'rich-text' or field['types'] == 'text' or field['types'] == 'Text':
                self.fields[field['name']] = forms.CharField(widget=forms.Textarea, required=False)
            elif field['types'] == 'json':
                self.fields[field['name']] = forms.MultipleChoiceField(widget=forms.CheckboxSelectMultiple,
                                                                       choices=field['choices'],
                                                                       required=False)
            elif field['types'] == 'number':
                self.fields[field['name']] = forms.CharField(widget=forms.TextInput(attrs={'type': 'number'}))
            elif field['types'] == 'select':
                self.fields[field['name']] = forms.CharField(widget=forms.Select(choices=field['choices']))
            elif field['types'] == 'date':
                self.fields[field['name']] = forms.CharField(
                    widget=forms.DateInput(attrs={'class': 'datepicker'}))
            elif field['types'] == 'boolean':
                self.fields[field['name']] = forms.BooleanField(
                    widget=forms.CheckboxInput(attrs={'is_checkbox': True}),
                    required=False)

            self.fields[field['name']].initial = object.processed_value
            self.fields[field['name']].help_text = object.setting.description

    def save(self, journal, plugin, commit=True):
        for setting_name, setting_value in self.cleaned_data.items():
            setting_handler.save_plugin_setting(plugin, setting_name, setting_value, journal)


class GeneratedSettingForm(forms.Form):

    def __init__(self, *args, **kwargs):
        settings = kwargs.pop('settings', None)
        super(GeneratedSettingForm, self).__init__(*args, **kwargs)
        self.translatable_field_names = []
        for field in settings:
            object = field['object']

            if object.setting.types == 'char':
                self.fields[field['name']] = forms.CharField(widget=forms.TextInput(), required=False)
            elif object.setting.types == 'rich-text' or object.setting.types == 'text':
                self.fields[field['name']] = forms.CharField(widget=SummernoteWidget, required=False)
            elif object.setting.types == 'json':
                self.fields[field['name']] = forms.MultipleChoiceField(widget=forms.CheckboxSelectMultiple,
                                                                       choices=field['choices'],
                                                                       required=False)
            elif object.setting.types == 'number':
                self.fields[field['name']] = forms.CharField(widget=forms.TextInput(attrs={'type': 'number'}))
            elif object.setting.types == 'select':
                self.fields[field['name']] = forms.CharField(widget=forms.Select(choices=field['choices']))
            elif object.setting.types == 'date':
                self.fields[field['name']] = forms.CharField(
                    widget=forms.DateInput(attrs={'class': 'datepicker'}))
            elif object.setting.types == 'boolean':
                self.fields[field['name']] = forms.BooleanField(
                    widget=forms.CheckboxInput(attrs={'is_checkbox': True}),
                    required=False)

            if object.setting.is_translatable:
                self.translatable_field_names.append(object.setting.name)

            self.fields[field['name']].label = object.setting.pretty_name
            self.fields[field['name']].initial = object.processed_value
            self.fields[field['name']].help_text = object.setting.description

    def save(self, journal, group, commit=True):
        for setting_name, setting_value in self.cleaned_data.items():
            setting_handler.save_setting(group, setting_name, journal, setting_value)


class JournalAttributeForm(JanewayTranslationModelForm, KeywordModelForm):
    class Meta:
        model = journal_models.Journal
        fields = (
           'contact_info',
           'is_remote',
           'remote_view_url',
           'remote_submit_url',
           'hide_from_press',
        )


class JournalImageForm(forms.ModelForm):
    default_thumbnail = forms.FileField(required=False)
    press_image_override = forms.FileField(required=False)

    class Meta:
        model = journal_models.Journal
        fields = (
           'header_image', 'default_cover_image',
           'default_large_image', 'favicon',
        )


class JournalStylingForm(forms.ModelForm):
    class Meta:
        model = journal_models.Journal
        fields = (
            'full_width_navbar',
        )


class JournalSubmissionForm(forms.ModelForm):
    class Meta:
        model = journal_models.Journal
        fields = (
            'enable_correspondence_authors',
        )


class JournalArticleForm(forms.ModelForm):
    class Meta:
        model = journal_models.Journal
        fields = (
            'view_pdf_button',
            'disable_metrics_display',
            'disable_article_images',
        )


class PressJournalAttrForm(KeywordModelForm, JanewayTranslationModelForm):
    default_thumbnail = forms.FileField(required=False)
    press_image_override = forms.FileField(required=False)

    class Meta:
        model = journal_models.Journal
        fields = (
            'contact_info', 'header_image', 'default_cover_image',
            'default_large_image', 'favicon', 'is_remote', 'is_conference',
            'remote_view_url', 'remote_submit_url', 'hide_from_press',
            'disable_metrics_display',
        )


class NotificationForm(forms.ModelForm):
    class Meta:
        model = journal_models.Notifications
        exclude = ('journal',)


class ArticleMetaImageForm(forms.ModelForm):
    class Meta:
        model = submission_models.Article
        fields = ('meta_image',)


class SectionForm(JanewayTranslationModelForm):
    class Meta:
        model = submission_models.Section
        fields = [
            'name', 'plural', 'number_of_reviewers',
            'is_filterable', 'sequence', 'section_editors',
            'editors', 'public_submissions', 'indexing',
            'auto_assign_editors',
        ]

    def __init__(self, *args, **kwargs):
        request = kwargs.pop('request', None)
        super(SectionForm, self).__init__(*args, **kwargs)
        if request:
            self.fields['section_editors'].queryset = request.journal.users_with_role(
                'section-editor',
            )
            self.fields['section_editors'].required = False
            self.fields['editors'].queryset = request.journal.users_with_role('editor')
            self.fields['editors'].required = False


class QuickUserForm(forms.ModelForm):
    class Meta:
        model = models.Account
        fields = ('email', 'salutation', 'first_name', 'last_name', 'institution',)


class LoginForm(CaptchaForm):
    user_name = forms.CharField(max_length=255, label="Email")
    user_pass = forms.CharField(max_length=255, label="Password", widget=forms.PasswordInput)

    def __init__(self, *args, **kwargs):
        bad_logins = kwargs.pop('bad_logins', 0)
        super(LoginForm, self).__init__(*args, **kwargs)
        if bad_logins:
            logger.warning(
                "[FAILED_LOGIN:%s][FAILURES: %s]"
                "" % (self.fields["user_name"], bad_logins),
            )
        if bad_logins <= 3:
            self.fields['captcha'] = forms.CharField(widget=forms.HiddenInput(), required=False)


class FileUploadForm(forms.Form):
    file = forms.FileField()

    def __init__(self, *args, extensions=None, mimetypes=None, **kwargs):
        super().__init__(*args, **kwargs)
        validator = validators.FileTypeValidator(
                extensions=extensions,
                mimetypes=mimetypes,
        )
        self.fields["file"].validators.append(validator)


class UserCreationFormExtended(UserCreationForm):
    def __init__(self, *args, **kwargs):
        super(UserCreationFormExtended, self).__init__(*args, **kwargs)
        self.fields['email'] = forms.EmailField(
            label=_("E-mail"),
            max_length=75,
        )


class XSLFileForm(forms.ModelForm):

    class Meta:
        model = models.XSLFile
        exclude = ["date_uploaded", "journal", "original_filename"]

    def save(self, commit=True):
        instance = super().save(commit=False)
        request = get_current_request()

        if request:
            instance.journal = request.journal

        if commit:
            instance.save()

        return instance


class AccessRequestForm(forms.ModelForm):

    class Meta:
        model = models.AccessRequest
        fields = ('text',)
        labels = {
            'text': 'Supporting Information',
        }

    def __init__(self, *args, **kwargs):
        self.journal = kwargs.pop('journal', None)
        self.repository = kwargs.pop('repository', None)
        self.user = kwargs.pop('user')
        self.role = kwargs.pop('role')
        super(AccessRequestForm, self).__init__(*args, **kwargs)

    def save(self, commit=True):
        access_request = super().save(commit=False)
        access_request.journal = self.journal
        access_request.repository = self.repository
        access_request.user = self.user
        access_request.role = self.role

        if commit:
            access_request.save()

        return access_request


class CBVFacetForm(forms.Form):

    def __init__(self, *args, **kwargs):
        # This form populates the facets that users can filter results on
        # If you pass a separate facet_queryset into kwargs, the form is
        # the same regardless of how the result queryset changes
        # To have the facets dynamically contract based on the result queryset,
        # do not pass anything for facet_queryset into kwargs.

        self.id = 'facet_form'
        self.queryset = kwargs.pop('queryset')
        self.facets = kwargs.pop('facets')
        self.facet_queryset = kwargs.pop('facet_queryset', None)
        if not self.facet_queryset:
            self.facet_queryset = self.queryset
        self.fields = {}

        super().__init__(*args, **kwargs)

        for facet_key, facet in self.facets.items():

            if facet['type'] == 'foreign_key':

                # Note: This retrieval is written to work even for sqlite3.
                # It might be rewritten differently if sqlite3 support isn't needed.
                if self.facet_queryset:
                    column = self.facet_queryset.values_list(facet_key, flat=True)
                else:
                    column = self.queryset.values_list(facet_key, flat=True)
                values_list = list(filter(bool, column))
                choice_queryset = facet['model'].objects.filter(pk__in=values_list)

                if facet.get('order_by'):
                    choice_queryset = self.order_by(choice_queryset, facet, values_list)

                choices = []
                for each in choice_queryset:
                    label = getattr(each, facet["choice_label_field"])
                    count = values_list.count(each.pk)
                    label_with_count = f'{label} ({count})'
                    choices.append((each.pk, label_with_count))
                self.fields[facet_key] = forms.ChoiceField(
                    widget=forms.widgets.CheckboxSelectMultiple,
                    choices=choices,
                    required=False,
                )

            elif facet['type'] == 'charfield_with_choices':
                # Note: This retrieval is written to work even for sqlite3.
                # It might be rewritten differently if sqlite3 support isn't needed.

                if self.facet_queryset:
                    queryset = self.facet_queryset
                else:
                    queryset = self.queryset
                column = []
                values_list = []
                lookup_parts = facet_key.split('.')
                for obj in queryset:
                    for part in lookup_parts:
                        if obj:
                            try:
                                result = getattr(obj, part)
                                obj = result
                            except:
                                result = None

                    if result != None:
                        values_list.append(result)
                    elif result == None and 'default' in facet:
                        values_list.append(facet['default'])

                unique_values = set(values_list)
                choices = []
                model_choice_dict = dict(facet['model_choices'])
                for value in unique_values:
                    label = model_choice_dict.get(value, value)
                    count = values_list.count(value)
                    label_with_count = f'{label} ({count})'
                    choices.append((value, label_with_count))
                self.fields[facet_key] = forms.ChoiceField(
                    widget=forms.widgets.CheckboxSelectMultiple,
                    choices=choices,
                    required=False,
                )

            # To do:
            elif facet['type'] == 'date_time':
                self.fields[facet_key] = forms.DateTimeField(
                    widget=HTMLDateInput(),
                    required=False,
                )

            elif facet['type'] == 'boolean':
                pass

            self.fields[facet_key].label = facet['field_label']

    def order_by(self, queryset, facet, fks):
        order_by = facet.get('order_by')
        if order_by != 'facet_count' and order_by in facet['model']._meta.get_fields():
            queryset = queryset.order_by(order_by)
        elif order_by == 'facet_count':
            sorted_fk_tuples = sorted(
                [(fk, fks.count(fk)) for fk in fks],
                key=lambda x:x[1],
                reverse=True,
            )
            sorted_fks = [tup[0] for tup in sorted_fk_tuples]
            queryset = sorted(
                queryset,
                key=lambda x: sorted_fks.index(x.pk)
            )

        # Note: There is no way yet to sort on the result of a 
        # function property like journal.name

        return queryset

<<<<<<< HEAD

class EmailForm(forms.Form):
    cc = forms.CharField(
        required=False,
        max_length=1000,
        help_text='Separate email addresses with ;',
    )
    subject = forms.CharField(max_length=1000)
    body = forms.CharField(widget=SummernoteWidget)

    def clean_cc(self):
        cc = self.cleaned_data['cc']
        if not cc or cc == '':
            return []

        cc_list = [x.strip() for x in cc.split(';') if x]
        for address in cc_list:
            try:
                validate_email(address)
            except ValidationError:
                self.add_error('cc', 'Invalid email address ({}).'.format(address))

        return cc_list
=======
class ConfirmableForm(forms.Form):

    CONFIRMABLE_BUTTON_NAME = 'confirmable'
    CONFIRMED_BUTTON_NAME = 'confirmed'
    QUESTION = _('Are you sure?')

    def __init__(self, *args, **kwargs):
        self.modal = None
        super().__init__(*args, **kwargs)

    def is_valid(self, *args, **kwargs):
        parent_return = super().is_valid(*args, **kwargs)
        if self.CONFIRMABLE_BUTTON_NAME in self.data:
            self.create_modal()
        return parent_return

    def create_modal(self):

        self.modal = {
            'id': 'confirm_modal',
            'confirmed_button_name': self.CONFIRMED_BUTTON_NAME,
            'question': self.QUESTION,
            'potential_errors': self.check_for_potential_errors(),
        }

    def check_for_potential_errors(self):
        return []

    def is_confirmed(self):
        return self.CONFIRMED_BUTTON_NAME in self.data
>>>>>>> 0ba88a8d
<|MERGE_RESOLUTION|>--- conflicted
+++ resolved
@@ -621,7 +621,6 @@
 
         return queryset
 
-<<<<<<< HEAD
 
 class EmailForm(forms.Form):
     cc = forms.CharField(
@@ -645,7 +644,8 @@
                 self.add_error('cc', 'Invalid email address ({}).'.format(address))
 
         return cc_list
-=======
+
+
 class ConfirmableForm(forms.Form):
 
     CONFIRMABLE_BUTTON_NAME = 'confirmable'
@@ -675,5 +675,4 @@
         return []
 
     def is_confirmed(self):
-        return self.CONFIRMED_BUTTON_NAME in self.data
->>>>>>> 0ba88a8d
+        return self.CONFIRMED_BUTTON_NAME in self.data