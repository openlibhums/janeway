--- conflicted
+++ resolved
@@ -189,10 +189,6 @@
             self.fields['password_2'] = forms.CharField(widget=forms.PasswordInput, label="Repeat password")
 
         if request and not request.user.is_admin:
-<<<<<<< HEAD
-            print(1)
-=======
->>>>>>> a0ecc996
             self.fields.pop('is_staff', None)
             self.fields.pop('is_admin', None)
 
