--- conflicted
+++ resolved
@@ -97,12 +97,7 @@
     class Meta:
         model = models.EditorialGroup
         fields = ('name', 'description', 'sequence',)
-<<<<<<< HEAD
         exclude = ('journal', 'press')
-        widgets = {'description': SummernoteWidget()}
-=======
-        exclude = ('journal',)
->>>>>>> 4575f6b4
 
 
 class PasswordResetForm(forms.Form):
