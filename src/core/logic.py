__copyright__ = "Copyright 2017 Birkbeck, University of London"
__author__ = "Martin Paul Eve & Andy Byers"
__license__ = "AGPL v3"
__maintainer__ = "Birkbeck Centre for Technology and Publishing"

import os
from PIL import Image, UnidentifiedImageError
import uuid
from importlib import import_module
from datetime import timedelta
import operator
import re
from functools import reduce

from django.conf import settings
from django.contrib.auth import logout
from django.contrib import messages
from django.template.loader import get_template
from django.db.models import Q
from django.http import JsonResponse
from django.forms.models import model_to_dict
from django.shortcuts import reverse
from django.utils import timezone
from django.utils.translation import get_language, ugettext_lazy as _

from core import models, files, plugin_installed_apps
from utils.function_cache import cache
from review import models as review_models
from utils import render_template, notify_helpers, setting_handler
from submission import models as submission_models
from comms import models as comms_models
from utils import shared
from utils.logger import get_logger

logger = get_logger(__name__)


def send_reset_token(request, reset_token):
    core_reset_password_url = request.site_type.site_url(
        reverse(
            'core_reset_password',
            kwargs={'token': reset_token.token},
        )
    )
    context = {
        'reset_token': reset_token,
        'core_reset_password_url': core_reset_password_url,
    }
    log_dict = {'level': 'Info', 'types': 'Reset Token', 'target': None}
    if not request.journal:
        message = render_template.get_message_content(
            request,
            context,
            request.press.password_reset_text,
            template_is_setting=True,
        )
        subject = 'Password Reset'
    else:
        message = render_template.get_message_content(
            request,
            context,
            'password_reset',
        )
        subject = 'subject_password_reset'

    notify_helpers.send_email_with_body_from_user(
        request,
        subject,
        reset_token.account.email,
        message,
        log_dict=log_dict,
    )


def send_confirmation_link(request, new_user):
    core_confirm_account_url = request.site_type.site_url(
        reverse(
            'core_confirm_account',
            kwargs={'token': new_user.confirmation_code},
        )
    )
    context = {
        'user': new_user,
        'core_confirm_account_url': core_confirm_account_url,
    }
    if not request.journal:
        message = render_template.get_message_content(
            request,
            context,
            request.press.registration_text,
            template_is_setting=True,
        )
        subject = 'Registration Confirmation'
    else:
        message = render_template.get_message_content(
            request,
            context,
            'new_user_registration',
        )
        subject = 'subject_new_user_registration'

    notify_helpers.send_slack(
        request,
        'New registration: {0}'.format(new_user.full_name()),
        ['slack_admins'],
    )
    log_dict = {'level': 'Info', 'types': 'Account Confirmation', 'target': None}
    notify_helpers.send_email_with_body_from_user(
        request,
        subject,
        new_user.email,
        message,
        log_dict=log_dict,
    )


def resize_and_crop(img_path, size, crop_type='middle'):
    """
    Resize and crop an image to fit the specified size.
    """

    # If height is higher we resize vertically, if not we resize horizontally
    try:
        img = Image.open(img_path)
    except FileNotFoundError:
        logger.warning("File not found, can't resize: %s" % img_path)
        return
    except UnidentifiedImageError:
        # Could be an SVG
        return

    # Get current and desired ratio for the images
    img_ratio = img.size[0] / float(img.size[1])
    ratio = size[0] / float(size[1])
    # The image is scaled/cropped vertically or horizontally depending on the ratio
    if ratio > img_ratio:
        img = img.resize((size[0], int(size[0] * img.size[1] // img.size[0])),
                         Image.ANTIALIAS)
        # Crop in the top, middle or bottom
        if crop_type == 'top':
            box = (0, 0, img.size[0], size[1])
        elif crop_type == 'middle':
            box = (0, (img.size[1] - size[1]) // 2, img.size[0], (img.size[1] + size[1]) // 2)
        elif crop_type == 'bottom':
            box = (0, img.size[1] - size[1], img.size[0], img.size[1])
        else:
            raise ValueError('ERROR: invalid value for crop_type')
        img = img.crop(box)

    elif ratio < img_ratio:
        img = img.resize((size[0], int(size[0] * img.size[1] // img.size[0])), Image.ANTIALIAS)
        # Crop in the top, middle or bottom
        if crop_type == 'top':
            box = (0, 0, size[0], img.size[1])
        elif crop_type == 'middle':
            horizontal_padding = (size[0] - img.size[0]) // 2
            vertical_padding = (size[1] - img.size[1]) // 2

            offset_tuple = (horizontal_padding, vertical_padding)

            final_thumb = Image.new(mode='RGBA', size=size, color=(255, 255, 255, 0))
            final_thumb.paste(img, offset_tuple)  # paste the thumbnail into the full sized image

            final_thumb.save(img_path, "png")
            return
        elif crop_type == 'bottom':
            box = (img.size[0] - size[0], 0, img.size[0], img.size[1])
        else:
            raise ValueError('ERROR: invalid value for crop_type')

        img = img.crop(box)
    else:
        img = img.resize((size[0], size[1]), Image.ANTIALIAS)

    if img.mode == "CMYK":
        img = img.convert("RGB")

    img.save(img_path, "png")


def settings_for_context(request):
    if request.journal:
        return cached_settings_for_context(request.journal, get_language())
    else:
        return {}


@cache(600)
def cached_settings_for_context(journal, language):
    setting_groups = ['general', 'crosscheck', 'article', 'news', 'styling']
    _dict = {group: {} for group in setting_groups}

    for group in setting_groups:
        settings = models.Setting.objects.filter(group__name=group)

        for setting in settings:
            _dict[group][setting.name] = setting_handler.get_setting(
                group,
                setting.name,
                journal,
            ).processed_value
    return _dict


def process_setting_list(settings_to_get, type, journal):
    settings = []
    for setting in settings_to_get:
        settings.append({
            'name': setting,
            'object': setting_handler.get_setting(type, setting, journal),
        })

    return settings


def get_settings_to_edit(display_group, journal):
    review_form_choices = list()
    for form in review_models.ReviewForm.objects.filter(
        journal=journal,
        deleted=False,
    ):
        review_form_choices.append([form.pk, form])

    if display_group == 'submission':
        settings = [
            {'name': 'disable_journal_submission',
             'object': setting_handler.get_setting('general', 'disable_journal_submission', journal)
             },
            {'name': 'limit_access_to_submission',
             'object': setting_handler.get_setting('general', 'limit_access_to_submission', journal)
             },
            {'name': 'submission_access_request_text',
             'object': setting_handler.get_setting('general', 'submission_access_request_text', journal)
             },
            {'name': 'submission_access_request_contact',
             'object': setting_handler.get_setting('general', 'submission_access_request_contact', journal)
             },
            {'name': 'abstract_required',
             'object': setting_handler.get_setting(
                 'general',
                 'abstract_required',
                 journal,
             )
             },
            {'name': 'submission_intro_text',
             'object': setting_handler.get_setting(
                 'general',
                 'submission_intro_text',
                 journal
             )
             },
            {'name': 'copyright_notice',
             'object': setting_handler.get_setting('general', 'copyright_notice', journal)
             },
            {'name': 'submission_checklist',
             'object': setting_handler.get_setting('general', 'submission_checklist', journal)
             },
            {'name': 'acceptance_criteria',
             'object': setting_handler.get_setting('general', 'acceptance_criteria', journal)
             },
            {'name': 'publication_fees',
             'object': setting_handler.get_setting('general', 'publication_fees', journal)
             },
            {'name': 'editors_for_notification',
             'object': setting_handler.get_setting('general', 'editors_for_notification', journal),
             'choices': journal.editor_pks()
             },
            {'name': 'user_automatically_author',
             'object': setting_handler.get_setting('general', 'user_automatically_author', journal),
             },
            {'name': 'submission_competing_interests',
             'object': setting_handler.get_setting('general', 'submission_competing_interests', journal),
             },
            {'name': 'submission_summary',
             'object': setting_handler.get_setting('general', 'submission_summary', journal),
             },
            {'name': 'limit_manuscript_types',
             'object': setting_handler.get_setting('general', 'limit_manuscript_types', journal),
             },
            {'name': 'accepts_preprint_submissions',
             'object': setting_handler.get_setting('general', 'accepts_preprint_submissions', journal),
             },
            {'name': 'focus_and_scope',
             'object': setting_handler.get_setting('general', 'focus_and_scope', journal),
             },
            {'name': 'publication_cycle',
             'object': setting_handler.get_setting('general', 'publication_cycle', journal),
             },
            {'name': 'peer_review_info',
             'object': setting_handler.get_setting('general', 'peer_review_info', journal),
             },
            {'name': 'copyright_submission_label',
             'object': setting_handler.get_setting('general', 'copyright_submission_label', journal)
             },
            {
                'name': 'file_submission_guidelines',
                'object': setting_handler.get_setting(
                    'general',
                    'file_submission_guidelines', journal
                ),
            },
            {
                'name': 'manuscript_file_submission_instructions',
                'object': setting_handler.get_setting(
                    'general',
                    'manuscript_file_submission_instructions', journal
                ),
            },
            {
                'name': 'data_figure_file_submission_instructions',
                'object': setting_handler.get_setting(
                    'general',
                    'data_figure_file_submission_instructions', journal
                ),
            }
        ]
        setting_group = 'general'

    elif display_group == 'review':
        settings = [
            {
                'name': 'reviewer_guidelines',
                'object': setting_handler.get_setting('general', 'reviewer_guidelines', journal),
            },
            {
                'name': 'default_review_visibility',
                'object': setting_handler.get_setting('general', 'default_review_visibility', journal),
                'choices': review_models.review_visibilty()
            },
            {
                'name': 'review_file_help',
                'object': setting_handler.get_setting('general', 'review_file_help', journal),
            },
            {
                'name': 'default_review_days',
                'object': setting_handler.get_setting('general', 'default_review_days', journal),
            },
            {
                'name': 'enable_save_review_progress',
                'object': setting_handler.get_setting('general', 'enable_save_review_progress', journal),
            },
            {
                'name': 'enable_one_click_access',
                'object': setting_handler.get_setting('general', 'enable_one_click_access', journal),
            },
            {
                'name': 'enable_expanded_review_details',
                'object': setting_handler.get_setting('general', 'enable_expanded_review_details', journal),
            },
            {
                'name': 'draft_decisions',
                'object': setting_handler.get_setting('general', 'draft_decisions', journal),
            },
            {
                'name': 'default_review_form',
                'object': setting_handler.get_setting('general', 'default_review_form', journal),
                'choices': review_form_choices
            },
            {
                'name': 'reviewer_form_download',
                'object': setting_handler.get_setting('general', 'reviewer_form_download', journal),
            },
            {
                'name': 'peer_review_upload_text',
                'object': setting_handler.get_setting('general', 'peer_review_upload_text', journal),
            },
            {
                'name': 'enable_peer_review_data_block',
                'object': setting_handler.get_setting('general', 'enable_peer_review_data_block', journal),
            },
            {
                'name': 'enable_suggested_reviewers',
                'object': setting_handler.get_setting('general', 'enable_suggested_reviewers', journal),
            },
            {
                'name': 'hide_review_metadata_from_authors',
                'object': setting_handler.get_setting('general', 'hide_review_metadata_from_authors', journal),
            },
            {
                'name': 'accept_article_warning',
                'object': setting_handler.get_setting('general', 'accept_article_warning', journal),
            },
        ]
        setting_group = 'general'

    elif display_group == 'crossref':
        xref_settings = [
            'use_crossref', 'crossref_test', 'crossref_username', 'crossref_password', 'crossref_email',
            'crossref_name', 'crossref_prefix', 'crossref_registrant', 'doi_display_prefix', 'doi_display_suffix',
            'doi_pattern', 'doi_manager_action_maximum_size',
        ]

        settings = process_setting_list(xref_settings, 'Identifiers', journal)
        setting_group = 'Identifiers'

    elif display_group == 'crosscheck':
        xref_settings = [
            'enable', 'username', 'password'
        ]

        settings = process_setting_list(xref_settings, 'crosscheck', journal)
        setting_group = 'crosscheck'

    elif display_group == 'journal':
        journal_settings = [
<<<<<<< HEAD
            'journal_name', 'journal_issn', 'journal_theme', 'journal_description',
            'enable_editorial_display', 'multi_page_editorial', 'enable_editorial_images', 'main_contact',
            'publisher_name', 'publisher_url', 'privacy_policy_url',
            'maintenance_mode', 'maintenance_message', 'auto_signature', 'slack_logging', 'slack_webhook',
            'twitter_handle', 'switch_language', 'google_analytics_code', 'keyword_list_page', 'open_peer_review'
=======
            'journal_name', 'journal_issn', 'print_issn', 'journal_theme',
            'journal_description', 'main_contact', 'publisher_name',
            'publisher_url', 'privacy_policy_url', 'auto_signature',
            'slack_logging', 'slack_webhook', 'twitter_handle',
            'switch_language', 'enable_language_text', 'google_analytics_code',
            'use_ga_four', 'display_login_page_notice', 'login_page_notice', 
            'display_register_page_notice', 'register_page_notice',
            'support_email', 'support_contact_message_for_staff',
>>>>>>> a9cf805d
        ]

        settings = process_setting_list(journal_settings, 'general', journal)
        settings[3]['choices'] = get_theme_list()
        setting_group = 'general'
        settings.append({
            'name': 'from_address',
            'object': setting_handler.get_setting('general', 'from_address', journal),
        })

    elif display_group == 'proofing':
        proofing_settings = [
            'max_proofreaders'
        ]
        settings = process_setting_list(proofing_settings, 'general', journal)
        setting_group = 'general'
    elif display_group == 'article':
        article_settings = [
            'suppress_how_to_cite',
            'display_guest_editors',
            'suppress_citations_metric',
            'display_altmetric_badge',
            'altmetric_badge_type',
            'hide_author_email_links',
        ]
        settings = process_setting_list(article_settings, 'article', journal)
        setting_group = 'article'
    elif display_group == 'styling':
        settings = [
            {
                'name': 'enable_editorial_images',
                'object': setting_handler.get_setting('styling',
                                                      'enable_editorial_images',
                                                      journal),
            },
            {
                'name': 'multi_page_editorial',
                'object': setting_handler.get_setting('styling',
                                                      'multi_page_editorial',
                                                      journal),
            },
            {
                'name': 'display_journal_title',
                'object': setting_handler.get_setting('styling',
                                                      'display_journal_title',
                                                      journal),
            }
        ]
        setting_group = 'styling'
    elif display_group == 'news':
        settings = [
            {
                'name': 'news_title',
                'object': setting_handler.get_setting('news', 'news_title', journal),
            },
        ]
        setting_group = 'news'
    else:
        settings = []
        setting_group = None

    return settings, setting_group


def get_theme_list():
    path = os.path.join(settings.BASE_DIR, "themes")
    root, dirs, files = next(os.walk(path))

    return [[dir, dir] for dir in dirs if dir not in ['admin', 'press', '__pycache__']]


def handle_default_thumbnail(request, journal, attr_form):
    if request.FILES.get('default_thumbnail'):
        new_file = files.save_file_to_journal(
            request,
            request.FILES.get('default_thumbnail'),
            'Default Thumb',
            'default',
        )

        if journal.thumbnail_image:
            journal.thumbnail_image.unlink_file(journal=journal)

        journal.thumbnail_image = new_file
        journal.save()

        return new_file

    return None


def handle_press_override_image(request, journal, attr_form):
    if request.FILES.get('press_image_override'):
        new_file = files.save_file_to_journal(request, request.FILES.get('press_image_override'), 'Press Override',
                                              'default')
        if journal.press_image_override:
            journal.press_image_override.unlink_file(journal=journal)

        journal.press_image_override = new_file
        journal.save()

        return new_file

    return None


def article_file(uploaded_file, article, request):
    new_file = files.save_file_to_article(uploaded_file, article, request.user)
    new_file.label = 'Banner image'
    new_file.description = 'Banner image'
    new_file.privacy = 'public'
    new_file.save()
    return new_file


def handle_article_large_image_file(uploaded_file, article, request):
    if not article.large_image_file:
        new_file = article_file(uploaded_file, article, request)

        article.large_image_file = new_file
        article.save()
    else:
        new_file = files.overwrite_file(
                uploaded_file,
                article.large_image_file,
                ('articles', article.pk)
        )
        article.large_image_file = new_file
        article.save()

    resize_and_crop(new_file.self_article_path(), [750, 324], 'middle')


def handle_article_thumb_image_file(uploaded_file, article, request):
    if not article.thumbnail_image_file:
        new_file = article_file(uploaded_file, article, request)

        article.thumbnail_image_file = new_file
        article.save()
    else:
        new_file = files.overwrite_file(
                uploaded_file,
                article.large_image_file,
                ('articles', article.pk)
        )
        article.thumbnail_image_file = new_file
        article.save()


def handle_email_change(request, email_address):
    request.user.email = email_address
    request.user.is_active = False
    request.user.confirmation_code = uuid.uuid4()
    request.user.clean()
    request.user.save()

    core_confirm_account_url = request.site_type.site_url(
        reverse(
            'core_confirm_account',
            kwargs={'token': request.user.confirmation_code},
        )
    )

    context = {
        'user': request.user,
        'core_confirm_account_url': core_confirm_account_url,
    }
    message = render_template.get_message_content(
        request,
        context,
        'user_email_change',
    )
    notify_helpers.send_email_with_body_from_user(
        request,
        'subject_user_email_change',
        request.user.email,
        message,
    )

    logout(request)


def handle_add_users_to_role(users, role, request):
    role = models.Role.objects.get(pk=role)
    users = models.Account.objects.filter(pk__in=users)

    if not users:
        messages.add_message(request, messages.WARNING, 'No users selected')

    if not role:
        messages.add_message(request, messages.WARNING, 'No role selected.')

    for user in users:
        user.add_account_role(role.slug, request.journal)
        messages.add_message(request, messages.INFO, '{0} added to {1} role.'.format(user.full_name(), role.name))


def clear_active_elements(elements, workflow, plugins):
    elements_to_remove = list()
    for element in elements:
        if workflow.elements.filter(handshake_url=element.get('handshake_url')):
            elements_to_remove.append(element)

    for element in elements_to_remove:
        elements.remove(element)

    return elements


def get_available_elements(workflow):
    plugins = plugin_installed_apps.load_plugin_apps(settings.BASE_DIR)
    our_elements = list()
    elements = models.BASE_ELEMENTS

    for element in elements:
        our_elements.append(element)

    for plugin in plugins:
        try:
            module_name = "{0}.plugin_settings".format(plugin)
            plugin_settings = import_module(module_name)

            if hasattr(plugin_settings, 'IS_WORKFLOW_PLUGIN') and hasattr(
                    plugin_settings, 'HANDSHAKE_URL'):
                if plugin_settings.IS_WORKFLOW_PLUGIN:
                    our_elements.append(
                        {'name': plugin_settings.PLUGIN_NAME,
                         'handshake_url': plugin_settings.HANDSHAKE_URL,
                         'stage': plugin_settings.STAGE,
                         'article_url': plugin_settings.ARTICLE_PK_IN_HANDSHAKE_URL,
                         'jump_url': plugin_settings.JUMP_URL if hasattr(plugin_settings, 'JUMP_URL') else '',
                         }
                    )
        except ImportError as e:
            logger.error(e)

    return clear_active_elements(our_elements, workflow, plugins)


def handle_element_post(workflow, element_name, request):
    for element in get_available_elements(workflow):
        if element['name'] == element_name:
            defaults = {
                'jump_url': element.get('jump_url', ''),
                'stage': element['stage'],
                'handshake_url': element['handshake_url'],

            }
            element_obj, created = models.WorkflowElement.objects.get_or_create(
                journal=request.journal,
                element_name=element_name,
                defaults=defaults,
            )

            return element_obj


def latest_articles(carousel, object_type):
    if object_type == 'journal':
        carousel_objects = submission_models.Article.objects.filter(
            journal=carousel.journal,
            date_published__lte=timezone.now(),
            stage=submission_models.STAGE_PUBLISHED,
        ).order_by("-date_published")
    else:
        carousel_objects = submission_models.Article.objects.filter(
            date_published__lte=timezone.now(),
            stage=submission_models.STAGE_PUBLISHED, ).order_by("-date_published")

    return carousel_objects


def selected_articles(carousel):
    carousel_objects = carousel.articles.all().order_by("-date_published")

    return carousel_objects


def news_items(carousel, object_type, press=None):
    if object_type == 'journal':
        object_id = carousel.journal.pk
    else:
        object_id = carousel.press.pk

    if press and press.carousel_news_items.all():
        return press.carousel_news_items.all()

    carousel_objects = comms_models.NewsItem.objects.filter(
        (Q(content_type__model=object_type) & Q(object_id=object_id)) &
        (Q(start_display__lte=timezone.now()) | Q(start_display=None)) &
        (Q(end_display__gte=timezone.now()) | Q(end_display=None))
    ).order_by('-posted')

    return carousel_objects


def sort_mixed(article_objects, news_objects):
    carousel_objects = []

    for news_item in news_objects:
        for article in article_objects:
            if article.date_published > news_item.posted and article not in carousel_objects:
                    carousel_objects.append(article)
        carousel_objects.append(news_item)

    # add any articles that were not inserted during the above sort procedure
    for article in article_objects:
        if article not in carousel_objects:
            carousel_objects.append(article)

    return carousel_objects


def get_unpinned_articles(request, pinned_articles):
    articles_pinned = [pin.article.pk for pin in pinned_articles]
    return submission_models.Article.objects.filter(journal=request.journal).exclude(pk__in=articles_pinned)


def order_pinned_articles(request, pinned_articles):
    ids = [int(_id) for _id in request.POST.getlist('orders[]')]

    for pin in pinned_articles:
        pin.sequence = ids.index(pin.pk)
        pin.save()


def password_policy_check(request):
    """
    Takes a given string and tests it against the password policy of the press.
    :param request:  HTTPRequest object
    :return: An empty list or a list of errors.
    """
    password = request.POST.get('password_1')

    rules = [
        lambda s: len(password) >= request.press.password_length or _('Your password must be {} characters long').format(request.press.password_length)
    ]

    if request.press.password_upper:
        rules.append(lambda password: any(x.isupper() for x in password) or _('An uppercase character is required'))

    if request.press.password_number:
        rules.append(lambda password: any(x.isdigit() for x in password) or _('A number is required'))

    problems = [p for p in [r(password) for r in rules] if p != True]

    return problems


def get_ua_and_ip(request):
    user_agent = request.META.get('HTTP_USER_AGENT', None)
    ip_address = shared.get_ip_address(request)

    return user_agent, ip_address


def add_failed_login_attempt(request):
    user_agent, ip_address = get_ua_and_ip(request)

    models.LoginAttempt.objects.create(user_agent=user_agent, ip_address=ip_address)


def clear_bad_login_attempts(request):
    user_agent, ip_address = get_ua_and_ip(request)

    models.LoginAttempt.objects.filter(user_agent=user_agent, ip_address=ip_address).delete()


def check_for_bad_login_attempts(request):
    user_agent, ip_address = get_ua_and_ip(request)
    time = timezone.now() - timedelta(minutes=10)

    attempts = models.LoginAttempt.objects.filter(user_agent=user_agent, ip_address=ip_address, timestamp__gte=time)
    print(time, attempts.count())
    return attempts.count()


def handle_file(request, setting_value, file):
    if setting_value.value:
        file_to_delete = models.File.objects.get(pk=setting_value.value)
        files.unlink_journal_file(request, file_to_delete)

    file = files.save_file_to_journal(request, file, setting_value.setting.name, 'A setting file.')
    return file.pk


def no_password_check(username):
    try:
        check = models.Account.objects.get(username=username, password='')
        return check
    except models.Account.DoesNotExist:
        return False


def start_reset_process(request, account):
    # Expire any existing tokens for this user
    models.PasswordResetToken.objects.filter(account=account).update(expired=True)

    # Create a new token
    new_reset_token = models.PasswordResetToken.objects.create(account=account)
    send_reset_token(request, new_reset_token)


def build_submission_list(request):
    section_list = list()
    my_assignments = False
    order = 'pk'

    to_exclude = [
        submission_models.STAGE_PUBLISHED,
        submission_models.STAGE_REJECTED,
        submission_models.STAGE_UNSUBMITTED
    ]

    for key, value in request.POST.items():

        if key.startswith('section_'):
            section_id = re.findall(r'\d+', key)
            if section_id:
                section_list.append(Q(section__pk=section_id[0]))

        elif key.startswith('my_assignments'):
            my_assignments = True
        elif key.startswith('order'):
            order = request.POST.get('order', 'pk')

    if not section_list:
        section_list = [Q(section__pk=section.pk) for section in
                        submission_models.Section.objects.filter(journal=request.journal, is_filterable=True)]

    articles = submission_models.Article.objects.filter(
        journal=request.journal).exclude(
        stage__in=to_exclude
    ).filter(
        reduce(operator.or_, section_list)
    )

    if my_assignments:
        assignments = review_models.EditorAssignment.objects.filter(article__journal=request.journal,
                                                                    editor=request.user)
        assignment_article_pks = [assignment.article.pk for assignment in assignments]
        articles = articles.filter(pk__in=assignment_article_pks)

    return articles.order_by(order)


def create_html_snippet(name, object, template):
    template = get_template(template)
    html_content = template.render({name: object})

    return html_content


def export_gdpr_user_profile(user):
    user = models.Account.objects.get(pk=user.pk)
    user_dict = model_to_dict(user)
    [user_dict.pop(key) for key in
     ['profile_image', 'interest', 'password', 'groups', 'user_permissions', 'activation_code', 'is_superuser',
      'is_staff']]
    response = JsonResponse(user_dict)
    return response


def get_homepage_elements(request):
    homepage_elements = models.HomepageElement.objects.filter(
        content_type=request.model_content_type,
        object_id=request.site_type.pk,
        active=True).order_by('sequence')
    homepage_element_names = [el.name for el in homepage_elements]

    return homepage_elements, homepage_element_names


def render_nested_setting(
        setting_name,
        setting_group,
        request,
        article=None,
        nested_settings=None,
    ):

    setting = setting_handler.get_setting(
        setting_group,
        setting_name,
        request.journal,
    ).processed_value

    setting_context = {}

    if article:
        setting_context['article'] = article

    if not nested_settings:
        nested_settings=[]
    for name, group in nested_settings:
        setting_context[name] = setting_handler.get_setting(
            group,
            name,
            request.journal
        ).processed_value

    rendered_string = render_template.get_message_content(
        request,
        setting_context,
        setting,
        template_is_setting=True
    )

    return rendered_string<|MERGE_RESOLUTION|>--- conflicted
+++ resolved
@@ -403,13 +403,6 @@
 
     elif display_group == 'journal':
         journal_settings = [
-<<<<<<< HEAD
-            'journal_name', 'journal_issn', 'journal_theme', 'journal_description',
-            'enable_editorial_display', 'multi_page_editorial', 'enable_editorial_images', 'main_contact',
-            'publisher_name', 'publisher_url', 'privacy_policy_url',
-            'maintenance_mode', 'maintenance_message', 'auto_signature', 'slack_logging', 'slack_webhook',
-            'twitter_handle', 'switch_language', 'google_analytics_code', 'keyword_list_page', 'open_peer_review'
-=======
             'journal_name', 'journal_issn', 'print_issn', 'journal_theme',
             'journal_description', 'main_contact', 'publisher_name',
             'publisher_url', 'privacy_policy_url', 'auto_signature',
@@ -417,8 +410,7 @@
             'switch_language', 'enable_language_text', 'google_analytics_code',
             'use_ga_four', 'display_login_page_notice', 'login_page_notice', 
             'display_register_page_notice', 'register_page_notice',
-            'support_email', 'support_contact_message_for_staff',
->>>>>>> a9cf805d
+            'support_email', 'support_contact_message_for_staff', 'open_peer_review',
         ]
 
         settings = process_setting_list(journal_settings, 'general', journal)
