--- conflicted
+++ resolved
@@ -255,7 +255,7 @@
                 ),
             ]
             logger.debug("Loaded URLs for %s", plugin.name)
-<<<<<<< HEAD
+
         except ImportError as error:
             logger.warning(
                 "Failed to import urls for plugin %s: %s", plugin.name, error,
@@ -263,10 +263,6 @@
         except Exception as error:
             logger.error("Error loading plugin %s", block.name)
             logger.exception(error)
-=======
-        except ImportError as e:
-            logger.debug("Plugin {name} error: {error}".format(name=plugin.name, error=e))
->>>>>>> 180e4589
 
 # load the notification plugins
 if len(settings.NOTIFY_FUNCS) == 0:
