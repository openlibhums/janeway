__copyright__ = "Copyright 2017 Birkbeck, University of London"
__author__ = "Martin Paul Eve & Andy Byers"
__license__ = "AGPL v3"
__maintainer__ = "Birkbeck Centre for Technology and Publishing"

from django.db import models
from django.utils import timezone
from django.db.models import Max, Q, Value
from django.core.validators import MinValueValidator, MaxValueValidator
from django.contrib.contenttypes.models import ContentType

from utils import shared

assignment_choices = (
    ('editor', 'Editor'),
    ('section-editor', 'Section Editor'),
)


class EditorAssignment(models.Model):
    article = models.ForeignKey('submission.Article')
    editor = models.ForeignKey('core.Account')
    editor_type = models.CharField(max_length=20, choices=assignment_choices)
    assigned = models.DateTimeField(default=timezone.now)
    notified = models.BooleanField(default=False)

    class Meta:
        unique_together = ('article', 'editor')


def review_decision():
    return (
        ('accept', 'Accept Without Revisions'),
        ('minor_revisions', 'Minor Revisions Required'),
        ('major_revisions', 'Major Revisions Required'),
        ('reject', 'Reject'),
    )


def review_type():
    return (
        ('traditional', 'Traditional'),
        #('annotation', 'Annotation'),
    )


def review_visibilty():
    return (
        ('open', 'Open'),
        ('blind', 'Single Blind'),
        ('double-blind', 'Double Blind')
    )


class ReviewRound(models.Model):
    article = models.ForeignKey('submission.Article')
    round_number = models.IntegerField()
    review_files = models.ManyToManyField('core.File')
    date_started = models.DateTimeField(auto_now_add=True)

    class Meta:
        unique_together = ('article', 'round_number')
        ordering = ('-round_number',)

    def __str__(self):
        return u'%s - %s round_number: %s' % (self.pk, self.article.title, self.round_number)

    def __repr__(self):
        return u'%s - %s round number: %s' % (self.pk, self.article.title, self.round_number)

    def active_reviews(self):
        return self.reviewassignment_set.exclude(
            Q(date_declined__isnull=False) | Q(decision='withdrawn')
        ).order_by(
            '-decision',
        )

    def inactive_reviews(self):
        return self.reviewassignment_set.filter(
            Q(date_declined__isnull=False) | Q(decision='withdrawn')
        ).order_by(
            'decision',
        )

    @classmethod
    def latest_article_round(cls, article):
        """ Works out and returns the latest article review round
        MS: I'm still not quite sure why it works but it does
        the round with a single query:
            SELECT "review_reviewround"."*"
            "FROM "review_reviewround"
            WHERE ("review_reviewround"."article_id" = {id}
            AND "review_reviewround"."round_number" = (
                SELECT MAX(U0."round_number") AS "latest_round"
                FROM "review_reviewround" U0 WHERE U0."article_id" = {id})
            )
            ORDER BY "review_reviewround"."round_number" DESC

        """
        latest_round = cls.objects.filter( article=article,).annotate(
            # Annotate all rows with the same value to force a group by
            constant=Value(1),
        ).values("constant").annotate(
            latest_round=Max('round_number'),
        ).values("latest_round")

        return cls.objects.get(article=article, round_number=latest_round)


class ReviewAssignment(models.Model):
    # FKs
    article = models.ForeignKey('submission.Article')
    reviewer = models.ForeignKey('core.Account', related_name='reviewer', help_text='User to undertake the review',
                                 null=True, on_delete=models.SET_NULL)
    editor = models.ForeignKey('core.Account', related_name='editor', help_text='Editor requesting the review',
                               null=True, on_delete=models.SET_NULL)

    # Info
    review_round = models.ForeignKey(ReviewRound, blank=True, null=True)
    decision = models.CharField(
        max_length=20,
        blank=True,
        null=True,
        choices=review_decision(),
        verbose_name='Recommendation',
    )
    competing_interests = models.TextField(blank=True, null=True,
                                           help_text="If any of the authors or editors "
                                                     "have any competing interests please add them here. "
                                                     "EG. 'This study was paid for by corp xyz.'.")
    review_type = models.CharField(max_length=20, choices=review_type(), default='traditional',
                                   help_text='Currently only traditional, form based, review is available.')
    visibility = models.CharField(max_length=20, choices=review_visibilty(), default='double-blind')
    form = models.ForeignKey('ReviewForm', null=True, on_delete=models.SET_NULL)
    access_code = models.CharField(max_length=100, blank=True, null=True)

    # Dates
    date_requested = models.DateTimeField(auto_now_add=True)
    date_due = models.DateField()
    date_accepted = models.DateTimeField(blank=True, null=True)
    date_declined = models.DateTimeField(blank=True, null=True)
    date_complete = models.DateTimeField(blank=True, null=True)
    date_reminded = models.DateField(blank=True, null=True)

    is_complete = models.BooleanField(default=False)
    for_author_consumption = models.BooleanField(default=False)

    suggested_reviewers = models.TextField(blank=True, null=True)
    comments_for_editor = models.TextField(blank=True, null=True,
                                           help_text="If you have any comments for the Editor you can add them here; \
                                           these will not be shared with the Author.",
                                           verbose_name="Comments for the Editor")
    review_file = models.ForeignKey('core.File', blank=True, null=True)
    display_review_file = models.BooleanField(default=False)

    def review_form_answers(self):
        return ReviewAssignmentAnswer.objects.filter(assignment=self).order_by('frozen_element__order')

    def save_review_form(self, review_form, assignment):
        for k, v in review_form.cleaned_data.items():
            form_element = ReviewFormElement.objects.get(reviewform=assignment.form, pk=k)
            answer, _ = ReviewAssignmentAnswer.objects.update_or_create(
                assignment=self,
                original_element=form_element,
                defaults={
                    "author_can_see": form_element.default_visibility,
                    "answer": v,
                },
            )
<<<<<<< HEAD
=======
            form_element.snapshot(answer)
>>>>>>> d06be700

    @property
    def review_rating(self):
        try:
            return ReviewerRating.objects.get(assignment=self)
        except ReviewerRating.DoesNotExist:
            return None

    @property
    def is_late(self):
        # test if the review itself is late
        if timezone.now().date() >= self.date_due:
            return True

        return False

    @property
    def task_is_late(self):
        if self.date_accepted is not None:
            return False
        else:
            # imports are here to avoid circular dependency
            from core import models as core_models
            from utils import workflow_tasks
            active_tasks = core_models.Task.objects.filter(
                Q(content_type=ContentType.objects.get_for_model(self.article)) & Q(object_id=self.article.pk) & Q(
                    completed__isnull=True) & Q(title=workflow_tasks.DO_REVIEW_TITLE) & Q(
                    assignees=self.reviewer))

            for task in active_tasks:
                if task.is_late:
                    return True

        return False

    @property
    def status(self):
        if self.decision == 'withdrawn':
            return {
                'code': 'withdrawn',
                'display': 'Withdrawn',
                'span_class': 'red',
                'date': '',
                'reminder': None,
            }
        elif self.date_complete:
            return {
                'code': 'complete',
                'display': 'Complete',
                'span_class': 'light-green',
                'date': shared.day_month(self.date_complete),
                'reminder': None,
            }
        elif self.date_accepted:
            return {
                'code': 'accept',
                'display': 'Yes',
                'span_class': 'green',
                'date': shared.day_month(self.date_accepted),
                'reminder': 'accepted',
            }
        elif self.date_declined:
            return {
                'code': 'declined',
                'display': 'No',
                'span_class': 'red',
                'date': shared.day_month(self.date_declined),
                'reminder': None,
            }
        else:
            return {
                'code': 'wait',
                'display': 'Wait',
                'span_class': 'amber',
                'date': '',
                'reminder': 'request',
            }

    def __str__(self):
        if self.reviewer:
            reviewer_name = self.reviewer.full_name()
        else:
            reviewer_name = "No reviewer"

        return u'{0} - Article: {1}, Reviewer: {2}'.format(
            self.id, self.article.title, reviewer_name)


class ReviewForm(models.Model):
    journal = models.ForeignKey('journal.Journal')

    name = models.CharField(max_length=200)
    slug = models.SlugField(max_length=200)

    intro = models.TextField(help_text="Message displayed at the start of the review form.")
    thanks = models.TextField(help_text="Message displayed after the reviewer is finished.")

    elements = models.ManyToManyField('ReviewFormElement')
    deleted = models.BooleanField(default=False)

    def __str__(self):
        return u'{0} - {1}'.format(self.id, self.name)


def element_kind_choices():
    return (
        ('text', 'Text Field'),
        ('textarea', 'Text Area'),
        ('check', 'Check Box'),
        ('select', 'Select'),
        ('email', 'Email'),
        ('upload', 'Upload'),
        ('date', 'Date'),
    )


def element_width_choices():
    return (
        ('large-4 columns', 'third'),
        ('large-6 columns', 'half'),
        ('large-12 columns', 'full'),
    )


class BaseReviewFormElement(models.Model):
    name = models.CharField(max_length=200)
    kind = models.CharField(max_length=50, choices=element_kind_choices())
    choices = models.CharField(max_length=1000, null=True, blank=True,
                               help_text='Seperate choices with the bar | character.')
    required = models.BooleanField(default=True)
    order = models.IntegerField()
    width = models.CharField(max_length=20, choices=element_width_choices())
    help_text = models.TextField(blank=True, null=True)

    default_visibility = models.BooleanField(default=True, help_text='If true, this setting will be available '
                                                                     'to the author automatically, if false it will'
                                                                     'be hidden to the author by default.')

    class Meta:
        ordering = ('order', 'name')
        abstract = True

    def __str__(self):
        return "Element: {0} ({1})".format(self.name, self.kind)

    def choices_list(self):
        if self.choices:
            return


class ReviewFormElement(BaseReviewFormElement):

    class Meta(BaseReviewFormElement.Meta):
        pass

    def snapshot(self, answer):
        frozen , _= FrozenReviewFormElement.objects.update_or_create(
            answer=answer,
            defaults=dict(
                form_element=self,
                name=self.name,
                kind=self.kind,
                choices=self.choices,
                required=self.required,
                order=self.order,
                width=self.width,
                help_text=self.help_text,
                default_visibility=self.default_visibility,
            )
        )
        return frozen


class ReviewAssignmentAnswer(models.Model):
    assignment = models.ForeignKey(ReviewAssignment)
    original_element = models.ForeignKey(
        ReviewFormElement, null=True, on_delete=models.SET_NULL)
    answer = models.TextField(blank=True, null=True)
    edited_answer = models.TextField(null=True, blank=True)
    author_can_see = models.BooleanField(default=True)

    def __str__(self):
        return "{0}, {1}".format(self.assignment, self.element)

    @property
    def element(self):
        return self.frozen_element


class FrozenReviewFormElement(BaseReviewFormElement):
    """ A snapshot of a review form element at the time an answer is created"""
    form_element = models.ForeignKey(
        ReviewFormElement, null=True, on_delete=models.SET_NULL)
    answer = models.OneToOneField(
        ReviewAssignmentAnswer, related_name="frozen_element")

    class Meta(BaseReviewFormElement.Meta):
        pass


class ReviewFormAnswer(models.Model):
    review_assignment = models.ForeignKey(ReviewAssignment)
    form_element = models.ForeignKey(ReviewFormElement)
    answer = models.TextField()


class ReviewerRating(models.Model):
    assignment = models.OneToOneField(ReviewAssignment)
    rating = models.IntegerField(validators=[MinValueValidator(1),
                                             MaxValueValidator(10)])
    rater = models.ForeignKey('core.Account')

    def __str__(self):
        return "Reviewer: {0}, Article: {1}, Rating: {2}".format(
            self.assignment.reviewer.full_name(), self.assignment.article.title, self.rating
        )


class RevisionAction(models.Model):
    text = models.TextField()
    logged = models.DateTimeField(default=None, null=True, blank=True)
    user = models.ForeignKey('core.Account')

    def __str__(self):
        return "Revision Action by {0}: {1}".format(self.user.full_name(), self.text)


def revision_type():
    return (
        ('minor_revisions', 'Minor Revisions'),
        ('major_revisions', 'Major Revisions'),
    )


class RevisionRequest(models.Model):
    article = models.ForeignKey('submission.Article')
    editor = models.ForeignKey('core.Account')
    editor_note = models.TextField()  # Note from Editor to Author
    author_note = models.TextField(
        blank=True,
        null=True,
        verbose_name="Covering Letter",
        help_text="You can add an optional covering letter to the editor with details of the "
                  "changes that you have made to your revised manuscript."
    )  # Note from Author to Editor
    actions = models.ManyToManyField(RevisionAction)  # List of actions Author took during Revision Request
    type = models.CharField(max_length=20, choices=revision_type(), default='minor_revisions')

    date_requested = models.DateField(default=timezone.now)
    date_due = models.DateField()
    date_completed = models.DateTimeField(blank=True, null=True)

    def __str__(self):
        return "Revision of {0} requested by {1}".format(self.article.title, self.editor.full_name())


class EditorOverride(models.Model):
    article = models.ForeignKey('submission.Article')
    editor = models.ForeignKey('core.Account')
    overwritten = models.DateTimeField(default=timezone.now)

    def __str__(self):
        return "{0} overrode their access to {1}".format(self.editor.full_name(), self.article.title)


class DecisionDraft(models.Model):
    article = models.ForeignKey('submission.Article')
    editor = models.ForeignKey('core.Account', related_name='draft_editor', null=True)
    section_editor = models.ForeignKey('core.Account', related_name='draft_section_editor')
    decision = models.CharField(
        max_length=100,
        choices=review_decision(),
        verbose_name='Draft Decision',
    )
    message_to_editor = models.TextField(
        null=True,
        blank=True,
        help_text='This is the email that will be sent to the editor notifying them that you are '
                  'logging your draft decision.',
        verbose_name='Email to Editor',
    )
    email_message = models.TextField(
        null=True,
        blank=True,
        help_text='This is a draft of the email that will be sent to the author. Your editor will check this.',
        verbose_name='Draft Email to Author',
    )
    drafted = models.DateTimeField(auto_now=True)

    editor_decision = models.CharField(
        max_length=20,
        choices=(('accept', 'Accept'), ('decline', 'Decline')),
        null=True,
        blank=True,
    )
    revision_request_due_date = models.DateTimeField(
        blank=True,
        null=True,
        help_text="Stores a due date for a Drafted Revision Request.",
    )
    editor_decline_rationale = models.TextField(
        null=True,
        blank=True,
        help_text="Provide the section editor with a rationale for declining their drafted decision.",
        verbose_name="Rationale for Declining Draft Decision",
    )

    def __str__(self):
        return "{0}: {1}".format(self.article.title,
                                 self.decision)<|MERGE_RESOLUTION|>--- conflicted
+++ resolved
@@ -167,10 +167,7 @@
                     "answer": v,
                 },
             )
-<<<<<<< HEAD
-=======
             form_element.snapshot(answer)
->>>>>>> d06be700
 
     @property
     def review_rating(self):
