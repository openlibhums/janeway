--- conflicted
+++ resolved
@@ -270,11 +270,6 @@
         pk=article_id,
         journal=request.journal,
     )
-<<<<<<< HEAD
-    production_assignment = models.ProductionAssignment.objects.get(
-        article=article
-    )
-=======
 
     try:
         production_assignment = models.ProductionAssignment.objects.get(
@@ -288,7 +283,6 @@
            )
        )
 
->>>>>>> 0c9917d1
     galleys = logic.get_all_galleys(production_assignment.article)
 
     if request.POST:
