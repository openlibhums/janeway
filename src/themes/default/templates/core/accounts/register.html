{% extends "core/base.html" %}
{% load bootstrap4 %}
{% load i18n %}
{% load orcid %}
{% load recaptcha2 %}
{% load static from staticfiles %}

{% block title %}{% trans "Register" %}{% endblock title %}

{% block head %}
    {% recaptcha_init %}
{% endblock %}

{% block body %}

    <div class="row">
        <div class="col-md-8 offset-md-2">

            <form method="POST">
                {% csrf_token %}
                <div class="callout">
                    <div class="row">
                        <div class="col-md-12">
                            <h5>{% trans "Register for" %} {% if request.journal %}{{ request.journal.name }}{% else %}
                                {{ request.press.name }}{% endif %}</h5>
<<<<<<< HEAD
                            <p>{% blocktrans %}Your password should be at minimum 6 characters long. It does not need
                                to contain specific characters but you should make it as long as possible. For more
                                information read on
                                <a href="#" data-toggle="modal" data-target="#passwordmodal"> password guide</a>
                                .{% endblocktrans %}</p>
=======
                            {%  if not request.GET.token %}
                            <div class="row">
                                <div class="col-md-12">
                                    <div class="card">
                                        <div class="card-block">
                                            <a class="connect-orcid-link" href="{{ settings.ORCID_URL }}?client_id={{ settings.ORCID_CLIENT_ID }}&response_type=code&scope=/authenticate&redirect_uri={% orcid_redirect_uri %}"><img class="orcid-id-logo" src="{% static "common/img/icons/orcid_16x16.png" %}" width='16' height='16' alt="ORCID iD icon"/>{% trans "Register using ORCID" %}</a><br/>
                                            <a class="help-text" href="#" data-toggle="modal" data-target="#modal-orcid-info">More information about ORCID.</a>
                                        </div>
                                    </div>
                                </div>
                            </div>
                            {% endif %}
                            <div class="row">
                                <div class="col-md-12">
                                    <div class="card">
                                        <div class="card-block">
                                            <details {% if request.GET.token %}open='true'{% endif %}>
                                                <summary>{% if not request.GET.token %}Register manually{% else %}Register{% endif %}</summary>
>>>>>>> 245b9e0c



                                                <p>{% blocktrans %}Your password should be at minimum 12 characters long. It does not need
                                                    to contain specific characters but you should make it as long as possible. For more
                                                    information read on
                                                    <a href="#" data-toggle="modal" data-target="#passwordmodal"> password guide</a>
                                                    .{% endblocktrans %}</p>

                                                {% bootstrap_form form %}
                                                <p>By registering an account you agree to our <a href="/site/privacy/">Privacy Policy</a>.</p>
                                                <p>
                                                    <button type="submit" class="btn btn-primary float-right">{% trans "Register" %}</button>
                                                </p>
                                            </details>
                                        </div>
                                    </div>
                                </div>
                            </div>
                        </div>
                    </div>
                </div>
            </form>

        </div>
    </div>

    <div class="modal fade" id="passwordmodal" tabindex="-1" role="dialog" aria-labelledby="passwordmodal"
         aria-hidden="true">
        <div class="modal-dialog" role="document">
            <div class="modal-content">
                <div class="modal-header">
                    <h5 class="modal-title" id="exampleModalLongTitle">Password Guide</h5>
                    <button type="button" class="close" data-dismiss="modal" aria-label="Close">
                        <span aria-hidden="true">&times;</span>
                    </button>
                </div>
                <div class="modal-body">
                    <p class="lead">When it comes to passwords, length is better than complexity.</p>
                    <p>Its a common myth that a short and complex password (Jfjfy&65^87) is more secure than a long and
                        uncomplicated password (our awesome moon base rocks).</p>
                    <p>We recommend selecting a long, but easy to remember password such as <i>our awesome moon base
                        rocks</i> which would take an estimated septillion years to crack as opposed to a complex one
                        like <i>Jfjfy&65^87</i> which would take just over 600 years on a standard computer.</p>

                </div>
            </div>
        </div>
    </div>

{% endblock body %}<|MERGE_RESOLUTION|>--- conflicted
+++ resolved
@@ -23,13 +23,6 @@
                         <div class="col-md-12">
                             <h5>{% trans "Register for" %} {% if request.journal %}{{ request.journal.name }}{% else %}
                                 {{ request.press.name }}{% endif %}</h5>
-<<<<<<< HEAD
-                            <p>{% blocktrans %}Your password should be at minimum 6 characters long. It does not need
-                                to contain specific characters but you should make it as long as possible. For more
-                                information read on
-                                <a href="#" data-toggle="modal" data-target="#passwordmodal"> password guide</a>
-                                .{% endblocktrans %}</p>
-=======
                             {%  if not request.GET.token %}
                             <div class="row">
                                 <div class="col-md-12">
@@ -48,10 +41,6 @@
                                         <div class="card-block">
                                             <details {% if request.GET.token %}open='true'{% endif %}>
                                                 <summary>{% if not request.GET.token %}Register manually{% else %}Register{% endif %}</summary>
->>>>>>> 245b9e0c
-
-
-
                                                 <p>{% blocktrans %}Your password should be at minimum 12 characters long. It does not need
                                                     to contain specific characters but you should make it as long as possible. For more
                                                     information read on
