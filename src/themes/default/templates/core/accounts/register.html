{% extends "core/base.html" %}
{% load bootstrap4 %}
{% load i18n %}
{% load orcid %}
{% load recaptcha2 %}
{% load static from staticfiles %}

{% block title %}{% trans "Register" %}{% endblock title %}

{% block head %}
    {% recaptcha_init %}
{% endblock %}

{% block body %}

    <div class="row">
        <div class="col-md-8 offset-md-2">

            <form method="POST">
                {% csrf_token %}
                <div class="callout">
                    <div class="row">
                        <div class="col-md-12">
                            <h5>{% trans "Register for" %} {% if request.journal %}{{ request.journal.name }}{% else %}
                                {{ request.press.name }}{% endif %}</h5>
                            {%  if not request.GET.token %}
                            <div class="row">
                                <div class="col-md-12">
                                    <div class="card">
                                        <div class="card-block">
                                            <a class="connect-orcid-link" href="{{ settings.ORCID_URL }}?client_id={{ settings.ORCID_CLIENT_ID }}&response_type=code&scope=/authenticate&redirect_uri={% orcid_redirect_uri %}"><img class="orcid-id-logo" src="{% static "common/img/icons/orcid_16x16.png" %}" width='16' height='16' alt="ORCID iD icon"/>{% trans "Register using ORCID" %}</a><br/>
                                            <a class="help-text" href="#" data-toggle="modal" data-target="#modal-orcid-info">More information about ORCID.</a>
                                        </div>
                                    </div>
                                </div>
                            </div>
                            {% endif %}
                            <div class="row">
                                <div class="col-md-12">
                                    <div class="card">
                                        <div class="card-block">
                                            <details {% if request.GET.token %}open='true'{% endif %}>
<<<<<<< HEAD
                                                <summary>{% if not request.GET.token %}Register manually{% else %}Register{% endif %}</summary>
=======
                                                <summary>{% if not request.GET.token %}Register without an ORCID iD{% else %}Register{% endif %}</summary>
>>>>>>> 3d5e0c87
                                                <p>{% blocktrans %}Your password should be at minimum 12 characters long. It does not need
                                                    to contain specific characters but you should make it as long as possible. For more
                                                    information read on
                                                    <a href="#" data-toggle="modal" data-target="#passwordmodal"> password guide</a>
                                                    .{% endblocktrans %}</p>

                                                {%  if request.GET.token %}
                                                <div class="form-group">
                                                    ORCID iD<br/>
                                                    <a class="connect-orcid-link" target="_blank" href="https://orcid.org/{{ orcid_id }}"><img class="orcid-id-logo" src="{% static "common/img/icons/orcid_16x16.png" %}" width='16' height='16' alt="ORCID iD icon"/>https://orcid.org/{{ orcid_id }}</a>
                                                </div>
                                                {% endif %}

                                                {% bootstrap_form form %}

                                                <p>By registering an account you agree to our <a href="/site/privacy/">Privacy Policy</a>.</p>
                                                <p>
                                                    <button type="submit" class="btn btn-primary float-right">{% trans "Register" %}</button>
                                                </p>
                                            </details>
                                        </div>
                                    </div>
                                </div>
                            </div>
                        </div>
                    </div>
                </div>
            </form>

        </div>
    </div>

    <div class="modal fade" id="passwordmodal" tabindex="-1" role="dialog" aria-labelledby="passwordmodal"
         aria-hidden="true">
        <div class="modal-dialog" role="document">
            <div class="modal-content">
                <div class="modal-header">
                    <h5 class="modal-title" id="exampleModalLongTitle">Password Guide</h5>
                    <button type="button" class="close" data-dismiss="modal" aria-label="Close">
                        <span aria-hidden="true">&times;</span>
                    </button>
                </div>
                <div class="modal-body">
                    <p class="lead">When it comes to passwords, length is better than complexity.</p>
                    <p>Its a common myth that a short and complex password (Jfjfy&65^87) is more secure than a long and
                        uncomplicated password (our awesome moon base rocks).</p>
                    <p>We recommend selecting a long, but easy to remember password such as <i>our awesome moon base
                        rocks</i> which would take an estimated septillion years to crack as opposed to a complex one
                        like <i>Jfjfy&65^87</i> which would take just over 600 years on a standard computer.</p>

                </div>
            </div>
        </div>
    </div>

    {% include 'elements/orcid_info.html' %}

{% endblock body %}<|MERGE_RESOLUTION|>--- conflicted
+++ resolved
@@ -40,11 +40,7 @@
                                     <div class="card">
                                         <div class="card-block">
                                             <details {% if request.GET.token %}open='true'{% endif %}>
-<<<<<<< HEAD
-                                                <summary>{% if not request.GET.token %}Register manually{% else %}Register{% endif %}</summary>
-=======
                                                 <summary>{% if not request.GET.token %}Register without an ORCID iD{% else %}Register{% endif %}</summary>
->>>>>>> 3d5e0c87
                                                 <p>{% blocktrans %}Your password should be at minimum 12 characters long. It does not need
                                                     to contain specific characters but you should make it as long as possible. For more
                                                     information read on
