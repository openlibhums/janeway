<div class="top-bar" id="main-menu" style="display: block;">
    <ul class="menu vertical medium-horizontal" data-responsive-menu="drilldown medium-dropdown">
        <li><a href="{% url 'website_index' %}">{% trans 'Home' %}</a></li>
        <li><a href="{% url 'repository_about' %}">{% trans 'About' %}</a></li>
        <li><a href="{% url 'repository_list' %}">{{ request.repository.object_name_plural | capfirst }}</a></li>
<<<<<<< HEAD
        <li><a href="{% url 'repository_subjects' %}">{% trans 'Subjects' %}</a></li>
=======
        <li><a href="{% url 'repository_subject_list' %}">Subjects</a></li>
>>>>>>> 9aa0eb7b
        <li><a href="{% url 'repository_submit' %}">Submit {{ request.repository.object_name }}</a></li>
    </ul>
</div><|MERGE_RESOLUTION|>--- conflicted
+++ resolved
@@ -3,11 +3,7 @@
         <li><a href="{% url 'website_index' %}">{% trans 'Home' %}</a></li>
         <li><a href="{% url 'repository_about' %}">{% trans 'About' %}</a></li>
         <li><a href="{% url 'repository_list' %}">{{ request.repository.object_name_plural | capfirst }}</a></li>
-<<<<<<< HEAD
-        <li><a href="{% url 'repository_subjects' %}">{% trans 'Subjects' %}</a></li>
-=======
-        <li><a href="{% url 'repository_subject_list' %}">Subjects</a></li>
->>>>>>> 9aa0eb7b
+        <li><a href="{% url 'repository_subject_list' %}">{% trans 'Subjects' %}</a></li>
         <li><a href="{% url 'repository_submit' %}">Submit {{ request.repository.object_name }}</a></li>
     </ul>
 </div>