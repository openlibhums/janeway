--- conflicted
+++ resolved
@@ -3,32 +3,6 @@
     <div id="HarvardModal" class="reveal" data-reveal aria-labelledby="HarvardModalTitle" aria-hidden="true"
          role="dialog">
         <h2 id="HarvardModalTitle">{% trans 'Harvard-style Citation' %}</h2>
-<<<<<<< HEAD
-        <p>{% for author in article.frozenauthor_set.all %}{% if not forloop.first and not forloop.last %}, {% elif forloop.last and not forloop.first %}& {% endif %}{{ author.last_name }}{% if author.name_suffix %} {{ author.name_suffix }}{% endif %},
-            {{ author.first_name|slice:"1" }}{% if forloop.last %}.{% endif %} {% endfor %}
-            ({{ article.date_published.year }}) '{{ article.title|safe }}',
-            <i>{% if journal.name %}{{ journal.name }}{% else %}{{ request.press.name }} {% trans 'Preprints' %}{% endif %}</i>.
-            {% if article.issue and article.issue.issue and article.issue.volume %}
-                {{ article.issue.volume }}({{ article.issue.issue }})
-            {% elif article.issue and article.issue.issue %}
-                {{ article.issue.issue }}
-            {% elif article.issue and article.issue.volume %}
-                {{ article.issue.volume }}
-            {% endif %}
-            {% if article.page_range %}:{{ article.page_range }}.{% endif %}
-            {% if article.identifier.id_type == 'doi' %}doi: {{ article.identifier.identifier }}{% endif %}</p>
-        <p>{% trans 'Show:' %} 
-            <a data-open="VancouverModal">
-                {% trans 'Vancouver Citation Style' %}
-                {% include "elements/icons/link_modal.html" %} 
-            </a>
-             | 
-             <a data-open="APAModal">
-                {% trans 'APA Citation Style' %}
-                {% include "elements/icons/link_modal.html" %} 
-            </a>
-        </p>
-=======
         <p>
             <span id="harvard-cite">{% for author in article.frozenauthor_set.all %}{% if not forloop.first and not forloop.last %}, {% elif forloop.last and not forloop.first %}& {% endif %}{{ author.last_name }}{% if author.name_suffix %} {{ author.name_suffix }}{% endif %},
                 {{ author.first_name|slice:"1" }}{% if forloop.last %}.{% endif %} {% endfor %}
@@ -48,8 +22,17 @@
             </span>
             {% include "admin/elements/button_copy_element.html" with element_id="harvard-cite" %}
         </p>
-        <p>{% trans 'Show' %}: <a data-open="VancouverModal">{% trans 'Vancouver Citation Style' %}</a> | <a data-open="APAModal">{% trans 'APA Citation Style' %}</a></p>
->>>>>>> f83dab95
+        <p>{% trans 'Show:' %} 
+            <a data-open="VancouverModal">
+                {% trans 'Vancouver Citation Style' %}
+                {% include "elements/icons/link_modal.html" %} 
+            </a>
+             | 
+             <a data-open="APAModal">
+                {% trans 'APA Citation Style' %}
+                {% include "elements/icons/link_modal.html" %} 
+            </a>
+        </p>
         <button class="close-button" data-close aria-label="Close modal" type="button">
             <span aria-hidden="true">&times;</span>
         </button>
@@ -58,30 +41,6 @@
     <div id="VancouverModal" class="reveal" data-reveal aria-labelledby="VancouverModalTitle" aria-hidden="true"
          role="dialog">
         <h2 id="VancouverModalTitle">{% trans 'Vancouver-style Citation' %}</h2>
-<<<<<<< HEAD
-        <p>{% for author in article.frozenauthor_set.all %}{% if not forloop.first and not forloop.last %}, {% elif forloop.last and not forloop.first %}& {% endif %}{{ author.last_name }}{% if author.name_suffix %} {{ author.name_suffix }}{% endif %},
-            {{ author.first_name|slice:"1" }}{% if forloop.last %}.{% endif %} {% endfor %}
-            {{ article.title|safe }}. {% if journal.name %}{{ journal.name }}{% else %}{{ request.press.name }} {% trans 'Preprints' %}{% endif %}. {{ article.date_published.year }} {{ article.date_published.month }};
-            {% if article.issue and article.issue.issue and article.issue.volume %}
-                {{ article.issue.volume }}({{ article.issue.issue }})
-            {% elif article.issue and article.issue.issue %}
-                {{ article.issue.issue }}
-            {% elif article.issue and article.issue.volume %}
-                {{ article.issue.volume }}
-            {% endif %}
-            {% if article.page_range %}:{{ article.page_range }}.{% endif %}
-            {% if article.identifier.id_type == 'doi' %}doi: {{ article.identifier.identifier }}{% endif %}</p>
-        <p>{% trans 'Show:' %}
-            <a data-open="HarvardModal">
-                {% trans 'Harvard Citation Style' %}
-                {% include "elements/icons/link_modal.html" %} 
-            </a>
-             | 
-             <a data-open="APAModal">
-                {% trans 'APA Citation Style' %}
-                {% include "elements/icons/link_modal.html" %} 
-            </a>
-=======
         <p>
             <span id="vancouver-cite">{% for author in article.frozenauthor_set.all %}{% if not forloop.first and not forloop.last %}, {% elif forloop.last and not forloop.first %}& {% endif %}{{ author.last_name }}{% if author.name_suffix %} {{ author.name_suffix }}{% endif %},
                 {{ author.first_name|slice:"1" }}{% if forloop.last %}.{% endif %} {% endfor %}
@@ -100,8 +59,15 @@
             </span>
             {% include "admin/elements/button_copy_element.html" with element_id="vancouver-cite" %}
         </p>
-        <p>{% trans 'Show' %}:<a data-open="HarvardModal">{% trans 'Harvard Citation Style' %}</a> | <a data-open="APAModal">{% trans 'APA Citation Style' %}</a>
->>>>>>> f83dab95
+        <p>{% trans 'Show' %}:<a data-open="HarvardModal">
+                {% trans 'Harvard Citation Style' %}
+                {% include "elements/icons/link_modal.html" %} 
+            </a>
+             | 
+             <a data-open="APAModal">
+                {% trans 'APA Citation Style' %}
+                {% include "elements/icons/link_modal.html" %} 
+            </a>
         </p>
         <button class="close-button" data-close aria-label="Close modal" type="button">
             <span aria-hidden="true">&times;</span>
@@ -111,32 +77,6 @@
     <div id="APAModal" class="reveal" data-reveal aria-labelledby="APAModalTitle" aria-hidden="true"
          role="dialog">
         <h2 id="APAModalTitle">{% trans 'APA-style Citation' %}</h2>
-<<<<<<< HEAD
-        <p>{% for author in article.frozenauthor_set.all %}{% if forloop.last %}{% if not forloop.first %}
-            &amp; {% endif %}{% endif %}{{ author.last_name }},
-            {{ author.first_name|slice:"1" }}{% if forloop.last %}.{% endif %} {% endfor %}
-            ({{ article.date_published.year }}, {{ article.date_published.month }} {{ article.date_published.day }}). {{ article.title|safe }}.
-      <i>{% if journal.name %}{{ journal.name }}{% else %}{{ request.press.name }} {% trans 'Preprints' %}{% endif %}</i>
-            {% if article.issue and article.issue.issue and article.issue.volume %}
-                {{ article.issue.volume }}({{ article.issue.issue }})
-            {% elif article.issue and article.issue.issue %}
-                {{ article.issue.issue }}
-            {% elif article.issue and article.issue.volume %}
-                {{ article.issue.volume }}{% endif %}
-            {% if article.page_range %}:{{ article.page_range }}.{% endif %}
-            {% if article.identifier.id_type == 'doi' %}doi: {{ article.identifier.identifier }}{% endif %}</p>
-        <p>{% trans 'Show:' %} 
-            <a data-open="HarvardModal">
-                {% trans 'Harvard Citation Style' %}
-                {% include "elements/icons/link_modal.html" %} 
-            </a>
-            | 
-            <a data-open="VancouverModal">
-                {% trans 'Vancouver Citation Style' %}
-                {% include "elements/icons/link_modal.html" %} 
-            </a>
-        </p>
-=======
         <p>
             <span id='apa-cite'>{% for author in article.frozenauthor_set.all %}{% if forloop.last %}{% if not forloop.first %}
                 &amp; {% endif %}{% endif %}{{ author.last_name }},
@@ -157,10 +97,17 @@
             </span>
             {% include "admin/elements/button_copy_element.html" with element_id="apa-cite" %}
         </p>
-        <p>{% trans 'Show' %}: <a data-open="HarvardModal">{% trans 'Harvard Citation Style' %}</a>
-             | 
-            <a data-open="VancouverModal">{% trans 'Vancouver Citation Style' %}</a></p>
->>>>>>> f83dab95
+        <p>{% trans 'Show:' %} 
+            <a data-open="HarvardModal">
+                {% trans 'Harvard Citation Style' %}
+                {% include "elements/icons/link_modal.html" %} 
+            </a>
+            | 
+            <a data-open="VancouverModal">
+                {% trans 'Vancouver Citation Style' %}
+                {% include "elements/icons/link_modal.html" %} 
+            </a>
+        </p>
         <button class="close-button" data-close aria-label="Close modal" type="button">
             <span aria-hidden="true">&times;</span>
         </button>
