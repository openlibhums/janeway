--- conflicted
+++ resolved
@@ -14,26 +14,7 @@
 	<section id="content" class="">
 		<div class="row column medium-12">
             {% if news_item.best_image_url %}
-<<<<<<< HEAD
-                <div class="orbit article-orbit" data-orbit>
-                    <ul class="orbit-container article-orbit">
-                        <li class="is-active orbit-slide overlay">
-                                <img class="orbit-image"
-                                    src="{{ news_item.best_image_url }}"
-                                    alt="{{ news_item.best_image_alt_text }}">
-                            <div class="row column">
-                                <figcaption class="orbit-caption">
-                                    <h1>{{ news_item.title|safe }}</h1>
-                                    <p class="byline">{{ news_item.byline }} {% trans "on" %} {{ news_item.posted|date_human }}</p>
-                                </figcaption>
-                            </div>
-                        </li>
-                    </ul>
-                </div>
-                <br />
-=======
               {% include "elements/news_item_banner.html" %}
->>>>>>> 7f636bb4
             {% else %}
                 <h1>{{ news_item.title|safe }}</h1>
 			    <p class="byline">{{ news_item.byline }} on {{ news_item.posted|date_human }}</p>
