{% extends "core/base.html" %}
{% load foundation %}
{% load i18n %}
{% load recaptcha2 %}

{% block title %}{% trans "Contact" %}{% endblock title %}

{% block head %}
    {% recaptcha_init %}
{% endblock %}

{% block body %}
<<<<<<< HEAD
	<section id="content">
		<div class="row column">
            <div class="large-4 columns contact">
                <h3>{% trans "Representatives" %}</h3>
=======
    <section id="content" class="no-padding">
        <div class="row column">
            <div class="large-4 columns contact">
                {% if request.journal %}
                    <h4>{% trans "Journal Representatives" %}</h4>
                {% else %}
                    <h4>{% trans "Press Representatives" %}</h4>
                {% endif %}
>>>>>>> a0ecc996
                {% for contact in contacts %}
                    <h5>{{ contact.name }}</h5>
                    <p>{{ contact.role }}</p>
                {% endfor %}
                {% if request.journal and request.journal.contact_info %}
                    <h4>{% trans 'Contact Information' %}</h4>
                    {{ request.journal.contact_info|safe }}
                {% endif %}
            </div>
            <div class="large-8 columns">
                <h3>{% trans "Contact" %}</h3>
                <form method="POST">
                    {% include "elements/forms/errors.html" with form=contact_form %}
                    {% csrf_token %}
                    <label for="id_recipient">{% trans "Who would you like to contact?" %}</label>
                    <select id="id_recipient" name="recipient">
                        {% for contact in contacts %}
                            <option value="{{ contact.email }}">{{ contact.name }}, {{ contact.role }}</option>{% endfor %}
                    </select>
                    {{ contact_form.sender|foundation }}
                    {{ contact_form.subject|foundation }}
                    {{ contact_form.body|foundation }}
                    {{ contact_form.are_you_a_robot|foundation }}
                    <button type="submit" class="success button">{% trans "Send Message" %}</button>
                </form>
            </div>

        </div>
    </section>
{% endblock body %}<|MERGE_RESOLUTION|>--- conflicted
+++ resolved
@@ -10,12 +10,6 @@
 {% endblock %}
 
 {% block body %}
-<<<<<<< HEAD
-	<section id="content">
-		<div class="row column">
-            <div class="large-4 columns contact">
-                <h3>{% trans "Representatives" %}</h3>
-=======
     <section id="content" class="no-padding">
         <div class="row column">
             <div class="large-4 columns contact">
@@ -24,7 +18,6 @@
                 {% else %}
                     <h4>{% trans "Press Representatives" %}</h4>
                 {% endif %}
->>>>>>> a0ecc996
                 {% for contact in contacts %}
                     <h5>{{ contact.name }}</h5>
                     <p>{{ contact.role }}</p>
