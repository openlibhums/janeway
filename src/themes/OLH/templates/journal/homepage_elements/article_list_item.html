--- conflicted
+++ resolved
@@ -15,14 +15,9 @@
   </a>
   {% if not disable_image %}
     <img src="{{ article.best_large_image_url }}"
-<<<<<<< HEAD
          alt="{{ article.best_large_image_alt_text }}"
-         class="olh-banner-image">
-=======
-         alt="{{ article.title|striptags }}"
          class="olh-banner-image"
          aria-hidden="true">
->>>>>>> 65d95eb1
     <div class="overlay"></div>
   {% endif %}
   <div {% if not disable_image %}class="olh-banner-heading"{% endif %} aria-hidden="true">
