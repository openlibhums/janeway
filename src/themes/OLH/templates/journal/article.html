{% extends "core/base.html" %}
{% load static from staticfiles %}
{% load hooks %}
{% load i18n %}

{% block page_title %}{% if article.preprint %}{% trans "Preprint" %} {% endif %}{% trans "Article" %}{% endblock %}

{% block title %}{{ article.frozen_authors.0.last_name | striptags }} | {{ article.title | striptags }} |
    {{ journal_settings.general.journal_name | striptags }} {% endblock %}

{% block head %}
    {% include "elements/article_meta_tags.html" %}
{% endblock %}

{% block body %}

    <article>
    {% if not journal.disable_article_images %}
        <section class="no-padding meta show-for-small-only">
            <div class="row">
                <div class="large-8 columns">
                    <small class="uppercase">{{ article.section.name }}</small>
                    <h2>{{ article.title|safe }}</h2>
                    <p>
                        <strong>{% if article.frozen_authors.count > 1 %}
                            {% trans "Authors" %}:
                            {% elif article.frozen_authors.count == 1 %}{% trans "Author" %}:
                            {% endif %}
                        </strong>
                        {% for author in article.frozen_authors.all %}
                        {{ author.full_name }}
                            {% if author.orcid %}<a href="https://orcid.org/{{ author.orcid }}" class=""><img src="https://orcid.org/sites/default/files/images/orcid_16x16.png" alt="orcid logo"></a>{% endif %}
                            {% if author.institution and author.institution != " " %} ({{ author.institution }}){% endif %}
                        {% if author.display_email and not journal_settings.article.hide_author_email_links %}<a itemprop="email" href="mailto:{{ author.email }}" class="fa fa-envelope email-link"></a>{% endif %}
                        {% if not forloop.last %}, {% endif %}
                        {% endfor %}
                    </p>
                </div>
            </div>
        </section>
        <section class="no-padding meta hide-for-small-only">
            <div class="orbit article-orbit row" role="region" aria-label="Favorite Space Pictures" data-orbit>
                <ul class="orbit-container article-orbit">
                    <li class="is-active orbit-slide overlay">
                            <img class="orbit-image"
                                {% if article.large_image_file.id %}
                                 src="{% url 'article_file_download' 'id' article.id article.large_image_file.id %}"
                                {% elif article.issue.large_image %}
                                 src="{{ article.issue.large_image.url }}"
                                {% elif journal.default_large_image %}
                                 src="{{ journal.default_large_image.url }}"
                                {% else %}
                                 src=""
                                {% endif %}
                                 alt="{{ article.title | striptags }}">
                        <div class="row column">
                            <div class="orbit-caption">
                                <p class="uppercase">{{ article.section.name }}</p>
                                <h3>{{ article.title|safe }}</h3>
                                <p>
                                <strong>{% if article.frozen_authors.count > 1 %}
                                    {% trans "Authors" %}:
                                    {% elif article.frozen_authors.count == 1 %}{% trans "Author" %}:
                                    {% endif %}
                                </strong>
                                    {% for author in article.frozen_authors.all %}
                                        <span>{% if forloop.first == False %}, {% endif %}<span itemscope
                                                                                                itemtype="http://schema.org/Person"
                                                                                                itemprop="author"
                                                                                                href="#"
                                                                                                {% if author.biography %}data-toggle="author{{ forloop.counter }}{% endif %}">
                                            {% if author.author.enable_public_profile %}<a class="profilelink" href="{% url 'core_public_profile' author.author.uuid %}">{{ author.full_name }}</a>{% else %}{{ author.full_name }}{% endif %}
                                            {% if author.orcid %}<a href="https://orcid.org/{{ author.orcid }}" class="">
                                                <img src="https://orcid.org/sites/default/files/images/orcid_16x16.png" alt="orcid logo">
                                            </a>{% endif %}
                                            {% if author.institution and author.institution != " " %}
                                            <span itemprop="worksFor" itemscope
                                                  itemtype="http://schema.org/CollegeOrUniversity"><span
                                                    itemprop="name">({{ author.institution }})</span></span>{% endif %}
                                            {% if author.display_email and not journal_settings.article.hide_author_email_links %}<a itemprop="email" href="mailto:{{ author.email }}"
                                               class="fa fa-envelope email-link"></a>{% endif %}</span></span>
                                    {% endfor %}

                            </div>
                        </div>
                    </li>
                </ul>
            </div>
        </section>
        {% for author in article.frozen_authors.all %}
            {% if author.biography %}
                <div class="dropdown-pane author-info" data-dropdown id="author{{ forloop.counter }}" data-hover="true"
                     data-hover-pane="true">
                    {{ author.biography }}
                </div>
            {% endif %}
        {% endfor %}
    {% endif %}

        <div data-sticky-container class="row">
            <div class="mini-bar sticky" data-sticky data-margin-top="0" data-sticky data-anchor="content">
                <div class="row">
                    <div class="title-bar" data-responsive-toggle="options-menu" data-hide-for="medium">
                        <button class="menu-icon" type="button" data-toggle></button>
                        <div class="title-bar-title">Options</div>
                    </div>
                    <div id="options-menu">
                        <div class="large-6 columns">
                            <ul class="menu vertical medium-horizontal pad-left-15"
                                data-responsive-menu="drilldown medium-dropdown">
                              {% with article.get_doi_url as doi_url %}
                                <li>{% trans "Share" %}:</li>
                                <li><a href="https://www.facebook.com/share.php?p[url]={% if doi_url %}{{ doi_url }}{% else %}{{ article.url }}{% endif %}" target="_blank"><i class="fa fa-facebook"></i></a></li>
                                <li><a href="https://twitter.com/intent/tweet?text={{ article.title }} {% if doi_url %}{{ doi_url }}{% else %}{{ article.url }}{% endif %}" target="_blank"><i class="fa fa-twitter"></i></a></li>
                                <li><a href="https://www.linkedin.com/sharing/share-offsite?url={% if doi_url %}{{ doi_url }}{% else %}{{ article.url }}{% endif %}" target="_blank"><i class="fa fa-linkedin"></i></a></li>
                              {% endwith %}
                            </ul>
                        </div>
                        <div class="large-6 columns">
                            <ul class="menu vertical medium-horizontal align-right"
                                data-responsive-menu="dropdown">
                                {% hook 'article_buttons' %}
                                <li><a href="{{ article.local_url }}print/"><i class="fa fa-print">&nbsp;</i></a></li>
                                <li><a href="javascript:resizeText(-1)">A-</a></li>
                                <li><a href="javascript:resizeText(1)">A+</a></li>
                                {% if author.display_email and not journal_settings.article.hide_author_email_links %}<li><a href="mailto:{{ article.correspondence_author.email }}"><i class="fa fa-envelope"></i></a></li>{% endif %}
                                <li><a href="#" id="dyslexia-mode">{% trans "Dyslexia" %}</a></li>
                                <li>
                                    <a><i class="fa fa-comments"></i></a>
                                    <ul class="menu vertical">
                                        <li><a data-open="HarvardModal">{% trans "View" %} Harvard Citation Style</a></li>
                                        <li><a data-open="VancouverModal">{% trans "View" %} Vancouver Citation Style</a></li>
                                        <li><a data-open="APAModal">{% trans "View" %} APA Citation Style</a></li>
                                    </ul>
                                </li>
                            </ul>
                        </div>
                    </div>
                </div>
            </div>
        </div>

        <section id="content" class="no-padding">
            <div class="row">
                <div class="large-8 columns border-right">
                    <div class="row">
                        <div id="article" class="large-10 columns">
                {% if journal.disable_article_images %}
                    <small>{{ article.section.name }}</small>
                    <h1>{{ article.title|safe }}</h1>
                    <div class="section show-for-small-only">
                        <strong>{% if article.frozen_authors.count > 1 %}
                            {% trans "Authors" %}
                            {% elif article.frozen_authors.count == 1 %}{% trans "Author" %}
                            {% endif %}
                        </strong>
                        <ul>
                        {% for author in article.frozen_authors.all %}
                        <li>{{ author.full_name }}
                            {% if author.orcid %}<a href="https://orcid.org/{{ author.orcid }}" class=""><img src="https://orcid.org/sites/default/files/images/orcid_16x16.png" alt="orcid logo"></a>{% endif %}
                            {% if author.institution and author.institution != " " %} ({{ author.institution }}){% endif %}
                        {% if author.display_email and not journal_settings.article.hide_author_email_links %}<a itemprop="email" href="mailto:{{ author.email }}" class="fa fa-envelope email-link"></a>{% endif %}
                        </li>
                        {% endfor %}
                        </ul>
                    </div>
                <hr/>
                {% endif %}
                            {% if article.abstract and article.abstract != ''%}
                                <h3>{% trans "Abstract" %}</h3>
                                <p>{{ article.abstract|safe }}</p>
                            {% endif %}
                            {% if article.keywords.count > 0 %}<p><strong>{% trans "Keywords" %}:</strong> {% for keyword in article.keywords.all %}{{ keyword.word }}{% if not forloop.last %}, {% endif %}{% endfor %}</p>{% endif %}
                            {% if article.is_published and not journal_settings.article.suppress_how_to_cite %}
                            <p><strong>{% trans "How to Cite" %}:</strong>
                            {{ article.how_to_cite|safe }} </p>
                            {% endif %}
                            {% if article.rights %}
                            <p><strong>{% trans "Rights" %}:</strong>
                            {{ article.rights | safe }} </p>
                            {% endif %}
                            {% if article.publisher_notes.all %}
                                <div class="callout primary">
                                    <h2>{% trans "Publisher Notes" %}</h2>
                                    <ul>
                                        {% for note in article.publisher_notes.all %}
                                            <li>{{ note.text|safe }}</li>
                                        {% endfor %}
                                    </ul>
                                </div>
                            {% endif %}

                            {% if article.is_published and galleys %}
                                <div class="show-for-small-only">
                                    <p>
                                        <strong>Downloads:</strong><br/>
                                        {% for galley in galleys %}
                                            <a href="{% url 'article_download_galley' article.id galley.id %}">{% trans "Download" %} {{ galley.label }}</a>
                                            <br/>
                                            {% if galley.file.mime_type == 'application/pdf' and journal.view_pdf_button %}
                                                <a target="_blank"
                                                   href="{% url 'article_view_galley' article.id galley.id %}">View
                                                    PDF</a><br/>
                                            {% endif %}
                                        {% endfor %}
                                    </p>
                                </div>
                            {% endif %}

                            {% if article.funders.all %}
                                <div class="callout primary">
                                    <h2>{% trans "Funding" %}</h2>
                                    <ul>
                                        {% for funder in article.funders.all %}
                                            <li>{% if funder.fundref_id %}<a href="{% url "funder_articles" funder.fundref_id %}">{% endif %}{{ funder.name }}{% if funder.fundref_id %}</a>{% endif %}{% if funder.funding_id %} (grant {{ funder.funding_id }}){% endif %}</li>
                                        {% endfor %}
                                    </ul>
                                </div>
                            {% endif %}

                            <div class="summary">
                                {% if article.is_published %}
                                    {% if not request.journal.disable_metrics_display %}
                                        <div class="top">
                                            <div class="row">
                                                <div class="large-{% if article.citation_count and not journal_settings.article.suppress_citations_metric %}4{% else %}6{% endif %} columns">
                                                    <h4 class="number">
                                                        {{ article.metrics.views }}
                                                        <span>{% trans "Views" %}</span>
                                                    </h4>
                                                </div>
                                                <div class="large-{% if article.citation_count and not journal_settings.article.suppress_citations_metric %}4{% else %}6{% endif %} columns">
                                                    <h4 class="number">
                                                        {{ article.metrics.downloads }}
                                                        <span>{% trans "Downloads" %}</span>
                                                    </h4>
                                                </div>
                                                {% if article.citation_count and not journal_settings.article.suppress_citations_metric %}
                                                <div class="large-4 columns">
                                                    <h4 class="number">
                                                        {{ article.citation_count }}<span>{% trans "Citations" %}</span>
                                                    </h4>
                                                </div>
                                                {% endif %}
                                            </div>
                                        </div>
                                    {% endif %}
                                {% endif %}
                                <div class="bottom">
                                    <div class="row" data-equalizer>
                                        {% if article.date_published or article.date_accepted %}
                                        <div class="large-4 columns" data-equalizer-watch>
                                            {% if article.is_published %}
                                                <h5>{% trans "Published on" %} <br>
                                                    {{ article.date_published|date:"d M Y" }}</h5>
                                            {% else %}
                                                <h5>{% trans "Accepted on" %} <br>
                                                    {{ article.date_accepted|date:"d M Y" }}</h5>
                                            {% endif %}
                                        </div>
                                        {% endif %}
                                        <div class="large-{% if article.date_published or article.date_accepted %}4{% else %}6{% endif %} columns" data-equalizer-watch>
                                            {% if article.peer_reviewed %}<h5>{% trans "Peer Reviewed" %}</h5>{% endif %}
                                        </div>
                                        <div class="large-{% if article.date_published or article.date_accepted %}4{% else %}6{% endif %} columns" data-equalizer-watch>
                                            <h5>{% trans "License" %}</h5>
                                            <a class="has-tip scroll-link" rel="license" id="license" title="{{ article.license.text }}" data-tooltip="2cc6nw-tooltip" aria-haspopup="true" data-fade-out-duration="1000" title="" aria-describedby="pyltep-tooltip" data-yeti-box="pyltep-tooltip" data-toggle="pyltep-tooltip" data-resize="pyltep-tooltip" data-events="resize" href="{{ article.license.url }}"><h5>{{ article.license.name }}</h5></a>
                                        </div>
                                    </div>
                                </div>
                            </div>
                            {% if article_content %}
                                <article id="main_article">
                                    <div itemprop="articleBody">
                                        {{ article_content|safe }}
                                        {% hook 'article_footer_block' %}
                                    </div>
                                </article>
                            {% endif %}
                        </div>
                    </div>
                </div>
                <aside class="large-4 columns " data-sticky-container>
                    <div class="sticky" data-sticky data-margin-top="0"
                          data-anchor="content" data-sticky-on="large">

                            {% include "common/elements/altmetric_badges.html" with article=article class='section' %}
                            {% if journal.disable_article_images %}
                                <div class="section">
                                    <h4>{% trans "Authors" %}</h4>
                                    <ul>
                                        {% for author in article.frozen_authors.all %}
                                            <li>
                                                {{ author.full_name }}
                                                {% if author.orcid %}
                                                <a href="https://orcid.org/{{ author.orcid }}" class="">
                                                    <img src="https://orcid.org/sites/default/files/images/orcid_16x16.png" alt="orcid logo">
                                                </a>
                                                {% endif %}
                                                {% if author.display_email and not journal_settings.article.hide_author_email_links %}
                                                <a itemprop="email" href="mailto:{{ author.email }}" class="fa fa-envelope email-link"></a>
                                                {% endif %}
                                                {% if author.institution and author.institution != " " %}({{ author.affiliation }}) {% endif %}
                                            </li>
                                        {% endfor %}
                                    </ul>
                                </div>
                            {% endif %}
                            <div class="section">
                                <h3>{% trans "Download" %}</h3>
                            <ul>
                                {% if article.is_published %}
                                {% for galley in galleys %}
                                    <li>
                                        <a href="{% url 'article_download_galley' article.id galley.id %}">{% trans "Download" %} {{ galley.label }}</a>
                                        {% if galley.file.mime_type == 'application/pdf' and journal.view_pdf_button %}
                                            </li>
                                            <li>
                                            <a target="_blank" href="{% url 'article_view_galley' article.id galley.id %}">View PDF</a>
                                            </li>
                                        {% endif %}
                                    </li>
                                {% endfor %}
                                {% else %}
                                <li> Downloads are not available until this article is published </li>
                                {% endif %}
                            </ul>
                        </div>
                            <div class="section">
                            {% include "elements/journal/article_issue_list.html" %}
                            </div>
                        {% with article.get_doi_url as doi_url %}
                        {% if doi_url %}
                         <div class="section">
                             <h3>{% trans "Identifiers" %}</h3>
                             <ul>
                                 <li>DOI: <a href="{{ doi_url }}">{{ doi_url }}</a></li>
                             </ul>
                         </div>
                         {% endif %}
                        {% endwith %}

                        {% if article.has_publication_details %}
                         <div class="section">
                             <h3>{% trans "Publication details" %}</h3>
                             <ul>
                                 {% if article.page_range %}
                                 <li>{% trans "Pages" %}: {{ article.page_range }}</li>
                                 {% endif %}
                                 {% if article.article_number %}
                                 <li>{% trans "Article Number" %}: {{ article.article_number }}</li>
                                 {% endif %}
                                 {% if article.publisher_name %}
                                 <li>{% trans "Publisher" %}: {{ article.publisher_name }}</li>
                                 {% endif %}
                                 {% if article.publication_title %}
                                 <li>{% trans "Original Publication" %}: {{ article.publication_title }}</li>
                                 {% endif %}
                                 {% if article.publication_title %}
                                 <li>{% trans "Original ISSN" %}: {{ article.ISSN_override }}</li>
                                 {% endif %}
                             </ul>
                         </div>
                         {% endif %}

                        {% if article.supplementary_files.all %}
                            <div class="section">
                                <h3>{% trans "Supplementary Files" %}</h3>
                                <ul>
                                    {% for file in article.supplementary_files.all %}
                                        <li>
                                            <a href="{% url 'article_download_supp_file' article.pk file.pk %}">{{ file.label }}</a>
                                        </li>
                                    {% endfor %}
                                </ul>
                            </div>
                        {% endif %}
                        {% if article.competing_interests %}
                         <div class="section">
                             <h3>{% trans "Competing Interests" %}</h3>
                             <ul>
                                 <li>{{ article.competing_interests }}</li>
                             </ul>
                         </div>
                         {% endif %}

                        {% if journal_settings.general.submission_summary and article.non_specialist_summary %}
                            <div class="section hide-for-small-only">
                                <h3>{% trans "Non Specialist Summary" %}</h3>
                                <ul>
                                    <li><a href="#" data-open="summarymodal">{% trans 'View Summary' %}</a></li>
                                </ul>
                            </div>
                        {% endif %}

                        {% if article_content %}
                        <div class="section hide-for-small-only">
                            <h3>{% trans "Jump to" %}</h3>
                            <ul id="toc">

                            </ul>
                        </div>
                        {% endif %}


                        {% for field in article.custom_fields %}
                        <div class="section hide-for-small-only">
                            <h3>{% trans field.field.name %}</h3>
                            <ul>
                                <li>{{ field.answer|safe }}</li>
                            </ul>
                        </div>
                        {% endfor %}

                        {% if article.preprint %}
                        <div class="section hide-for-small-only">
                            <h3>{{ article.preprint.repository.object_name }}</h3>
                            <p>This article is linked to a {{ article.preprint.repository.object_name }} in {{ article.preprint.repository.name }}.</p>
                            <p><a href="{{ article.preprint.url }}">{{ article.preprint.title }}</a></p>
                        </div>
                        {% endif %}

                        <div class="section hide-for-small-only">
                            <h3>{% trans "File Checksums (MD5)" %}</h3>
                            <ul>
                                {% for galley in galleys %}
                                    <li>
                                        <small>{{ galley.label }}: {{ galley.file.checksum }}</small>
                                    </li>
                                {% endfor %}
                            </ul>
                        </div>

                        <div class="section hide-for-small-only">
                            <h3>{% trans "Peer Review" %}</h3>
                            {% if journal_settings.general.open_peer_review %}
                                {% if article.public_reviews.count > 0 %}
                                    <p>
                                        {% for review in article.public_reviews %}
                                            Review by {{ review.reviewer.full_name }} (<a style="color:{% if 'accept' in review.decision %}green;{% elif 'revision' in review.decision %}orange;{% elif 'reject' in review.decision %}red;{% endif %}" href="#" data-open="reviewmodal-{{ review.pk }}">{{ review.decision|title }}</a></span>)
                                        {% endfor %}<br/>
                                    </p>
                                {% endif %}
                            {% endif %}
                        </div>
                    </div>
                </aside>
            </div>
        </section>
    </article>

    <!-- article citation modals -->
    {% include "elements/journal/citation_modals.html" with article=article %}
    {% include "elements/journal/summary_modal.html" %}
<<<<<<< HEAD
    {% include "elements/public_reviews_olh.html" %}
=======
    {% for table in tables_in_galley %}
        {% include "elements/journal/table_modal.html" with content=table.content tableid=table.id %}
    {% endfor %}
>>>>>>> a9cf805d
    <div class="hline"></div>
    <br/>

{% endblock body %}

{% block js %}
    <script type='text/javascript' src='https://d1bxh8uas1mnw7.cloudfront.net/assets/embed.js'></script>
    <script src='https://cdnjs.cloudflare.com/ajax/libs/mathjax/2.7.2/MathJax.js?config=TeX-MML-AM_CHTML'></script>
    {% hook 'article_js_block' %}
    <script>
    $('.table-expansion').each(function(){
        var child = $(this).children(":first")
        child.append('<br /><small><a data-open="table-' + $(this).attr('id') + '">View Larger Table</a></small>');
    });
    </script>
{% endblock js %}<|MERGE_RESOLUTION|>--- conflicted
+++ resolved
@@ -452,13 +452,10 @@
     <!-- article citation modals -->
     {% include "elements/journal/citation_modals.html" with article=article %}
     {% include "elements/journal/summary_modal.html" %}
-<<<<<<< HEAD
     {% include "elements/public_reviews_olh.html" %}
-=======
     {% for table in tables_in_galley %}
         {% include "elements/journal/table_modal.html" with content=table.content tableid=table.id %}
     {% endfor %}
->>>>>>> a9cf805d
     <div class="hline"></div>
     <br/>
 
