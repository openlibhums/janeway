--- conflicted
+++ resolved
@@ -1,10 +1,7 @@
 {% extends "press/core/base.html" %}
 {% load settings %}
 {% load i18n %}
-<<<<<<< HEAD
-=======
 {% load fqdn %}
->>>>>>> 685d3a32
 
 {% block page_title %}{% trans "Journals" %}{% endblock page_title %}
 
