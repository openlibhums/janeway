@charset 'utf-8';

@import url(https://fonts.googleapis.com/css?family=Montserrat:400,700);
@import url(https://fonts.googleapis.com/css?family=Merriweather:400,300,700);

@import url(https://maxcdn.bootstrapcdn.com/font-awesome/4.3.0/css/font-awesome.min.css);

@import 'foundation';

@import "variables";
@import "mixins";

@import 'motion-ui';
@import 'settings';

@include foundation-global-styles;
@include foundation-grid;
@include foundation-typography;
@include foundation-button;
@include foundation-forms;
@include foundation-visibility-classes;
@include foundation-float-classes;
@include foundation-accordion;
@include foundation-accordion-menu;
@include foundation-badge;
@include foundation-breadcrumbs;
@include foundation-button-group;
@include foundation-callout;
@include foundation-close-button;
@include foundation-drilldown-menu;
@include foundation-dropdown;
@include foundation-dropdown-menu;
@include foundation-flex-video;
@include foundation-label;
@include foundation-media-object;
@include foundation-menu;
@include foundation-menu-icon;
@include foundation-off-canvas;
@include foundation-orbit;
@include foundation-pagination;
@include foundation-progress-bar;
@include foundation-slider;
@include foundation-sticky;
@include foundation-reveal;
@include foundation-switch;
@include foundation-table;
@include foundation-tabs;
@include foundation-thumbnail;
@include foundation-title-bar;
@include foundation-tooltip;
@include foundation-top-bar;

@include motion-ui-transitions;
@include motion-ui-animations;

@import 'timeline';
@import 'toastr';
@import 'issue';
@import 'tabs';
@import 'tagit';

:root {
  --primary-dark-color: $primary-dark-color;
  --very-dark-primary-color: $very-dark-primary-color;
  --primary-light-color: $primary-light-color;

  --topbar-background-color: $topbar-background-color;
  --menu-background-color: $menu-background-color;
  --menu-alternative-background-color: $menu-alternative-background-color;
  --menu-foreground-color: $menu-foreground-color;

  --link-color: $link-color;
  --toc-link-color: $toc-link-color;

  --figure-caption-background-color: $figure-caption-background-color;
  --figure-caption-color: $figure-caption-color;

}

a {
  color: var(--link-color);
}

#toc a, aside a {
  color: var(--toc-link-color);
}

html, body {
	height: 100%;
}

.wrapper {
	min-height: 100%;
	margin-bottom: (-$footer-height);
    position: relative;
    z-index: 0;

  &:after {
    content: "";
    display: block;
  	height: $footer-height;
  }
}
.main-footer {
	height: $footer-height;
    position: relative;
    z-index: 0;
}

header {
  .top-bar ul.dropdown ul {
    background-color: #FFFFFF;
  }

  .top-bar ul.dropdown ul a:hover {
    background-color: #EBEBEB;
  }

  li.divider {
    border-top: solid 1px #F1F1F1;
    clear: both;
    height: 1px;
    width: 100%;
  }

  .top-bar {
    border-bottom: 1px solid $light-gray;

    input {
      background: $very-light-gray;
      border: 1px solid $medium-gray;
      box-shadow: none;
    }
    .global-search {
      form {
        max-width: $topbar-input-width;
      }

      .input-group {
        margin: 0;
      }

      .input-group-label {
        background: $very-light-gray;
        border-right: none !important;
      }
      .input-group-field {
        border-left: none !important;
        box-shadow: none;
        -webkit-appearance: none;

        &:focus {
          background: $very-light-gray;
          box-shadow: none;
          border: 1px solid $medium-gray;
        }
      }

      @include breakpoint(small only) {
        li, form {
          width: 100%;
        }
      }
    }
  }
  .title-bar {
    div {
      float: left;
    }
  }
  .top-bar-left, .top-bar-right {
    @include breakpoint(medium) {
      height: 100%;
      padding: rem-calc(20px);
    }
  }
  .page-title {
    line-height: 50px;

    p, h4 {
      display: inline-block;
      margin: 0;
    }
    h4 {
      font-size: rem-calc(16px);
    }
    p {
      font-size: rem-calc(12px);
      color: $primary-color;
      font-family: $header-font-family;
    }
  }
  #main-menu {
    text-align: center;
    clear: both;
    background-color: var(--menu-background-color);

    ul {
      background-color: var(--menu-background-color);
    }

    li {
      display: inline-block;
      text-align: justify;

      a {
        font-weight: 300;
        color: var(--menu-foreground-color);
        font-size: rem-calc(14px);
      }

      a.button {
        background-color: var(--menu-alternative-background-color);
        color: var(--menu-foreground-color);
      }
    }
  }

  @include breakpoint(medium) {
    .main.top-bar {
      height: $topbar-height;
      background-color: var(--topbar-background-color);
    }

    .top-bar-image {
      max-height: $topbar-height;
      max-width:330px;
      padding: 5px;
      margin-top:-20px;
    }
  }

  @include breakpoint(small only) {
    .main.top-bar {
      padding: rem-calc(20px) 0;
    }

    .top-bar-left {
      position: relative;
    }

    #main-menu {
      a {
        padding: rem-calc(20px) rem-calc(16px);
      }
    }

    .toggle {
      position: absolute;
      top: 50%;
      margin-top: -13px;
      right: 20px;
      padding: 0;

      a {
        padding: rem-calc(10px);
      }
    }
    img, svg {
      padding-left: 0.69444rem;
      max-height: $topbar-height;
      max-width: 70%;
    }
    .title-bar-left {
      width: 80%;
    }
  }
}

.border-right {
  border-right: 1px solid $light-gray;
}

.border-left {
  border-left: 1px solid $light-gray;
}

.uppercase {
  text-transform: uppercase;
  letter-spacing: .1em;
  font-family: $header-font-family;
}

.white-text {
  h1, h2, h3, h4, h5, p, ul {
    color: $white;
  }
}

.title {
  font-size: rem-calc(24px);
  margin-bottom: rem-calc(40px);
}

.orbit {
  @include breakpoint(small only) {
    background-color: var(--primary-dark-color);
  }
  .orbit-title {
    position: absolute;
    z-index: 10;
    top: rem-calc(40px);
    left: 0;
    width: 100%;
    text-align: center;
    color: #fff;

    @extend .title;
  }

  .orbit-caption {
    @extend .white-text;

    h3 {
      font-size: rem-calc(28px);
      width: 100%;
    }
    p {
      margin: 0;
      width: 100%;
    }

    a {
      color: $white;
      padding-bottom: rem-calc(5px);
      border-bottom: 1px solid $white;
    }

    .uppercase {
      font-weight: 300;
    }

    @include breakpoint(small only) {
      position: relative;
      bottom: auto;
      background-color: var(--primary-dark-color);

      h3 {
        font-size: rem-calc(16px);
      }
    }
  }
  .orbit-previous, .orbit-next {
    color: $medium-gray;
  }
}

.orbit-image {
  background-size: cover;
}

.meta {
  position: relative;
  z-index: 10;
}

.email-link {
  position: relative;
  z-index: 11;
}

pre {@extend blockquote; @extend p;}

.author-name {
  position: relative;
  z-index: 11;
}

.box-link {
  position: absolute;
  z-index: 11;
  top: 0;
  left: 0;
  width: 100%;
  height: 100%;
}

.overlay {
  &:before {
    content: '';
    position: absolute;
    top: 0;
    left: 0;
    width: 100%;
    height: 100%;
    background: rgba(0, 0, 0, 0.3);
  }
}

.inline-list {
  list-style-type: none;

  @include breakpoint(medium) {
    li {
      display: inline-block;
      margin-left: rem-calc(10px);
    }
  }
}

body, main, #orbiter, #orbitsection {
  position: relative;
  z-index: 0;
}

main section {
  position: relative;
  padding: rem-calc(50px) 0;

  &.no-padding {
    padding: 0;
  }
}

#article {
  word-wrap: break-word;
}

.dark-primary-bg {
  background: var(--primary-dark-color);

  @extend .white-text;
}

.gradient-primary-bg {
  @include gradient-horizontal($primary-dark-color, $primary-color);

  @extend .white-text;
}

.very-dark-primary-color {
  background: var(--very-dark-primary-color);
}

.button.success {
  background-color: var(--primary-dark-color);
}

h3 small {
  font-size: rem-calc(12px);
}

.figure {
  position: absolute;
  top: 0%;
  right: 0;
  width: 60%;
  height: 100%;

  svg {
    @include vertical-center();
    width: 100%;
    height: 100%;

    path {
      fill: rgba(255, 255, 255, 0.02);
    }
  }
}

div.caption span.label {
  background-color: var(--figure-caption-background-color);
  color: var(--figure-caption-color);
}

.box {
  margin-bottom: 30px;
  position: relative;

  .button {
    background-color: var(--primary-dark-color);
    color: #FFF;
  }

  .button:hover {
    background-color: var(--very-dark-primary-color);
    color: #FFF;
  }


  img {
    width: 100%;

    &.article-thumbnail {
      width: auto;
    }
  }

  .content {
    padding: rem-calc(20);
  }

  h2 {
    font-size: rem-calc(24);
  }

  h3 {
    font-size: rem-calc(16);
  }

  p {
    line-height: 1.6;
  }

  &.article {
    background: none;

    h5 {
      font-size: rem-calc(13);
      margin-top: rem-calc(20);
    }

    .date {
      margin-right: rem-calc(10);
    }
  }

  &.journal {
    .content {
      padding: rem-calc(20 0);
    }

    h2 {
      font-size: rem-calc(20);
    }
    p {
      font-size: rem-calc(13);
    }
    .columns {
      padding-top: 0 !important;
      padding-bottom: 0 !important;
    }
    .button-group {
      margin: 0;

      .button {
        display: table;
        height: 33.3333333%;

        span {
          display: table-cell;
          vertical-align: middle;
        }
      }
    }
  }

  &.journal-list {
    background: none;

    .content {
      padding: rem-calc(10 0);
    }
  }

  &.issue {
    .info-bar {
      position: relative;
      bottom: 0;
      left: 0;
      width: 100%;
      background: $light-gray;
      z-index: 1;
      padding: rem-calc(10 20);

      h2 {
        font-size: rem-calc(24);
      }

      p {
        margin: 0;
      }
    }
    .volume-number {
      position: absolute;
      right: -20px;
      bottom: -20px;
      background: $light-gray;
      border-radius: 9999px;
      width: 80px;
      height: 80px;
      font-size: rem-calc(36);
      text-align: center;
      border: 5px solid $white;
      line-height: 0.8;
      z-index: 2;

      span {
        display: block;
        margin-top: 17px;
        font-size: rem-calc(12);
      }
    }
  }
}
.mini-bar {
  width: 100%;
  background: $light-gray;
  z-index: 999 !important;

  ul.menu {
    margin: 0;

    li {
      a {
        color: $dark-gray;
      }
      &:hover {
        background: $medium-gray;
      }
      i {
        margin-top: rem-calc(-5px);
      }
    }
  }
}

#content {
  .columns {
    padding-top: rem-calc(20px);
    padding-bottom: rem-calc(20px);
  }
  aside {

    .sticky {
      width: 100%;
    }
    .sticky.is-stuck {
      overflow: auto;
      max-height: 100%;
    }

    .section {
      border-bottom: 1px solid $light-gray;
      padding: rem-calc(40px) rem-calc(40px);
    }
    h3 {
      text-transform: uppercase;
      font-size: rem-calc(18px);
      color: var(--primary-dark-color);
    }
    ul {
      list-style-type: none;
      margin: 0;

      li {
        position: relative;
        margin-bottom: 10px;
        line-height: 1.3em;

        &:before {
          content: '';
          position: absolute;
          top: 50%;
          left: -56px;
          width: 30px;
          height: 2px;
          background: $light-gray;
        }
      }
    }
  }
}

.summary {
  text-align: center;
  @extend .white-text;
  margin-bottom: rem-calc(40px);

  .columns {
    border-right: 1px solid rgba(255, 255, 255, 0.1);
  }

  h4 {
    font-size: rem-calc(36px);

    span {
      display: block;
      @extend .uppercase;
      font-size: rem-calc(14px);
    }
  }

  h5 {
    @extend .uppercase;
    font-size: rem-calc(14px);
  }

  .top {
    background: var(--primary-dark-color);
  }

  .bottom {
    background: var(--primary-light-color);
  }
}

footer {
  .columns {
    padding-top: rem-calc(20px);
    padding-bottom: rem-calc(20px);
  }
  p {
    font-family: $header-font-family;
    font-size: rem-calc(12px);
    color: #333;
    margin: 0;
  }
  svg {
    height: 30px;
    width: 100px;

    path {
      fill: $white;
    }
  }
  ul {
    margin: 0;

    li a {
      @extend .uppercase;
      font-weight: bold;
      font-family: $header-font-family;
      font-size: rem-calc(12px);
      color: #333;
    }
  }
}

.author-info {
  font-size: rem-calc(12px);
  max-width: 50%;
  z-index: 1000;
}

ul .inline {
  display: inline;
}

table tr th {
  text-align: left;
}

table tr.active td {
  background-color: var(--primary-dark-color);
  color: var(--primary-light-color);
}

.orbit {
    position: relative;
    z-index: -10;
}

.small-dropdown {
    width: initial;
    min-width: 150px;
}

.pub-button {
    min-width: 150px;
}

.ui-sortable-handle {
  cursor: move;
}

.bs-callout {
    padding: 20px;
    margin: 20px 0;
    border: 1px solid #eee;
    border-left-width: 5px;
    border-radius: 3px;
}
.bs-callout h4 {
    margin-top: 0;
    margin-bottom: 5px;
}
.bs-callout p:last-child {
    margin-bottom: 0;
}
.bs-callout code {
    border-radius: 3px;
}
.bs-callout+.bs-callout {
    margin-top: -5px;
}
.bs-callout-default {
    border-left-color: #777;
}
.bs-callout-default h4 {
    color: #777;
}
.bs-callout-primary {
    border-left-color: #428bca;
}
.bs-callout-primary h4 {
    color: #428bca;
}
.bs-callout-success {
    border-left-color: #5cb85c;
}
.bs-callout-success h4 {
    color: #5cb85c;
}
.bs-callout-danger {
    border-left-color: #d9534f;
}
.bs-callout-danger h4 {
    color: #d9534f;
}
.bs-callout-warning {
    border-left-color: #f0ad4e;
}
.bs-callout-warning h4 {
    color: #f0ad4e;
}
.bs-callout-info {
    border-left-color: #5bc0de;
}
.bs-callout-info h4 {
    color: #5bc0de;
}
.equilibrium {
  float: left !important;
  height: 330px !important;
}

.list-group {
  margin-bottom: 20px;
  padding-left: 0;
  margin-left: 0 !important;
}
.list-group-item {
  position: relative;
  display: block;
  padding: 10px 15px;
  margin-bottom: -1px;
  background-color: #ffffff;
  border: 1px solid #dddddd;
}
.list-group-item:first-child {
  border-top-right-radius: 4px;
  border-top-left-radius: 4px;
}
.list-group-item:last-child {
  margin-bottom: 0;
  border-bottom-right-radius: 4px;
  border-bottom-left-radius: 4px;
}
a.list-group-item,
button.list-group-item {
  color: #555555;
}
a.list-group-item .list-group-item-heading,
button.list-group-item .list-group-item-heading {
  color: #333333;
}
a.list-group-item:hover,
button.list-group-item:hover,
a.list-group-item:focus,
button.list-group-item:focus {
  text-decoration: none;
  color: #555555;
  background-color: #f5f5f5;
}
button.list-group-item {
  width: 100%;
  text-align: left;
}
.list-group-item.disabled,
.list-group-item.disabled:hover,
.list-group-item.disabled:focus {
  background-color: #eeeeee;
  color: #777777;
  cursor: not-allowed;
}
.list-group-item.disabled .list-group-item-heading,
.list-group-item.disabled:hover .list-group-item-heading,
.list-group-item.disabled:focus .list-group-item-heading {
  color: inherit;
}
.list-group-item.disabled .list-group-item-text,
.list-group-item.disabled:hover .list-group-item-text,
.list-group-item.disabled:focus .list-group-item-text {
  color: #777777;
}
.list-group-item.active,
.list-group-item.active:hover,
.list-group-item.active:focus {
  z-index: 2;
  color: #ffffff;
  background-color: #337ab7;
  border-color: #337ab7;
}
.list-group-item.active .list-group-item-heading,
.list-group-item.active:hover .list-group-item-heading,
.list-group-item.active:focus .list-group-item-heading,
.list-group-item.active .list-group-item-heading > small,
.list-group-item.active:hover .list-group-item-heading > small,
.list-group-item.active:focus .list-group-item-heading > small,
.list-group-item.active .list-group-item-heading > .small,
.list-group-item.active:hover .list-group-item-heading > .small,
.list-group-item.active:focus .list-group-item-heading > .small {
  color: inherit;
}
.list-group-item.active .list-group-item-text,
.list-group-item.active:hover .list-group-item-text,
.list-group-item.active:focus .list-group-item-text {
  color: #c7ddef;
}
.list-group-item-success {
  color: #3c763d;
  background-color: #dff0d8;
}
a.list-group-item-success,
button.list-group-item-success {
  color: #3c763d;
}
a.list-group-item-success .list-group-item-heading,
button.list-group-item-success .list-group-item-heading {
  color: inherit;
}
a.list-group-item-success:hover,
button.list-group-item-success:hover,
a.list-group-item-success:focus,
button.list-group-item-success:focus {
  color: #3c763d;
  background-color: #d0e9c6;
}
a.list-group-item-success.active,
button.list-group-item-success.active,
a.list-group-item-success.active:hover,
button.list-group-item-success.active:hover,
a.list-group-item-success.active:focus,
button.list-group-item-success.active:focus {
  color: #fff;
  background-color: #3c763d;
  border-color: #3c763d;
}
.list-group-item-info {
  color: #31708f;
  background-color: #d9edf7;
}
a.list-group-item-info,
button.list-group-item-info {
  color: #31708f;
}
a.list-group-item-info .list-group-item-heading,
button.list-group-item-info .list-group-item-heading {
  color: inherit;
}
a.list-group-item-info:hover,
button.list-group-item-info:hover,
a.list-group-item-info:focus,
button.list-group-item-info:focus {
  color: #31708f;
  background-color: #c4e3f3;
}
a.list-group-item-info.active,
button.list-group-item-info.active,
a.list-group-item-info.active:hover,
button.list-group-item-info.active:hover,
a.list-group-item-info.active:focus,
button.list-group-item-info.active:focus {
  color: #fff;
  background-color: #31708f;
  border-color: #31708f;
}
.list-group-item-warning {
  color: #8a6d3b;
  background-color: #fcf8e3;
}
a.list-group-item-warning,
button.list-group-item-warning {
  color: #8a6d3b;
}
a.list-group-item-warning .list-group-item-heading,
button.list-group-item-warning .list-group-item-heading {
  color: inherit;
}
a.list-group-item-warning:hover,
button.list-group-item-warning:hover,
a.list-group-item-warning:focus,
button.list-group-item-warning:focus {
  color: #8a6d3b;
  background-color: #faf2cc;
}
a.list-group-item-warning.active,
button.list-group-item-warning.active,
a.list-group-item-warning.active:hover,
button.list-group-item-warning.active:hover,
a.list-group-item-warning.active:focus,
button.list-group-item-warning.active:focus {
  color: #fff;
  background-color: #8a6d3b;
  border-color: #8a6d3b;
}
.list-group-item-danger {
  color: #a94442;
  background-color: #f2dede;
}
a.list-group-item-danger,
button.list-group-item-danger {
  color: #a94442;
}
a.list-group-item-danger .list-group-item-heading,
button.list-group-item-danger .list-group-item-heading {
  color: inherit;
}
a.list-group-item-danger:hover,
button.list-group-item-danger:hover,
a.list-group-item-danger:focus,
button.list-group-item-danger:focus {
  color: #a94442;
  background-color: #ebcccc;
}
a.list-group-item-danger.active,
button.list-group-item-danger.active,
a.list-group-item-danger.active:hover,
button.list-group-item-danger.active:hover,
a.list-group-item-danger.active:focus,
button.list-group-item-danger.active:focus {
  color: #fff;
  background-color: #a94442;
  border-color: #a94442;
}
.list-group-item-heading {
  margin-top: 0;
  margin-bottom: 5px;
}
.list-group-item-text {
  margin-bottom: 0;
  line-height: 1.3;
}

.contact {
    h5 {
        margin-bottom: 0px !important;
    }
}

.admin ul{
    background-color: $admin-background-color !important;
}

.editorial-image {
    object-fit: cover;
    width: 100%;
    height: 220px;
}

.article-orbit {
    max-height: 400px !important
}

.orbit-no-padding{
  padding: 0 !important;
}

.dyslexia-friendly {
    font-family: Verdana !important;
    color: #4c4c4c;
    font-size: 14px;
    background-color: #F5F5DC;

    h1,
    h2,
    h3,
    h4,
    h5,
    h6 {
      font-family: Verdana !important;
      color: #4c4c4c;
    }

    i, em {
        font-style: normal;
        background-color: #FAFAC8;
    }

    .summary {
        .top {
            background-color: #F5F5DC;
        }
        .bottom {
            background-color: #F5F5DC;
        }
    }
}

.pagination-block {
  margin: rem-calc(20 0);
  text-align: center;
}

.download-button-group {
  margin-left: 0px;
  margin-top: 10px;
}

.header-image {
  max-height: 120px;
}

.journal-description-box {
  min-height:258px; padding-bottom: 10px;
}

.top-bar-left svg {
  max-width: 100px;
  max-height: 49px;
  fill: var(--primary-dark-color);
}

.third {
  @extend .large-3
}

.half {
  @extend .large-6
}

.full {
  @extend .large-12
}

.title-area {
  margin-top: 15px;
}

.subjectbutton {
  padding-top: 0 !important;
  padding-bottom: 0 !important;
}

.small-icon-text {
  font-size: 17px;
}

.news-image {
  object-fit: cover;
  width: 100%;
  max-height: 100%;
  height: 200px;
}

.news-item-block {
  border-bottom: 0.0625rem solid #cacaca;
  padding-bottom: 1rem;
  margin: 1rem 0 0;
}

.articleBody a {
  word-wrap: break-word;
}

.footnotes li a {
  word-wrap: break-word;
}

#reflist p {
    word-wrap: break-word;
}

.sidebar-item a sup {
  display: none;
}

.issue-link {
    color: inherit;
}

.issue-link:hover {
    text-decoration: underline;
}

.feature-article-image {
  object-fit: cover;
}

.alignright {
  float: right;
  padding: 5px;
}

.alignleft {
  float: left;
  padding: 5px;
}

.small-caps {
    font-variant: small-caps
}

.flag-button {
  height: 32px;
  width: 32px;
  margin-left: 3px;
  margin-right: 3px;
  margin-top: 5px;
}

.flag-active {
    text-decoration: rgb(64, 69, 84) underline;
    text-underline-offset: 10px;
    text-decoration-thickness: 3px;
}

.pad-left-15 {
	padding-left: 15px;
}

.language-menu {
	padding-left: 15px;
}

.reveal {
  user-select: text;
}

<<<<<<< HEAD
.table-foot .table-footnotes li.fn {
    list-style-type: none;
=======
.article-table {
  display: block;
  overflow-x: scroll;
}

.article-table thead tr {
  background-color: transparent !important;
}

.article-table tbody tr {
  background-color:transparent !important;
>>>>>>> 394d311f
}<|MERGE_RESOLUTION|>--- conflicted
+++ resolved
@@ -1218,20 +1218,20 @@
   user-select: text;
 }
 
-<<<<<<< HEAD
+
 .table-foot .table-footnotes li.fn {
     list-style-type: none;
-=======
+}
+
 .article-table {
   display: block;
   overflow-x: scroll;
 }
 
 .article-table thead tr {
-  background-color: transparent !important;
+  background-color: transparent;
 }
 
 .article-table tbody tr {
-  background-color:transparent !important;
->>>>>>> 394d311f
-}+  background-color:transparent;
+}
