{% extends "core/base.html" %}
{% load i18n %}
{% load static from staticfiles %}
{% load hooks %}

{% block title %}{% trans 'Submissions' %}{% endblock title %}

{% block css %}
    <style>
        .fa-check {
            color: green;
        }

        .fa-times {
            color: darkred;
        }
    </style>
{% endblock %}

{% block body %}
    <div class="row">
        <div class="col m8">
            <h1>{% trans "Submissions" %}</h1>
            <div class="card">
                <div class="card-content">
                    {% if journal_settings.general.disable_journal_submission %}
                    <p><strong>{% trans 'Submission is currently disabled for this journal.' %}</strong></p>
                    {% endif %}
                    <div class="default-li">{{ journal_settings.general.submission_intro_text|safe }}</div>
                    <br />
                    {% if not journal_settings.general.disable_journal_submission %}
                    <div class="button-group">
                         {% if not request.user.is_authenticated %}<a href="{% url 'core_register' %}" class="btn btn-primary">{% trans 'Register' %}</a>
                        <a href="{% url 'core_login' %}" class="btn btn-primary">{% trans 'Login' %}</a>{% else %}
                        <a href="{% url 'submission_start' %}" class="btn btn-primary">{% trans 'Start Submission' %}</a>{% endif %}
                    </div>
                    {% endif %}
                    <div class="divider spacer"></div>

<<<<<<< HEAD
                    {% for item in submission_items %}
                        {% if item.title == 'licences' %}
                            <span class="card-title">
                                {{ item.title|capfirst }}
                            </span>
                            <p>{{ request.journal.name }} {% trans "allows the following licences for submission" %}:</p>
                            {% include "elements/license_block.html" %}
                        {% elif item.title == 'sections' %}
                            <span class="card-title">
                                {{ item.title|capfirst }}
                            </span>
                            {% include "elements/sections_display.html" %}
                        {% else %}
                            {% if item.get_display_text %}
                                <span class="card-title">
                                    {{ item.title|capfirst }}
                                </span>
                                {{ item.get_display_text|safe }}
                                <div class="divider spacer"></div>
                            {% endif %}
                        {% endif %}

                    {% empty %}
                        <p>There are no submission page items to display for this journal.</p>
=======
                    {% if journal_settings.general.display_about_on_submissions and journal_settings.general.journal_description %}
                    <span class="card-title">{% trans 'About' %} {{ request.journal.name }}</span>
                    <div class="default-li">{{ journal_settings.general.journal_description|safe }}</div>
                    <div class="divider spacer"></div>
                    {% endif %}

                    {% if journal_settings.general.focus_and_scope %}
                    <span class="card-title">{% trans 'Focus and Scope for' %} {{ request.journal.name }}</span>
                    <div class="default-li">{{ journal_settings.general.focus_and_scope|safe }}</div>
                    <div class="divider spacer"></div>
                    {% endif %}

                    {% if journal_settings.general.submission_checklist %}
                    <span class="card-title">{% trans 'Submission Checklist' %}</span>
                    <div class="default-li">{{ journal_settings.general.submission_checklist|safe }}</div>
                    <div class="divider spacer"></div>
                    {% endif %}

                    {% if not journal_settings.general.acceptance_criteria == '' %}
                    <span class="card-title">{% trans 'Acceptance Criteria' %}</span>
                    <div class="default-li">{{ journal_settings.general.acceptance_criteria|safe }}</div>
                    <div class="divider spacer"></div>
                    {% endif %}

                    {% if journal_settings.general.copyright_notice %}
                    <span class="card-title">{% trans 'Copyright Notice' %}</span>
                    <div class="default-li">{{ journal_settings.general.copyright_notice|safe }}</div>
                    <div class="divider spacer"></div>
                    {% endif %}

                    <span class="card-title">{% trans 'Licences' %}</span>
                    <p>{{ request.journal.name }} {% trans "allows the following licences for submission" %}:</p>
                    {% include "elements/license_block.html" %}
                    <div class="divider spacer"></div>

                    {% if journal_settings.general.publication_fees %}
                    <span class="card-title">{% trans 'Publication Fees' %}</span>
                    <div class="default-li">{{ journal_settings.general.publication_fees|safe }}</div>
                    {% hook 'publication_fees' %}
                    <div class="divider spacer"></div>
                    {% endif %}

                    {% if journal_settings.general.peer_review_info %}
                    <span class="card-title">{% trans 'Peer Review' %}</span>
                    <div class="default-li">{{ journal_settings.general.peer_review_info|safe }}</div>
                    <div class="divider spacer"></div>
                    {% endif %}

                    {% if journal_settings.general.publication_cycle %}
                    <span class="card-title">{% trans 'Publication Cycle' %}</span>
                    <div class="default-li">{{ journal_settings.general.publication_cycle|safe }}</div>
                    <div class="divider spacer"></div>
                    {% endif %}

                    <span class="card-title">{% trans 'Sections' %}</span>
                    <div class="row">
                        <div class="col m6 columns">

                        </div>
                        <div class="col m2 columns">
                            <p>{% trans "Public Submissions" %}</p>
                        </div>
                        <div class="col m2 columns">
                            <p>{% trans "Peer Reviewed" %}</p>
                        </div>
                        <div class="col m2 columns">
                            <p>{% trans "Indexed" %}</p>
                        </div>
                    </div>
                    <div class="divider spacer"></div>
                    {% for section in sections %}
                        <div class="row">
                            <div class="col m6 columns">
                                <p>{{ section.name }}</p>
                            </div>
                            <div class="col m2 columns">
                                <strong>{% if section.public_submissions %}<i class="fa fa-check"></i>{% else %}
                                    <i class="fa fa-times"></i>{% endif %}</strong>
                            </div>
                            <div class="col m2 columns">
                                <strong>{% if section.number_of_reviewers > 0 %}<i class="fa fa-check"></i>{% else %}
                                    <i class="fa fa-times"></i>{% endif %}</strong>
                            </div>
                            <div class="col m2 columns">
                                <strong>{% if section.indexing %}<i class="fa fa-check"></i>{% else %}
                                    <i class="fa fa-times"></i>{% endif %}</strong>
                            </div>
                            <div class="divider spacer"></div>
                        </div>
>>>>>>> d06be700
                    {% endfor %}
                </div>
            </div>
        </div>
        <div class="col m4">
            <div class="card submission-toc-card hide-on-small-only" id="toc-card">
                <div class="card-content">
                        <h4>{% trans "Table of Contents" %}</h4>

                    <ul id="toc" class="section table-of-contents">
                    </ul>
                </div>
            </div>
        </div>
    </div>
{% endblock body %}


{% block js %}
    <script src="{% static 'material/sub-toc.js' %}"></script>
    <script>
     $(document).ready(function () {
            $('.scrollspy').scrollSpy();
        });
    </script>
{% endblock %}<|MERGE_RESOLUTION|>--- conflicted
+++ resolved
@@ -37,7 +37,6 @@
                     {% endif %}
                     <div class="divider spacer"></div>
 
-<<<<<<< HEAD
                     {% for item in submission_items %}
                         {% if item.title == 'licences' %}
                             <span class="card-title">
@@ -62,97 +61,6 @@
 
                     {% empty %}
                         <p>There are no submission page items to display for this journal.</p>
-=======
-                    {% if journal_settings.general.display_about_on_submissions and journal_settings.general.journal_description %}
-                    <span class="card-title">{% trans 'About' %} {{ request.journal.name }}</span>
-                    <div class="default-li">{{ journal_settings.general.journal_description|safe }}</div>
-                    <div class="divider spacer"></div>
-                    {% endif %}
-
-                    {% if journal_settings.general.focus_and_scope %}
-                    <span class="card-title">{% trans 'Focus and Scope for' %} {{ request.journal.name }}</span>
-                    <div class="default-li">{{ journal_settings.general.focus_and_scope|safe }}</div>
-                    <div class="divider spacer"></div>
-                    {% endif %}
-
-                    {% if journal_settings.general.submission_checklist %}
-                    <span class="card-title">{% trans 'Submission Checklist' %}</span>
-                    <div class="default-li">{{ journal_settings.general.submission_checklist|safe }}</div>
-                    <div class="divider spacer"></div>
-                    {% endif %}
-
-                    {% if not journal_settings.general.acceptance_criteria == '' %}
-                    <span class="card-title">{% trans 'Acceptance Criteria' %}</span>
-                    <div class="default-li">{{ journal_settings.general.acceptance_criteria|safe }}</div>
-                    <div class="divider spacer"></div>
-                    {% endif %}
-
-                    {% if journal_settings.general.copyright_notice %}
-                    <span class="card-title">{% trans 'Copyright Notice' %}</span>
-                    <div class="default-li">{{ journal_settings.general.copyright_notice|safe }}</div>
-                    <div class="divider spacer"></div>
-                    {% endif %}
-
-                    <span class="card-title">{% trans 'Licences' %}</span>
-                    <p>{{ request.journal.name }} {% trans "allows the following licences for submission" %}:</p>
-                    {% include "elements/license_block.html" %}
-                    <div class="divider spacer"></div>
-
-                    {% if journal_settings.general.publication_fees %}
-                    <span class="card-title">{% trans 'Publication Fees' %}</span>
-                    <div class="default-li">{{ journal_settings.general.publication_fees|safe }}</div>
-                    {% hook 'publication_fees' %}
-                    <div class="divider spacer"></div>
-                    {% endif %}
-
-                    {% if journal_settings.general.peer_review_info %}
-                    <span class="card-title">{% trans 'Peer Review' %}</span>
-                    <div class="default-li">{{ journal_settings.general.peer_review_info|safe }}</div>
-                    <div class="divider spacer"></div>
-                    {% endif %}
-
-                    {% if journal_settings.general.publication_cycle %}
-                    <span class="card-title">{% trans 'Publication Cycle' %}</span>
-                    <div class="default-li">{{ journal_settings.general.publication_cycle|safe }}</div>
-                    <div class="divider spacer"></div>
-                    {% endif %}
-
-                    <span class="card-title">{% trans 'Sections' %}</span>
-                    <div class="row">
-                        <div class="col m6 columns">
-
-                        </div>
-                        <div class="col m2 columns">
-                            <p>{% trans "Public Submissions" %}</p>
-                        </div>
-                        <div class="col m2 columns">
-                            <p>{% trans "Peer Reviewed" %}</p>
-                        </div>
-                        <div class="col m2 columns">
-                            <p>{% trans "Indexed" %}</p>
-                        </div>
-                    </div>
-                    <div class="divider spacer"></div>
-                    {% for section in sections %}
-                        <div class="row">
-                            <div class="col m6 columns">
-                                <p>{{ section.name }}</p>
-                            </div>
-                            <div class="col m2 columns">
-                                <strong>{% if section.public_submissions %}<i class="fa fa-check"></i>{% else %}
-                                    <i class="fa fa-times"></i>{% endif %}</strong>
-                            </div>
-                            <div class="col m2 columns">
-                                <strong>{% if section.number_of_reviewers > 0 %}<i class="fa fa-check"></i>{% else %}
-                                    <i class="fa fa-times"></i>{% endif %}</strong>
-                            </div>
-                            <div class="col m2 columns">
-                                <strong>{% if section.indexing %}<i class="fa fa-check"></i>{% else %}
-                                    <i class="fa fa-times"></i>{% endif %}</strong>
-                            </div>
-                            <div class="divider spacer"></div>
-                        </div>
->>>>>>> d06be700
                     {% endfor %}
                 </div>
             </div>
