{% extends "core/base.html" %}
{% load static from staticfiles %}
{% load i18n %}

{% block title %}Editorial Team{% endblock title %}
{% block page_title %}Editorial Team{% endblock page_title %}

{% block body %}
    <div class="row">
        <div class="col m12">
<<<<<<< HEAD
            <h1 class="no-bottom-margin">{% trans "Editorial Team" %}</h1>
=======
            <h1 class="no-bottom-margin">{% trans 'Editorial Team' %}</h1>
>>>>>>> 2315638f
        </div>
    </div>

    {% for group in editorial_groups %}
        <div class="row">
            <div class="col m12">
                <h2>{{ group.name }}</h2>
                {% if group.description %}<p>{{ group.description|linebreaksbr }}</p>{% endif %}
            </div>
            {% for member in group.members %}
                <div class="col s12 m3">
                    <div class="card editorial-card">
                        {% if journal_settings.general.enable_editorial_images %}
                            <div class="card-image">
                                <img src="{% if member.user.profile_image %}{{ member.user.profile_image.url }}{% else %}{% static "common/img/icons/users.png" %}{% endif %}">
                            </div>
                        {% endif %}
                        <div class="card-content" style="min-height: 190px;">
                            <span class="card-title small-card-title">{{ member.user.full_name }}</span>
                            <p>
                                <small>{{ member.user.affiliation }}</small>
                            </p>
                            {% if member.user.enable_public_profile %}
                                <p>
                                    <small><a href="{% url 'core_public_profile' member.user.uuid %}">{% trans "View Profile" %}</a>
                                    </small>
                                </p>
                            {% endif %}
                            <p>
                            {% include "elements/journal/editorial_social_content.html" with user=member.user %}
                            </p>

                        </div>
                    </div>
                </div>
            {% endfor %}
        </div>
    {% endfor %}

{% endblock body %}<|MERGE_RESOLUTION|>--- conflicted
+++ resolved
@@ -8,11 +8,7 @@
 {% block body %}
     <div class="row">
         <div class="col m12">
-<<<<<<< HEAD
             <h1 class="no-bottom-margin">{% trans "Editorial Team" %}</h1>
-=======
-            <h1 class="no-bottom-margin">{% trans 'Editorial Team' %}</h1>
->>>>>>> 2315638f
         </div>
     </div>
 
