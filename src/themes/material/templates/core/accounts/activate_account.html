{% extends "core/base.html" %}
{% load foundation %}
{% load i18n %}

{% block title %}{% trans 'Activate Account' %}{% endblock title %}

{% block body %}

    <div class="row">
        <div class="m6 offset-m3">
            <div class="card">
                <div class="card-content">
                    {% if account %}
<<<<<<< HEAD
                        <span class="card-title">{% trans "Activate Account" %}</span>
=======
                        <span class="card-title">{% trans 'Activate Account' %}</span>
>>>>>>> 2315638f
                        <form method="POST">
                            {% csrf_token %}
                            <p>{% trans "You can complete the activation process by clicking the button below." %}</p>
                            <button class="btn btn-primary" name="activate">
                                {% trans 'Activate Account' %}
                            </button>
                        </form>
                    {% else %}
                        <span class="card-title">{% trans "Error" %}</span>
                        <p>
                            {% trans "There was no inactive account with this activation code found. It is possible that your account is already active, you can check by attempting to " %}
                            <a href="{% url 'core_login' %}">{% trans "login" %}</a>.
                        </p>
                    {% endif %}
                </div>
            </div>
        </div>
    </div>

{% endblock body %}<|MERGE_RESOLUTION|>--- conflicted
+++ resolved
@@ -11,11 +11,7 @@
             <div class="card">
                 <div class="card-content">
                     {% if account %}
-<<<<<<< HEAD
                         <span class="card-title">{% trans "Activate Account" %}</span>
-=======
-                        <span class="card-title">{% trans 'Activate Account' %}</span>
->>>>>>> 2315638f
                         <form method="POST">
                             {% csrf_token %}
                             <p>{% trans "You can complete the activation process by clicking the button below." %}</p>
