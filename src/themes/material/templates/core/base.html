--- conflicted
+++ resolved
@@ -14,12 +14,8 @@
     {% block head %}{% endblock head %}
     <link href="https://maxcdn.bootstrapcdn.com/font-awesome/4.7.0/css/font-awesome.min.css" rel="stylesheet"
           integrity="sha384-wvfXpqpZZVQGK6TAh5PVlGOfQNHSoD2xbE+QkPxCAFlNEevoEH3Sl0sibVcOQVnN" crossorigin="anonymous">
-<<<<<<< HEAD
     {% block css %}{% endblock %}
     {% if request.journal %}
-=======
-
->>>>>>> ed12a95c
     <link href="{% journal_url 'rss_articles' %}" type="application/atom+xml" rel="alternate"
           title="Article Feed for Journal">
     <link href="{% journal_url 'rss_news' %}" type="application/atom+xml" rel="alternate"
