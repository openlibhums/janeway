--- conflicted
+++ resolved
@@ -17,15 +17,11 @@
                 {% include "common/elements/static-error-messages.html" with form=form %}
                     {% csrf_token %}
                     <div class="card-content">
-<<<<<<< HEAD
-                        <span class="card-title">Login</span>
+                        <span class="card-title">{% trans "Login" %}</span>
                         {% if request.repository and request.repository.login_text %}
                             {{ request.repository.login_text|safe }}
-=======
-                        <span class="card-title">{% trans "Login" %}</span>
-                        {% if journal_settings.general.display_login_page_notice %}
-                        {{ journal_settings.general.login_page_notice|safe }}
->>>>>>> 35195058
+                        {% elif journal_settings.general.display_login_page_notice %}
+                            {{ journal_settings.general.login_page_notice|safe }}
                         {% endif %}
                         <div class="input-field col s12">
                             {{ form.user_name }}
