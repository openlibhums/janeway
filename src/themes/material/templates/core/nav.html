--- conflicted
+++ resolved
@@ -7,11 +7,7 @@
 
 <nav class="header-overrides" role="navigation">
     <div class="nav-wrapper{% if not request.journal.full_width_navbar %} container{% endif %}">
-<<<<<<< HEAD
-        <a id="logo-container" href="{% if request.journal %}{{ request.journal_base_url }}{% else %}{{ request.press_base_url }}{% endif %}" class="brand-logo">
-=======
         <a id="logo-container" href="{% url 'website_index' %}" class="brand-logo">
->>>>>>> 685d3a32
             {% if request.journal %}
                 {% if request.journal.header_image %}
                     <img src="{{ request.journal.header_image.url }}" class="header-override-image">
@@ -73,11 +69,7 @@
 
         <ul class="side-nav" id="nav-mobile">
             {% if request.journal.nav_home %}
-<<<<<<< HEAD
-                <li><a href="/">{% trans "Home" %}</a></li>
-=======
             <li><a href="{% url 'website_index' %}">{% trans "Home" %}</a></li>
->>>>>>> 685d3a32
             {% endif %}
             {% if request.journal.nav_news %}
                 <li><a href="{% url 'core_news_list' %}">{% trans "News" %}</a></li>
