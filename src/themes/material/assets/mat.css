html {
  line-height: 1.5;
  font-family: "Roboto", sans-serif;
  font-weight: normal;
  color: rgba(0,0,0,0.87);
}

.container {
  margin: 0 auto;
  max-width: 1500px;
  width: 90%;
}

@media only screen and (min-width: 1550px) {
    .container {
        width: 80%;
    }

    .row .col.xxl1 {
      width: 8.3333333333%;
      margin-left: auto;
      left: auto;
      right: auto;
    }
  .row .col.xxl2 {
    width: 16.6666666667%;
    margin-left: auto;
    left: auto;
    right: auto;
  }
  .row .col.xxl3 {
    width: 25%;
    margin-left: auto;
    left: auto;
    right: auto;
  }
  .row .col.xxl4 {
    width: 33.3333333333%;
    margin-left: auto;
    left: auto;
    right: auto;
  }
  .row .col.xxl5 {
    width: 41.6666666667%;
    margin-left: auto;
    left: auto;
    right: auto;
  }
  .row .col.xxl6 {
    width: 50%;
    margin-left: auto;
    left: auto;
    right: auto;
  }
  .row .col.xxl7 {
    width: 58.3333333333%;
    margin-left: auto;
    left: auto;
    right: auto;
  }
  .row .col.xxl8 {
    width: 66.6666666667%;
    margin-left: auto;
    left: auto;
    right: auto;
  }
  .row .col.xxl9 {
    width: 75%;
    margin-left: auto;
    left: auto;
    right: auto;
  }
  .row .col.xxl10 {
    width: 83.3333333333%;
    margin-left: auto;
    left: auto;
    right: auto;
  }
  .row .col.xxl11 {
    width: 91.6666666667%;
    margin-left: auto;
    left: auto;
    right: auto;
  }
  .row .col.xxl12 {
    width: 100%;
    margin-left: auto;
    left: auto;
    right: auto;
  }
  .row .col.offset-xxl1 {
    margin-left: 8.3333333333%;
  }
  .row .col.pull-xxl1 {
    right: 8.3333333333%;
  }
  .row .col.push-xxl1 {
    left: 8.3333333333%;
  }
  .row .col.offset-xxl2 {
    margin-left: 16.6666666667%;
  }
  .row .col.pull-xxl2 {
    right: 16.6666666667%;
  }
  .row .col.push-xxl2 {
    left: 16.6666666667%;
  }
  .row .col.offset-xxl3 {
    margin-left: 25%;
  }
  .row .col.pull-xxl3 {
    right: 25%;
  }
  .row .col.push-xxl3 {
    left: 25%;
  }
  .row .col.offset-xxl4 {
    margin-left: 33.3333333333%;
  }
  .row .col.pull-xxl4 {
    right: 33.3333333333%;
  }
  .row .col.push-xxl4 {
    left: 33.3333333333%;
  }
  .row .col.offset-xxl5 {
    margin-left: 41.6666666667%;
  }
  .row .col.pull-xxl5 {
    right: 41.6666666667%;
  }
  .row .col.push-xxl5 {
    left: 41.6666666667%;
  }
  .row .col.offset-xxl6 {
    margin-left: 50%;
  }
  .row .col.pull-xxl6 {
    right: 50%;
  }
  .row .col.push-xxl6 {
    left: 50%;
  }
  .row .col.offset-xxl7 {
    margin-left: 58.3333333333%;
  }
  .row .col.pull-xxl7 {
    right: 58.3333333333%;
  }
  .row .col.push-xxl7 {
    left: 58.3333333333%;
  }
  .row .col.offset-xxl8 {
    margin-left: 66.6666666667%;
  }
  .row .col.pull-xxl8 {
    right: 66.6666666667%;
  }
  .row .col.push-xxl8 {
    left: 66.6666666667%;
  }
  .row .col.offset-xxl9 {
    margin-left: 75%;
  }
  .row .col.pull-xxl9 {
    right: 75%;
  }
  .row .col.push-xxl9 {
    left: 75%;
  }
  .row .col.offset-xxl10 {
    margin-left: 83.3333333333%;
  }
  .row .col.pull-xxl10 {
    right: 83.3333333333%;
  }
  .row .col.push-xxl10 {
    left: 83.3333333333%;
  }
  .row .col.offset-xxl11 {
    margin-left: 91.6666666667%;
  }
  .row .col.pull-xxl11 {
    right: 91.6666666667%;
  }
  .row .col.push-xxl11 {
    left: 91.6666666667%;
  }
  .row .col.offset-xxl12 {
    margin-left: 100%;
  }
  .row .col.pull-xxl12 {
    right: 100%;
  }
  .row .col.push-xxl12 {
    left: 100%;
  }
}

hr {
    margin-top: 1rem;
    margin-bottom: 1rem;
    border: 0;
    border-top: 1px solid rgba(0, 0, 0, 0.1);
}

a:hover .article-title {
    text-decoration-color: black;
    text-decoration: underline;
}

.article-title {
    color: black;
}

.carousel-text-wrapper {
    background: #424242;
    opacity: 0.5;
    padding: 10px
}

.no-bottom-padding {
    padding-bottom: 0px !important;
}

.no-bottom-margin {
    margin-bottom: 0 !important;
}

.issue_image {
    height: 235px;
}

.article-card {
    max-height: 400px
}

.spacer {
    margin-top: 15px;
    margin-bottom: 15px;
}

.sidebar-table td, th {
    padding: 0 !important;
}

.article-body h1 {
    font-size: 26px;
    font-weight: 300;
}

.article-body h2 {
    font-size: 24px;
    font-weight: 300;
}

.article-body h3 {
    font-size: 20px;
    font-weight: 300;
}

.article-body h4 {
    font-size: 18px;
    font-weight: 300;
}

.article-body h5 {
    font-size: 17px;
    font-weight: 300;
}

.article-body h6 {
    font-size: 16px;
    font-weight: 300;
}

.article-body a {
    word-break: break-word;
}

.article-body ul:not(.browser-default) {
    display: block !important;
    list-style-type: disc !important;
    margin-block-start: 1em !important;
    margin-block-end: 1em !important;
    margin-inline-start: 0px !important;
    margin-inline-end: 0px !important;
    padding-inline-start: 40px !important;
}

.article-body ul:not(.browser-default)>li {
    list-style-type: disc;
}

.toc-sticky{
    position: sticky;
    top: 0;
}

.wide-button {
    width: 100% !important;
    display: block !important;
    margin-bottom: 5px;
}

.submission-toc-card {
    position: fixed !important;
    width: 300px;
}

.carousel-text-wrapper a {
    color: white;
}

.disp-formula {
    overflow-x: auto;
}

.math-formulae {
    overflow-x: auto;
    padding-bottom: 1rem;
}

.table-wrap {
    overflow-x: auto;
}

.table-center {
    text-align: center;
}
.table-left {
    text-align: left;
}
.table-right {
    text-align: right;
}

.alm {
    display: inline-block;
    text-align: center;
    padding: 15px;
    width: 140px;
}

.alm_numbers {
    font-size: 1.3rem;
}

#logo-container svg {
    max-width: 100px;
    max-height: 49px;
    margin-top: 20px;
}

.news-card-title {
    background-color: rgba(0, 0, 0, 0.7);
    margin: 10px 10px 10px 10px;
    width: 50%;
}

#reflist ul{
  padding-left: 0 !important;
}

#reflist li {
    word-wrap: break-word;
    list-style-type: none;
    padding-bottom: 8px;
}

.issue-link {
    color: rgba(0,0,0,0.87);
}

.issue-link:hover {
    text-decoration: underline;
}

.feature-article-image {
    width: 100%;
    object-fit: cover;
}

.feature-article-card {
    min-height: 360px;
}

.card-panel .row {
    margin-bottom: 0px;
}

h1 {
    font-size: 2.5rem;
    font-weight: 300;
    margin: 1.68rem 0 1.68rem 0;
}

h2 {
    font-size: 2.2rem;
    font-weight: 300;
}

h3 {
    font-size: 2.0rem;
}

h4 {
    font-size: 1.8rem;
    font-weight: 300;
}

h5 {
    font-size: 1.6rem;
}

.article_section {
    text-decoration: underline;
    text-decoration-color: #5a5a5a;
    text-decoration-style: solid;
}

.table-of-contents li {
    padding: 3px 0;
    font-size: 14px;
}

.small-caps {
    font-variant: all-small-caps
}

/* Remove default bullets */
.tree {
    margin-left: 20px;
}
.tree li {
    list-style-type: disc !important;
  }
  
  
  /* Hide the nested list */
  .nested {
    margin-left: 30px;
  }
  
  /* Show the nested list when the user clicks on the caret/arrow (with JavaScript) */
  #subjects .tree .active {
    display: block;
  }
.header-overrides {
    background-color: #fafafa;
    color: #616161;
    height: 90px;
}

.page-footer {
    background-color: #fafafa;
    color: #616161;
}

.footer-copyright p, li {
    color: #616161;
}

.brand-logo {
    color: #616161;
}

.brand-logo img {
    min-height: 75px;
}

nav ul a {
    color: #616161;
}

nav ul li {
    line-height: 90px;
}

nav,
nav .nav-wrapper i,
nav a.sidenav-trigger,
nav a.sidenav-trigger i {
    line-height: 90px;
}

.header-override-image {
    padding: 5px;
    max-height: 90px;
}

.card .card-content p {
    padding-bottom: 15px;
}

.carousel-text-wrapper {
    opacity: 0.9;
}

.carousel-text-wrapper a {
    color: white;
}

.sidenav-trigger {
    color: #616161;
}

.card .card-image img {
    height: 260px;
    object-fit: cover;
}

.small-card-title {
    font-size: 18px !important;
}

.issue_title {
    font-size: 1.2rem;
    margin-top: 0;
}

.issue_items {
    font-size: 1rem;
}

.card.card-stacked {
    margin: 0px;
}

.card.card-stacked .card-content {
    padding: 12px;
    max-height: 200px;
    overflow: hidden;
    text-overflow: ellipsis;
}

.card.card-stacked .card-reveal {
    padding: 12px;
}

.card.card-stacked .card-content .activator {
    cursor: pointer;
    position: relative;
    max-height: 7.1em /* 5 lines */;
    overflow:hidden;
}

.fade-overflow-5 {
  position: relative;
  height: 7.1em; /* 5 lines */
  display: inline-block;
}

.fade-overflow-5:after {
    content: "";
    text-align: right;
    position: absolute;
    bottom: 0;
    right: 0;
    width: 100%;
    height: 1.2em;
    /* might be a way to adjust this based on text/background colour */
    background: linear-gradient(to right, rgba(255, 255, 255, 0), white 100%);
    pointer-events: none;
}

:root {
    --facebook: #3b5998;
    --facebook-hover: white;
    --twitter: black;
    --twitter-hover: white;
    --linkedin: #0e76a8;
    --linkedin-hover: white;
}

.btn-small {
    height: 24px;
    line-height: 24px;
    padding: 0.1rem 0.8rem 0.1rem;
}

.facebook-bg {
    background-color: var(--facebook) !important;
    color: var(--facebook-hover) !important;
}

.facebook-bg:hover {
    background-color: var(--facebook-hover) !important;
    color:var(--facebook) !important;
}

.twitter-bg {
    background-color: var(--twitter) !important;
    color: var(--twitter-hover) !important;
}

.twitter-bg:hover {
    background-color: var(--twitter-hover) !important;
    color: var(--twitter) !important;
}

.linkedin-bg {
    background-color: var(--linkedin) !important;
    color: var(--linkedin-hover) !important;
}

.linkedin-bg:hover {
    background-color: var(--linkedin-hover) !important;
    color: var(--linkedin) !important;
}

.flexbox {
    display: flex;
    flex-wrap: wrap;
}

.scroll-y {
    overflow-y: auto !important;
}

/* Allow the use of default <li> */
.default-li ul {
    display: block;
    list-style: disc outside none;
    padding: 0 0 0 40px;
}
.default-li ol {
    list-style-type: decimal;
    display: block;
    padding: 0 0 0 40px;
}
.default-li li {
    display: list-item;
}
.default-li ul ul, ol ul {
    list-style-type: circle;
}

.default-li ol ol, ul ol {
    list-style-type: lower-latin;
}

.default-li ul > li {
    list-style-type: revert;
}

.language-select {
    color: #616161;
}


.table-foot .table-footnotes li.fn {
    list-style-type: none;
}

.article-table {
  display: block;
  overflow-x: scroll;
}

.modal-large {
    width: 75%;
    max-height: 75%;
}

.card-full-height {
    height: 100%;
}

.journal-button-block {
    margin-top: 10px;
}

.grid {
  display: flex;
  flex-wrap: wrap;
  align-content: flex-start;
}

.row.grid .cell {
  // flex: auto;
  // flex: 0;
  // flex: 1;
  margin-left: 0;
}

.card .journal-card-content {
    padding: 24px 24px 0 24px;
}

.card .journal-card-content p {
    padding-bottom: 0;
}

.journal-card {
    margin-bottom: 10px;
}

footer svg {
    height: 90%;
    width: 90%;
}

strong {
    font-weight: 650;
}


#homepage-element-search-bar .input-field .prefix {
  font-size: 3rem;
}

#homepage-element-search-bar .input-field label {
  font-size: 1.5rem;
}

#homepage-element-search-bar .input-field #search_term {
  font-size: 1.5rem;
}

body {
    display: flex;
    min-height: 100vh;
    flex-direction: column;
}

main {
    flex: 1 0 auto;
}

.list-inline {
  padding-left: 0;
  list-style: none;
}

.list-inline-item {
  display: inline-block;
}

.list-inline-item:not(:last-child) {
  margin-right: 0.5rem;
}

.decade-list-item:hover {
    text-decoration: underline;
}

.share-container {
    display: flex;
    align-items: center;
    gap: 5px;
}

.share-button {
    display: flex;
    align-items: center;
    justify-content: center;
    height: 40px;
    padding: 0 10px;
    min-width: 40px;
}

#toc-card {
  max-height: 100vh;
  overflow-y: auto;
}

#article iframe {
    max-width: 100%;
    height: auto;
    aspect-ratio: 16/9;
    margin: 1rem 0;
}

a {
    overflow-wrap: break-word;
}

.section-link {
    white-space: nowrap;
}

.section-link:not(:first-of-type) {
    margin-left: 0.5rem;
}

:root {
  --draw-attention: #FFEB3B;
}

.draw-attention{
    background-color: var(--draw-attention);
    transition: background-color 2s ease-out;
}

.back-links-list{
  list-style: none;
  padding-left: 0.2rem;
  margin: 0;
  display: inline;
  white-space: normal;
}

.back-links-list li {
  margin: 0;
  padding-left: 0.1rem;
  display: inline;
  white-space: normal;
}

.back-links-list li:not(:last-child)::after {
  content: " ";
}

.list-inline-bar {
    padding-left: 0;
    list-style: none;
}

.list-inline-bar li {
    display: inline-block;
}

.list-inline-bar li:not(:last-child)::after {
  content: " | ";   
}

.byline {
  font-size: 1.15rem;
  font-style: italic;
  line-height: 110%;
  font-weight: 400;
}

.metrics {
  font-size: 1.6rem;
  font-weight: 400;
  line-height: 110%;
}

<<<<<<< HEAD
.superscript-icon {
   vertical-align: super;
   font-size: 0.7em !important; 
   padding-left: 0.1rem;
}

.pad-icon {
    padding-left: 0.4rem;
    padding-right: 0.4rem;
}
.icon-recede{
    opacity: 70%;
=======
.btn-background, .btn-background:active, .btn-background:visited {
    background-color: inherit;
    color: inherit;
    margin-left: 0.5rem;
    border: 1px, solid, #00897b;
    align-items: center;
    justify-content: center;
    padding: 0 10px;
    min-width: 7rem;
    min-height: 2rem;
}

.btn-background:hover {
    color: white;
    background-color: #00897b;
    border-color: #00897b;
    transition: all 1s ease;
    -webkit-transition: all 1s ease;
    -moz-transition: all 1s ease;
    -o-transition: all 1s ease;
    -ms-transition: all 1s ease;
>>>>>>> f83dab95
}<|MERGE_RESOLUTION|>--- conflicted
+++ resolved
@@ -839,20 +839,6 @@
   line-height: 110%;
 }
 
-<<<<<<< HEAD
-.superscript-icon {
-   vertical-align: super;
-   font-size: 0.7em !important; 
-   padding-left: 0.1rem;
-}
-
-.pad-icon {
-    padding-left: 0.4rem;
-    padding-right: 0.4rem;
-}
-.icon-recede{
-    opacity: 70%;
-=======
 .btn-background, .btn-background:active, .btn-background:visited {
     background-color: inherit;
     color: inherit;
@@ -874,5 +860,18 @@
     -moz-transition: all 1s ease;
     -o-transition: all 1s ease;
     -ms-transition: all 1s ease;
->>>>>>> f83dab95
+}
+
+.superscript-icon {
+   vertical-align: super;
+   font-size: 0.7em !important; 
+   padding-left: 0.1rem;
+}
+
+.pad-icon {
+    padding-left: 0.4rem;
+    padding-right: 0.4rem;
+}
+.icon-recede{
+    opacity: 70%;
 }