/* stylelint-disable selector-list-comma-newline-after */

body {
    background-color: #F0F0F0;
    margin-top: 20px;
}

.container {
    background-color: white;
    padding-left: 0;
    padding-right: 0;
}

.site-header {
    background-color: #1C304A;
    line-height: 1;
    border-bottom: 1px solid #e5e5e5;
    padding: 15px;
    color: #FFF;
}

h1, h2, h3, h4, h5, h6 {
    font-family: "Playfair Display", Georgia, "Times New Roman", serif;
}

.article-title {
    font-size: 1.7em;
}

.display-4 {
    font-size: 2.5rem;
}

@media (min-width: 768px) {
    .display-4 {
        font-size: 3rem;
    }
}

main {
    margin-top: 20px;
    padding-left: 20px;
    padding-right: 20px;
}

main a {
    color: #4F637D;
    text-decoration: underline;
}

main a:focus {
    color: #4F637D;
}

main a:hover {
    color: #4F637D;
}

.navbar {
    padding: 0;
}

.card-img-right {
    height: 100%;
    border-radius: 0 3px 3px 0;
}

.flex-auto {
    -ms-flex: 0 0 auto;
    -webkit-box-flex: 0;
    flex: 0 0 auto;
}

.h-250 {
    height: 250px;
}

@media (min-width: 768px) {
    .h-md-250 {
        height: 250px;
    }
}

.border-top {
    border-top: 1px solid #e5e5e5;
}

.border-bottom {
    border-bottom: 1px solid #e5e5e5;
}

.box-shadow {
    box-shadow: 0 .25rem .75rem rgba(0, 0, 0, .05);
}

/* Pagination */
.site-pagination {
    margin-bottom: 4rem;
}

.site-pagination > .btn {
    border-radius: 2rem;
}

.news-post {
    margin-bottom: 4rem;
}

.news-post-title {
    margin-bottom: .25rem;
    font-size: 2.5rem;
}

.news-post-meta {
    margin-bottom: 1.25rem;
    color: #999;
}

/*
 * Footer
 */
.site-footer {
    padding: 2.5rem 15px;
    color: #5E5E5E;
    text-align: center;
    background-color: #FCFCFC;
    border-top: .05rem solid #e5e5e5;
}

.site-footer a {
    color: #00688B;
    text-decoration: underline;
}

.site-footer p:last-child {
    margin-bottom: 0;
}

.navbar-custom {
    background-color: #1C304A;
}

/* change the brand and text color */
.navbar-custom .navbar-brand,
.navbar-custom .navbar-text {
    color: rgba(255, 255, 255, .8);
}

/* change the link color */
.navbar-custom .navbar-nav .nav-link {
    color: rgba(255, 255, 255, .8);
}

/* change the color of active or hovered links */
.navbar-custom .nav-item.active .nav-link,
.navbar-custom .nav-item:hover .nav-link {
    color: #ffffff;
    text-decoration: underline;
}

.fa-check {
    color: green;
}

.fa-times {
    color: darkred;
}

.btn-primary, .btn-primary:active, .btn-primary:visited {
    background-color: #1C304A;
    border-color: #1C304A;
    color: white;
}

.btn-primary:hover {
    color: white;
    background-color: #1C304A;
    border-color: #1C304A;
    transition: all 1s ease;
    -webkit-transition: all 1s ease;
    -moz-transition: all 1s ease;
    -o-transition: all 1s ease;
    -ms-transition: all 1s ease;
}

.skipnav {
    text-align: left;
}

.skipnav a {
    position: absolute;
    left: -10000px;
    width: 1px;
    height: 1px;
    overflow: hidden;
    color: #4F637D;
    text-decoration: underline;
}

.skipnav a:focus, .skipnav a:active {
    position: static;
    left: 0;
    width: auto;
    height: auto;
    overflow: visible;
    text-decoration: underline;
}

.contact h3 {
    font-size: 1.6rem;
}

.contact h4 {
    font-size: 1.3rem;
}

.card {
    margin-bottom: 15px !important;
}

.full-width-card {
    min-width: 100%;
}

.card img {
    max-height: 250px;
    object-fit: cover;
}

.footer-img {
    max-width: 100%;
    height: auto;
}

.carousel-min {
    min-width: 100%;
    min-height: 500px;
}

.carousel-caption {
    left: 0px;
    bottom: 0px;
    background-color: rgba(55, 55, 55, .8);
}

.carousel-caption h2 a {
    color: white;
}

.row-eq-height {
    display: -webkit-box;
    display: -webkit-flex;
    display: -ms-flexbox;
    display: flex;
}

.article-thumbnail {
    object-fit: cover;
}

.card-block {
    padding: 20px;
}

#carousel-buttons {
    margin-left: 100px;
    position: absolute;
    top: 5px;
    right: 5px;
}

.carousel-control-next {
	top: 40px;
}

.carousel-control-prev {
	top: 40px;
}

footer svg {
    height: 100px;
    width: 100%;
}

@media screen and (max-width: 990px) {
    .article-title {
        font-size: 1.1em !important;
    }
}

@media screen and (max-width: 764px) {
    .article-title {
        font-size: 0.9em !important;
    }

    p {
        font-size: 0.7em !important;
        margin-bottom: 8px;
    }

    .card-img-overlay {
        padding: 10px;
    }

    .card img {
        min-height: 220px;
        object-fit: cover;
    }
}

.card-deck {
    padding-left: 15px;
    padding-right: 15px;
}

.article-title {
    font-size: 1.5rem;
}

.editor-name {
    font-size: 1.25rem;
}

.article-menu h2 {
    font-size: 1.5rem;
}

.white-text {
    color: white;
}

.white-text a {
    color: white;
}

.white-text a:hover {
    color: white;
}

.article-img {
    filter: brightness(50%);
}

.journal-name {
    font-size: 2.5rem;
    margin-bottom: .5rem;
    font-weight: 500;
    line-height: 1.2;
}

.header-image {
    max-height: 120px;
}

.orcid-img {
    height: 16px;
    width: 16px;
    display: inline-block;
}


.table-foot .table-footnotes li.fn {
    list-style-type: none;
}

.article-table {
  display: block;
  overflow-x: scroll;
}

.table-caption {
    margin-bottom: 8px;
}

.math-formulae {
    overflow-x: auto;
    padding-bottom: 1rem;
}

.journal-card-title {
    margin-bottom: 0;
    font-size: 13px;
}

.row-smaller-gutters {
    margin-left: -9px;
    margin-right: -9px;
}
.row-smaller-gutters > div[class^="col"] {
    padding-left: 9px;
    padding-right: 9px;
}
header svg {
    max-height: 120px;
    max-width: 100%;
}
.journal-div {
    padding-bottom:15px;
}
.journal-name {
    font-size: 1.4rem;
}
.journal-button-block {
    margin-top: 4px;
    margin-bottom: 4px;
}

.responsive-img {
    max-width: 100%;
}

.article-table {
  width: 100%;
  margin-bottom: 1rem;
  color: #212529;
}

.article-table th,
.article-table td {
  padding: 0.75rem;
  vertical-align: top;
  border-top: 1px solid #dee2e6;
}

.article-table thead th {
  vertical-align: bottom;
  border-bottom: 2px solid #dee2e6;
}

.article-table tbody + tbody {
  border-top: 2px solid #dee2e6;
}

.article-table-sm th,
.article-table-sm td {
  padding: 0.3rem;
}


.homepage-element-search-bar input[type="text"] {
    font-size: 1.5rem;
}

.homepage-element-search-bar .input-group-text {
    font-size: 1.5rem;
}

#main_article {
    margin-top: 30px;
}

.page-link,
.page-link:hover {
  color: #4F637D;
}

.page-item.active .page-link {
  background-color: #4F637D;
}

.social-share-btn{
    border: 1px black solid;
}

#article blockquote {
    background: #F0F0F0;
    border-left: 10px solid #1C304A;
    margin: 1.5em 10px;
    padding: 0.5em 10px;
}

#reflist ul{
    padding-left: 0;
}

#reflist li {
    word-wrap: break-word;
    list-style-type: none;
    padding-bottom: 8px;
}

.sticky-top {
    max-height: 100vh;
    overflow-y: auto
}

.card.no-image {
    min-height: 200px;
    background-color: #f8f9fa;
}

.card.no-image .card-img-overlay {
    position: relative;
    background-color: #f8f9fa;
    padding: 1.25rem;
}

.card.no-image .card-img-overlay.white-text {
    color: #212529;
}

.card.no-image .card-img-overlay.white-text a {
    color: #4F637D;
}

.card.no-image .card-img-overlay.white-text a:hover {
    color: #1C304A;
}

#article iframe {
    max-width: 100%;
    height: auto;
    aspect-ratio: 16/9;
    margin: 1rem 0;
}
a {
    overflow-wrap: break-word;
}

.section-link {
    white-space: nowrap;
}

.section-link:not(:first-of-type) {
    margin-left: 0.5rem;
}

:root {
  --draw-attention: #FFEB3B;
}

.draw-attention{
    background-color: var(--draw-attention);
    transition: background-color 2s ease-out;
}

.back-links-list{
  list-style: none;
  padding-left: 0.2rem;
  margin: 0;
  display: inline;
  white-space: normal;
}

.back-links-list li {
  margin: 0;
  padding-left: 0.1rem;
  display: inline;
  white-space: normal;
}

.back-links-list li:not(:last-child)::after {
  content: " ";
}

.byline {
    font-size: 1rem;
    font-family: "Playfair Display", Georgia, "Times New Roman", serif;
    margin-bottom: .5rem;
    font-weight: 500;
    line-height: 1.2;
}

.card-title{
    font-size: 1.5rem;
}

<<<<<<< HEAD
.superscript-icon {
   vertical-align: super;
   font-size: 0.7em !important; 
}

.pad-icon {
    padding-left: 0.4rem;
    padding-right: 0.4rem;
}

.dropdown-button{
    background: inherit;
    font-family: inherit;
    font-weight: inherit;
    border: 0;
}
        
.background-button{
    border: 0;
    background: transparent;
}

.icon-recede{
    opacity: 70%;
=======

.btn-background, .btn-background:active, .btn-background:visited {
    background-color: inherit;
    color: inherit;
    margin-left: 0.5rem;
    border: 1px, solid, #1C304A;
    min-width: 7rem;
    min-height: 2rem;
}

.btn-background:hover {
    color: white;
    background-color: #1C304A;
    border-color: #1C304A;
    transition: all 1s ease;
    -webkit-transition: all 1s ease;
    -moz-transition: all 1s ease;
    -o-transition: all 1s ease;
    -ms-transition: all 1s ease;
>>>>>>> f83dab95
}<|MERGE_RESOLUTION|>--- conflicted
+++ resolved
@@ -565,32 +565,6 @@
     font-size: 1.5rem;
 }
 
-<<<<<<< HEAD
-.superscript-icon {
-   vertical-align: super;
-   font-size: 0.7em !important; 
-}
-
-.pad-icon {
-    padding-left: 0.4rem;
-    padding-right: 0.4rem;
-}
-
-.dropdown-button{
-    background: inherit;
-    font-family: inherit;
-    font-weight: inherit;
-    border: 0;
-}
-        
-.background-button{
-    border: 0;
-    background: transparent;
-}
-
-.icon-recede{
-    opacity: 70%;
-=======
 
 .btn-background, .btn-background:active, .btn-background:visited {
     background-color: inherit;
@@ -610,5 +584,30 @@
     -moz-transition: all 1s ease;
     -o-transition: all 1s ease;
     -ms-transition: all 1s ease;
->>>>>>> f83dab95
+}
+
+.superscript-icon {
+   vertical-align: super;
+   font-size: 0.7em !important; 
+}
+
+.pad-icon {
+    padding-left: 0.4rem;
+    padding-right: 0.4rem;
+}
+
+.dropdown-button{
+    background: inherit;
+    font-family: inherit;
+    font-weight: inherit;
+    border: 0;
+}
+        
+.background-button{
+    border: 0;
+    background: transparent;
+}
+
+.icon-recede{
+    opacity: 70%;
 }