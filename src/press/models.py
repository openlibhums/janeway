--- conflicted
+++ resolved
@@ -87,15 +87,11 @@
 
     password_number = models.BooleanField(default=False, help_text='If set, passwords must include one number.')
     password_upper = models.BooleanField(default=False, help_text='If set, passwords must include one upper case.')
-<<<<<<< HEAD
     password_length = models.PositiveIntegerField(
-        default=12,
-        validators=[MinValueValidator(9)],
+        default=6,
+        validators=[MinValueValidator(6)],
         help_text='The minimum length of an account password.',
     )
-=======
-    password_length = models.PositiveIntegerField(default=6, validators=[MinValueValidator(6)])
->>>>>>> 907ca439
 
     enable_preprints = models.BooleanField(
         default=False,
