--- conflicted
+++ resolved
@@ -57,13 +57,11 @@
 
     copyedit_acknowledged = models.BooleanField(default=False)
 
-<<<<<<< HEAD
     objects = models.Manager()
     active_objects = ActiveCopyeditAssignmentManager()
-=======
+
     class Meta:
         ordering = ('assigned',)
->>>>>>> 29e0fc41
 
     def __str__(self):
         return "Assignment of {0} to {1}".format(self.copyeditor.full_name(), self.article.title)
