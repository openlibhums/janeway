--- conflicted
+++ resolved
@@ -9,11 +9,5 @@
 DJANGO_DEFAULT_SETTINGS=1 python3 src/manage.py compilemessages
 python3 src/manage.py load_default_settings
 python3 src/manage.py install_plugins
-<<<<<<< HEAD
-
-# a helpful reminder for those who need it
-echo
-echo "REMINDER: don't forget to restart your webserver!"
-=======
 python3 src/manage.py update_translation_fields
->>>>>>> ed12a95c
+echo "REMINDER: don't forget to restart your webserver!"